apiVersion: v1
kind: Secret
metadata:
  name: omsagent-secret
  namespace: kube-system
  labels:
    kubernetes.io/cluster-service: "true"
    addonmanager.kubernetes.io/mode: Reconcile
type: Opaque
data:
  WSID: "{{ContainerConfig "workspaceGuid"}}"
  KEY: "{{ContainerConfig "workspaceKey"}}"
  DOMAIN: "{{ContainerConfig "workspaceDomain"}}"
---
apiVersion: v1
kind: ServiceAccount
metadata:
  name: omsagent
  namespace: kube-system
  labels:
    kubernetes.io/cluster-service: "true"
    addonmanager.kubernetes.io/mode: Reconcile
---
kind: ClusterRole
apiVersion: rbac.authorization.k8s.io/v1
metadata:
  name: omsagent-reader
  labels:
    kubernetes.io/cluster-service: "true"
    addonmanager.kubernetes.io/mode: Reconcile
rules:
  - apiGroups: [""]
<<<<<<< HEAD
    resources: ["pods", "events", "nodes", "nodes/stats", "nodes/metrics", "nodes/spec", "nodes/proxy", "namespaces", "services"]
=======
    resources: ["pods", "events", "nodes", "nodes/stats", "nodes/metrics", "nodes/spec", "nodes/proxy", "namespaces", "services", "persistentvolumes"]
>>>>>>> b5b7bfaa
    verbs: ["list", "get", "watch"]
  - apiGroups: ["apps", "extensions", "autoscaling"]
    resources: ["replicasets", "deployments", "horizontalpodautoscalers"]
    verbs: ["list"]
  - apiGroups: ["azmon.container.insights"]
    resources: ["healthstates"]
    verbs: ["get", "create", "patch"]
  - nonResourceURLs: ["/metrics"]
    verbs: ["get"]
---
kind: ClusterRoleBinding
apiVersion: rbac.authorization.k8s.io/v1
metadata:
  name: omsagentclusterrolebinding
  labels:
    kubernetes.io/cluster-service: "true"
    addonmanager.kubernetes.io/mode: Reconcile
subjects:
  - kind: ServiceAccount
    name: omsagent
    namespace: kube-system
roleRef:
  kind: ClusterRole
  name: omsagent-reader
  apiGroup: rbac.authorization.k8s.io
---
kind: ConfigMap
apiVersion: v1
data:
  kube.conf: |-
     # Fluentd config file for OMS Docker - cluster components (kubeAPI)
     #fluent forward plugin
     <source>
      type forward
      port "#{ENV['HEALTHMODEL_REPLICASET_SERVICE_SERVICE_PORT']}"
      bind 0.0.0.0
      chunk_size_limit 4m
     </source>

     #Kubernetes pod inventory
     <source>
      type kubepodinventory
      tag oms.containerinsights.KubePodInventory
      run_interval 60
      log_level debug     
     </source>

     #Kubernetes Persistent Volume inventory
     <source>
      type kubepvinventory
      tag oms.containerinsights.KubePVInventory
      run_interval 60
      log_level debug
     </source>

     #Kubernetes events
     <source>
      type kubeevents
      tag oms.containerinsights.KubeEvents
      run_interval 60
      log_level debug
     </source>

     #Kubernetes Nodes
     <source>
      type kubenodeinventory
      tag oms.containerinsights.KubeNodeInventory
      run_interval 60
      log_level debug
     </source>

     #Kubernetes health
     <source>
      type kubehealth
      tag kubehealth.ReplicaSet
      run_interval 60
      log_level debug
     </source>

     #cadvisor perf- Windows nodes
     <source>
      type wincadvisorperf
      tag oms.api.wincadvisorperf
      run_interval 60
      log_level debug
     </source>

     #Kubernetes object state - deployments
     <source>
      type kubestatedeployments
      tag oms.containerinsights.KubeStateDeployments
      run_interval 60
      log_level debug
     </source>

     #Kubernetes object state - HPA
     <source>
      type kubestatehpa
      tag oms.containerinsights.KubeStateHpa
      run_interval 60
      log_level debug
     </source>

     <filter mdm.kubenodeinventory**>
      type filter_inventory2mdm     
      log_level info
     </filter>

     #custom_metrics_mdm filter plugin for perf data from windows nodes
     <filter mdm.cadvisorperf**>
      type filter_cadvisor2mdm
      metrics_to_collect cpuUsageNanoCores,memoryWorkingSetBytes,pvUsedBytes
      log_level info
     </filter>

     #health model aggregation filter
     <filter kubehealth**>
      type filter_health_model_builder
     </filter>

     <match oms.containerinsights.KubePodInventory**>
      type out_oms
      log_level debug
      num_threads 2
      buffer_chunk_limit 4m
      buffer_type file
      buffer_path %STATE_DIR_WS%/out_oms_kubepods*.buffer
      buffer_queue_limit 20
      buffer_queue_full_action drop_oldest_chunk
      flush_interval 20s
      retry_limit 10
      retry_wait 5s
      max_retry_wait 5m
     </match>

     <match oms.containerinsights.KubePVInventory**>
      type out_oms
      log_level debug
      num_threads 5
      buffer_chunk_limit 4m
      buffer_type file
      buffer_path %STATE_DIR_WS%/state/out_oms_kubepv*.buffer
      buffer_queue_limit 20
      buffer_queue_full_action drop_oldest_chunk
      flush_interval 20s
      retry_limit 10
      retry_wait 5s
      max_retry_wait 5m
     </match>

     <match oms.containerinsights.KubeEvents**>
      type out_oms
      log_level debug
      num_threads 2
      buffer_chunk_limit 4m
      buffer_type file
      buffer_path %STATE_DIR_WS%/out_oms_kubeevents*.buffer
      buffer_queue_limit 20
      buffer_queue_full_action drop_oldest_chunk
      flush_interval 20s
      retry_limit 10
      retry_wait 5s
      max_retry_wait 5m
     </match>

     <match oms.containerinsights.KubeServices**>
      type out_oms
      log_level debug
      num_threads 2
      buffer_chunk_limit 4m
      buffer_type file
      buffer_path %STATE_DIR_WS%/out_oms_kubeservices*.buffer
      buffer_queue_limit 20
      buffer_queue_full_action drop_oldest_chunk
      flush_interval 20s
      retry_limit 10
      retry_wait 5s
      max_retry_wait 5m
     </match>

     <match oms.containerinsights.KubeNodeInventory**>
      type out_oms
      log_level debug
      num_threads 2
      buffer_chunk_limit 4m
      buffer_type file
      buffer_path %STATE_DIR_WS%/state/out_oms_kubenodes*.buffer
      buffer_queue_limit 20
      buffer_queue_full_action drop_oldest_chunk
      flush_interval 20s
      retry_limit 10
      retry_wait 5s
      max_retry_wait 5m
     </match>

     <match oms.containerinsights.ContainerNodeInventory**>
      type out_oms
      log_level debug
      num_threads 3
      buffer_chunk_limit 4m
      buffer_type file
      buffer_path %STATE_DIR_WS%/out_oms_containernodeinventory*.buffer
      buffer_queue_limit 20
      flush_interval 20s
      retry_limit 10
      retry_wait 5s
      max_retry_wait 5m
     </match>

     <match oms.api.KubePerf**>
      type out_oms
      log_level debug
      num_threads 2
      buffer_chunk_limit 4m
      buffer_type file
      buffer_path %STATE_DIR_WS%/out_oms_kubeperf*.buffer
      buffer_queue_limit 20
      buffer_queue_full_action drop_oldest_chunk
      flush_interval 20s
      retry_limit 10
      retry_wait 5s
      max_retry_wait 5m
     </match>

     <match mdm.kubepodinventory** mdm.kubenodeinventory** >
      type out_mdm
      log_level debug
      num_threads 5
      buffer_chunk_limit 4m
      buffer_type file
      buffer_path %STATE_DIR_WS%/out_mdm_*.buffer
      buffer_queue_limit 20
      buffer_queue_full_action drop_oldest_chunk
      flush_interval 20s
      retry_limit 10
      retry_wait 5s
      max_retry_wait 5m
      retry_mdm_post_wait_minutes 30
     </match>

     <match oms.api.wincadvisorperf**>
      type out_oms
      log_level debug
      num_threads 5
      buffer_chunk_limit 4m
      buffer_type file
      buffer_path %STATE_DIR_WS%/out_oms_api_wincadvisorperf*.buffer
      buffer_queue_limit 20
      buffer_queue_full_action drop_oldest_chunk
      flush_interval 20s
      retry_limit 10
      retry_wait 5s
      max_retry_wait 5m
     </match>

     <match mdm.cadvisorperf**>
      type out_mdm
      log_level debug
      num_threads 5
      buffer_chunk_limit 4m
      buffer_type file
      buffer_path %STATE_DIR_WS%/out_mdm_cdvisorperf*.buffer
      buffer_queue_limit 20
      buffer_queue_full_action drop_oldest_chunk
      flush_interval 20s
      retry_limit 10
      retry_wait 5s
      max_retry_wait 5m
      retry_mdm_post_wait_minutes 30
     </match>

     <match kubehealth.Signals**>
      type out_oms
      log_level debug
      num_threads 5
      buffer_chunk_limit 4m
      buffer_type file
      buffer_path %STATE_DIR_WS%/out_oms_kubehealth*.buffer
      buffer_queue_limit 20
      buffer_queue_full_action drop_oldest_chunk
      flush_interval 20s
      retry_limit 10
      retry_wait 5s
      max_retry_wait 5m
     </match>

     <match oms.api.InsightsMetrics**>
      type out_oms
      log_level debug
      num_threads 5
      buffer_chunk_limit 4m
      buffer_type file
      buffer_path %STATE_DIR_WS%/out_oms_insightsmetrics*.buffer
      buffer_queue_limit 20
      buffer_queue_full_action drop_oldest_chunk
      flush_interval 20s
      retry_limit 10
      retry_wait 5s
      max_retry_wait 5m
     </match>
metadata:
  name: omsagent-rs-config
  namespace: kube-system
  labels:
    kubernetes.io/cluster-service: "true"
    addonmanager.kubernetes.io/mode: Reconcile
---
apiVersion: apps/v1
kind: DaemonSet
metadata:
  labels:
    component: oms-agent
    tier: node
    kubernetes.io/cluster-service: "true"
    addonmanager.kubernetes.io/mode: Reconcile
  name: omsagent
  namespace: kube-system
spec:
  selector:
    matchLabels:
      component: oms-agent
      tier: node
  template:
    metadata:
      annotations:
        agentVersion: {{ContainerConfig "omsAgentVersion"}}
        dockerProviderVersion: {{ContainerConfig "dockerProviderVersion"}}
        schema-versions:  {{ContainerConfig "schema-versions"}}
      labels:
        component: oms-agent
        tier: node
    spec:
      priorityClassName: system-node-critical
      serviceAccountName: omsagent
      dnsConfig:    
        options:
          - name: ndots
            value: "3"  
      containers:
        - name: omsagent
          image: {{ContainerImage "omsagent"}}
          imagePullPolicy: IfNotPresent
          resources:
            limits:
              cpu: {{ContainerCPULimits "omsagent"}}
              memory: {{ContainerMemLimits "omsagent"}}
            requests:
              cpu: {{ContainerCPUReqs "omsagent"}}
              memory: {{ContainerMemReqs "omsagent"}}
          env:
            - name: NODE_IP
              valueFrom:
                fieldRef:
                  fieldPath: status.hostIP
            - name: ACS_RESOURCE_NAME
              value: {{ContainerConfig "clusterName"}}
            - name: CONTROLLER_TYPE
              value: "DaemonSet"
            - name: ISTEST
              value: "true"
            # Update this with the user assigned msi client id for omsagent addon (if exists)
            - name: USER_ASSIGNED_IDENTITY_CLIENT_ID
              value: ""
          livenessProbe:
            exec:
              command:
                - /bin/bash
                - -c
                - /opt/livenessprobe.sh
            initialDelaySeconds: 60
            periodSeconds: 60
          ports:
            - containerPort: 25225
              protocol: TCP
            - containerPort: 25224
              protocol: UDP
          securityContext:
            privileged: true
          volumeMounts:
            - mountPath: /hostfs
              name: host-root
              readOnly: true
            - mountPath: /var/run/host
              name: docker-sock
            - mountPath: /var/log
              name: host-log
            - mountPath: /var/lib/docker/containers
              name: containerlog-path
              readOnly: true
            - mountPath: /mnt/docker
              name: containerlog-path-2
              readOnly: true
            - mountPath: /mnt/containers
              name: containerlog-path-3
              readOnly: true
            - mountPath: /etc/kubernetes/host
              name: azure-json-path
            - mountPath: /etc/omsagent-secret
              name: omsagent-secret
              readOnly: true
            - mountPath: /etc/config/settings
              name: settings-vol-config
              readOnly: true
            - mountPath: /etc/config/settings/adx
              name: omsagent-adx-secret
              readOnly: true
      affinity:
        nodeAffinity:
          requiredDuringSchedulingIgnoredDuringExecution:
            nodeSelectorTerms:
            - labelSelector:
              matchExpressions:
                - key: kubernetes.io/os
                  operator: In
                  values:
                  - linux
                - key: type
                  operator: NotIn
                  values:
                  - virtual-kubelet
      tolerations:
        - operator: "Exists"
          effect: "NoSchedule"
        - operator: "Exists"
          effect: "NoExecute"
        - operator: "Exists"
          effect: "PreferNoSchedule"
      volumes:
        - name: host-root
          hostPath:
            path: /
        - name: docker-sock
          hostPath:
            path: /var/run
        - name: container-hostname
          hostPath:
            path: /etc/hostname
        - name: host-log
          hostPath:
            path: /var/log
        - name: containerlog-path
          hostPath:
            path: /var/lib/docker/containers
        - name: containerlog-path-2
          hostPath:
            path: /mnt/docker
        - name: containerlog-path-3
          hostPath:
            path: /mnt/containers
        - name: azure-json-path
          hostPath:
            path: /etc/kubernetes
        - name: omsagent-secret
          secret:
            secretName: omsagent-secret
        - name: settings-vol-config
          configMap:
            name: container-azm-ms-agentconfig
            optional: true
        - name: omsagent-adx-secret
          secret:
            secretName: omsagent-adx-secret
            optional: true
  updateStrategy:
    type: RollingUpdate
    rollingUpdate:
      maxUnavailable: 50%
---
apiVersion: apps/v1
kind: Deployment
metadata:
  name: omsagent-rs
  namespace: kube-system
  labels:
    component: oms-agent
    tier: node
    kubernetes.io/cluster-service: "true"
    addonmanager.kubernetes.io/mode: Reconcile
spec:
  replicas: 1
  selector:
    matchLabels:
      rsName: omsagent-rs
  strategy:
    type: RollingUpdate
  template:
    metadata:
      labels:
        rsName: omsagent-rs
      annotations:
        agentVersion: {{ContainerConfig "omsAgentVersion"}}
        dockerProviderVersion: {{ContainerConfig "dockerProviderVersion"}}
        schema-versions:  {{ContainerConfig "schema-versions"}}
    spec:
      serviceAccountName: omsagent
      containers:
        - name: omsagent
          image: {{ContainerImage "omsagent"}}
          imagePullPolicy: IfNotPresent
          resources:
            limits:
              cpu: {{ContainerCPULimits "omsagent-rs"}}
              memory: {{ContainerMemLimits "omsagent-rs"}}
            requests:
              cpu: {{ContainerCPUReqs "omsagent-rs"}}
              memory: {{ContainerMemReqs "omsagent-rs"}}
          env:
            - name: NODE_IP
              valueFrom:
                fieldRef:
                  fieldPath: status.hostIP
            - name: ACS_RESOURCE_NAME
              value: {{ContainerConfig "clusterName"}}
            - name: CONTROLLER_TYPE
              value: "ReplicaSet"
            - name: ISTEST
              value: "true"
            # Update this with the user assigned msi client id for omsagent addon (if exists)
            - name: USER_ASSIGNED_IDENTITY_CLIENT_ID
              value: ""
          securityContext:
            privileged: true
          ports:
            - containerPort: 25225
              protocol: TCP
            - containerPort: 25224
              protocol: UDP
            - containerPort: 25227
              protocol: TCP
              name: in-rs-tcp
          volumeMounts:
            - mountPath: /var/run/host
              name: docker-sock
            - mountPath: /var/log
              name: host-log
            - mountPath: /etc/kubernetes/host
              name: azure-json-path
            - mountPath: /etc/omsagent-secret
              name: omsagent-secret
              readOnly: true
            - mountPath: /etc/config
              name: omsagent-rs-config
            - mountPath: /etc/config/settings
              name: settings-vol-config
              readOnly: true
            - mountPath: /etc/config/settings/adx
              name: omsagent-adx-secret
              readOnly: true
          livenessProbe:
            exec:
              command:
                - /bin/bash
                - -c
                - /opt/livenessprobe.sh
            initialDelaySeconds: 60
            periodSeconds: 60
      affinity:
        nodeAffinity:
          # affinity to schedule on to ephemeral os node if its available
          preferredDuringSchedulingIgnoredDuringExecution:
          - weight: 1
            preference:
              matchExpressions:
              - key: storageprofile
                operator: NotIn
                values:
                - managed
          requiredDuringSchedulingIgnoredDuringExecution:
            nodeSelectorTerms:
            - labelSelector:
              matchExpressions:
                - key: kubernetes.io/os
                  operator: In
                  values:
                  - linux
                - key: type
                  operator: NotIn
                  values:
                  - virtual-kubelet
      tolerations:
        - operator: "Exists"
          effect: "NoSchedule"
        - operator: "Exists"
          effect: "NoExecute"
        - operator: "Exists"
          effect: "PreferNoSchedule"
      volumes:
        - name: docker-sock
          hostPath:
            path: /var/run
        - name: container-hostname
          hostPath:
            path: /etc/hostname
        - name: host-log
          hostPath:
            path: /var/log
        - name: azure-json-path
          hostPath:
            path: /etc/kubernetes
        - name: omsagent-secret
          secret:
            secretName: omsagent-secret
        - name: omsagent-rs-config
          configMap:
            name: omsagent-rs-config
        - name: settings-vol-config
          configMap:
            name: container-azm-ms-agentconfig
            optional: true
        - name: omsagent-adx-secret
          secret:
            secretName: omsagent-adx-secret
            optional: true
---
apiVersion: apps/v1
kind: DaemonSet
metadata:
  name: omsagent-win
  namespace: kube-system
  labels:
    component: oms-agent-win
    tier: node-win
    kubernetes.io/cluster-service: "true"
    addonmanager.kubernetes.io/mode: Reconcile
spec:
  updateStrategy:
    type: RollingUpdate
    rollingUpdate:
      maxUnavailable: 50%
  selector:
    matchLabels:
      component: oms-agent-win
      tier: node-win
  template:
    metadata:
      labels:
        component: oms-agent-win
        tier: node-win
      annotations:
        agentVersion: {{ContainerConfig "omsAgentVersion"}}
        dockerProviderVersion: {{ContainerConfig "dockerProviderVersion"}}
        schema-versions:  {{ContainerConfig "schema-versions"}}
    spec:
      serviceAccountName: omsagent
      dnsConfig:    
        options:
          - name: ndots
            value: "3"  
      containers:
        - name: omsagent-win
          image: {{ContainerImage "omsagent-win"}}
          imagePullPolicy: IfNotPresent
          resources:
            limits:
              cpu: {{ContainerCPULimits "omsagent-win"}}
              memory: {{ContainerMemLimits "omsagent-win"}}
          env:
            - name: ACS_RESOURCE_NAME
              value: {{ContainerConfig "clusterName"}}
            - name: CONTROLLER_TYPE
              value: "DaemonSet"
            - name: HOSTNAME
              valueFrom:
                 fieldRef:
                   fieldPath: spec.nodeName
            - name: NODE_IP
              valueFrom:
                 fieldRef:
                   fieldPath: status.hostIP
          volumeMounts:
            - mountPath: C:\ProgramData\docker\containers
              name: docker-windows-containers
              readOnly: true
            - mountPath: C:\var #Read + Write access on this for position file
              name: docker-windows-kuberenetes-container-logs
            - mountPath: C:\etc\config\settings
              name: settings-vol-config
              readOnly: true
            - mountPath: C:\etc\omsagent-secret
              name: omsagent-secret
              readOnly: true
            - mountPath: C:\etc\config\adx
              name: omsagent-adx-secret
              readOnly: true
          livenessProbe:
            exec:
              command:
                - cmd
                - /c
                - C:\opt\omsagentwindows\scripts\cmd\livenessProbe.cmd
            periodSeconds: 60
            initialDelaySeconds: 180
      affinity:
        nodeAffinity:
          requiredDuringSchedulingIgnoredDuringExecution:
            nodeSelectorTerms:
            - matchExpressions:
              - key: kubernetes.io/os
                operator: In
                values:
                - windows
      tolerations:
        - operator: "Exists"
          effect: "NoSchedule"
        - operator: "Exists"
          effect: "NoExecute"
        - operator: "Exists"
          effect: "PreferNoSchedule"
      volumes:
        - name: docker-windows-kuberenetes-container-logs
          hostPath:
            path: C:\var
        - name: docker-windows-containers
          hostPath:
            path: C:\ProgramData\docker\containers
        - name: settings-vol-config
          configMap:
            name: container-azm-ms-agentconfig
            optional: true
        - name: omsagent-secret
          secret:
            secretName: omsagent-secret
        - name: omsagent-adx-secret
          secret:
            secretName: omsagent-adx-secret
            optional: true
---
kind: Service
apiVersion: v1
metadata:
  name: healthmodel-replicaset-service
  namespace: kube-system
  labels:
    kubernetes.io/cluster-service: "true"
    addonmanager.kubernetes.io/mode: Reconcile
spec:
  selector:
    rsName: "omsagent-rs"
  ports:
    - protocol: TCP
      port: 25227
      targetPort: in-rs-tcp
---
# this is for versions >=1.19, for versions <1.19 we continue to use v1beta1
{{- if IsKubernetesVersionGe "1.19.0"}}
apiVersion: apiextensions.k8s.io/v1
kind: CustomResourceDefinition
metadata:
  name: healthstates.azmon.container.insights
  namespace: kube-system
spec:
  group: azmon.container.insights
  versions:
  - name: v1
    served: true
    storage: true
    schema:
      openAPIV3Schema:
        type: object
        properties:
          state:
            type: string
  scope: Namespaced
  names:
    plural: healthstates
    kind: HealthState
{{- else }}
apiVersion: apiextensions.k8s.io/v1beta1
kind: CustomResourceDefinition
metadata:
  name: healthstates.azmon.container.insights
  namespace: kube-system
  labels:
    kubernetes.io/cluster-service: "true"
    addonmanager.kubernetes.io/mode: Reconcile
spec:
  group: azmon.container.insights
  version: v1
  scope: Namespaced
  names:
    plural: healthstates
    kind: HealthState
{{end}}<|MERGE_RESOLUTION|>--- conflicted
+++ resolved
@@ -30,11 +30,7 @@
     addonmanager.kubernetes.io/mode: Reconcile
 rules:
   - apiGroups: [""]
-<<<<<<< HEAD
-    resources: ["pods", "events", "nodes", "nodes/stats", "nodes/metrics", "nodes/spec", "nodes/proxy", "namespaces", "services"]
-=======
     resources: ["pods", "events", "nodes", "nodes/stats", "nodes/metrics", "nodes/spec", "nodes/proxy", "namespaces", "services", "persistentvolumes"]
->>>>>>> b5b7bfaa
     verbs: ["list", "get", "watch"]
   - apiGroups: ["apps", "extensions", "autoscaling"]
     resources: ["replicasets", "deployments", "horizontalpodautoscalers"]
