--- conflicted
+++ resolved
@@ -779,7 +779,6 @@
               name: socket-dir
             - mountPath: /etc/kubernetes/
               name: azure-cred
-<<<<<<< HEAD
             - mountPath: /var/lib/waagent/ManagedIdentity-Settings
               readOnly: true
               name: msi
@@ -788,8 +787,6 @@
               readOnly: true
               name: ssl
             {{end}}
-=======
->>>>>>> 13ebce7c
           resources:
             limits:
               cpu: {{ContainerCPULimits "azuredisk-csi"}}
@@ -803,7 +800,6 @@
         - name: azure-cred
           hostPath:
             path: /etc/kubernetes/
-<<<<<<< HEAD
             type: Directory
         - name: msi
           hostPath:
@@ -814,9 +810,6 @@
             type: Directory
           name: ssl
         {{end}}
-=======
-            type: DirectoryOrCreate
->>>>>>> 13ebce7c
 {{if ShouldEnableCSISnapshotFeature "azuredisk-csi-driver"}}
 ---
 # Source: azuredisk-csi-driver/templates/csi-snapshot-controller.yaml
