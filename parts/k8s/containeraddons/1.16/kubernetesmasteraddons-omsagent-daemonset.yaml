apiVersion: v1
kind: Secret
metadata:
  name: omsagent-secret
  namespace: kube-system
  labels:
    kubernetes.io/cluster-service: "true"
    addonmanager.kubernetes.io/mode: Reconcile
type: Opaque
data:
  WSID: "{{ContainerConfig "workspaceGuid"}}"
  KEY: "{{ContainerConfig "workspaceKey"}}"
  DOMAIN: "{{ContainerConfig "workspaceDomain"}}"
---
apiVersion: v1
kind: ServiceAccount
metadata:
  name: omsagent
  namespace: kube-system
  labels:
    kubernetes.io/cluster-service: "true"
    addonmanager.kubernetes.io/mode: Reconcile
---
kind: ClusterRole
apiVersion: rbac.authorization.k8s.io/v1beta1
metadata:
  name: omsagent-reader
  labels:
    kubernetes.io/cluster-service: "true"
    addonmanager.kubernetes.io/mode: Reconcile
rules:
- apiGroups: [""]
  resources: ["pods", "events", "nodes", "namespaces", "services"]
  verbs: ["list", "get", "watch"]
- apiGroups: ["extensions"]
<<<<<<< HEAD
  resources: ["replicasets"]
=======
  resources: ["deployments"]
>>>>>>> 08addacc
  verbs: ["list"]
- apiGroups: ["azmon.container.insights"]
  resources: ["healthstates"]
  verbs: ["get", "create", "patch"]
- nonResourceURLs: ["/metrics"]
  verbs: ["get"]
---
kind: ClusterRoleBinding
apiVersion: rbac.authorization.k8s.io/v1beta1
metadata:
  name: omsagentclusterrolebinding
  labels:
    kubernetes.io/cluster-service: "true"
    addonmanager.kubernetes.io/mode: Reconcile
subjects:
  - kind: ServiceAccount
    name: omsagent
    namespace: kube-system
roleRef:
  kind: ClusterRole
  name: omsagent-reader
  apiGroup: rbac.authorization.k8s.io
---
kind: ConfigMap
apiVersion: v1
data:
  kube.conf: |-
    # Fluentd config file for OMS Docker - cluster components (kubeAPI)
    #fluent forward plugin
    <source>
     type forward
     port "#{ENV['HEALTHMODEL_REPLICASET_SERVICE_SERVICE_PORT']}"
     bind 0.0.0.0
    </source>
     #Kubernetes pod inventory
     <source>
      type kubepodinventory
      tag oms.containerinsights.KubePodInventory
      run_interval 60s
      log_level debug
     </source>

     #Kubernetes events
     <source>
      type kubeevents
      tag oms.containerinsights.KubeEvents
      run_interval 60s
      log_level debug
      </source>

     #Kubernetes logs
     <source>
      type kubelogs
      tag oms.api.KubeLogs
      run_interval 60s
     </source>

     #Kubernetes services
     <source>
      type kubeservices
      tag oms.containerinsights.KubeServices
      run_interval 60s
      log_level debug
     </source>

     #Kubernetes Nodes
     <source>
      type kubenodeinventory
      tag oms.containerinsights.KubeNodeInventory
      run_interval 60s
      log_level debug
     </source>

     #Kubernetes perf
     <source>
      type kubeperf
      tag oms.api.KubePerf
      run_interval 60s
      log_level debug
     </source>

    #Kubernetes health
    <source>
     type kubehealth
     tag kubehealth.ReplicaSet
     run_interval 60s
     log_level debug
    </source>
     #cadvisor perf- Windows nodes
     <source>
      type wincadvisorperf
      tag oms.api.wincadvisorperf
      run_interval 60s
      log_level debug
     </source>

     <filter mdm.kubepodinventory** mdm.kubenodeinventory**>
      type filter_inventory2mdm
      custom_metrics_azure_regions eastus,southcentralus,westcentralus,westus2,southeastasia,northeurope,westEurope
      log_level info
     </filter>

     # custom_metrics_mdm filter plugin for perf data from windows nodes
     <filter mdm.cadvisorperf**>
      type filter_cadvisor2mdm
      custom_metrics_azure_regions eastus,southcentralus,westcentralus,westus2,southeastasia,northeurope,westEurope
      metrics_to_collect cpuUsageNanoCores,memoryWorkingSetBytes
      log_level info
    </filter>

    #health model aggregation filter
    <filter kubehealth**>
     type filter_health_model_builder
    </filter>

     <match oms.containerinsights.KubePodInventory**>
      type out_oms
      log_level debug
      num_threads 5
      buffer_chunk_limit 20m
      buffer_type file
      buffer_path %STATE_DIR_WS%/out_oms_kubepods*.buffer
      buffer_queue_limit 20
      buffer_queue_full_action drop_oldest_chunk
      flush_interval 20s
      retry_limit 10
      retry_wait 30s
      max_retry_wait 9m
     </match>

     <match oms.containerinsights.KubeEvents**>
      type out_oms
      log_level debug
      num_threads 5
      buffer_chunk_limit 5m
      buffer_type file
      buffer_path %STATE_DIR_WS%/out_oms_kubeevents*.buffer
      buffer_queue_limit 10
      buffer_queue_full_action drop_oldest_chunk
      flush_interval 20s
      retry_limit 10
      retry_wait 30s
      max_retry_wait 9m
     </match>

     <match oms.api.KubeLogs**>
      type out_oms_api
      log_level debug
      buffer_chunk_limit 10m
      buffer_type file
      buffer_path %STATE_DIR_WS%/out_oms_api_kubernetes_logs*.buffer
      buffer_queue_limit 10
      flush_interval 20s
      retry_limit 10
      retry_wait 30s
     </match>

     <match oms.containerinsights.KubeServices**>
      type out_oms
      log_level debug
      num_threads 5
      buffer_chunk_limit 20m
      buffer_type file
      buffer_path %STATE_DIR_WS%/out_oms_kubeservices*.buffer
      buffer_queue_limit 20
      buffer_queue_full_action drop_oldest_chunk
      flush_interval 20s
      retry_limit 10
      retry_wait 30s
      max_retry_wait 9m
     </match>

     <match oms.containerinsights.KubeNodeInventory**>
      type out_oms
      log_level debug
      num_threads 5
      buffer_chunk_limit 20m
      buffer_type file
      buffer_path %STATE_DIR_WS%/state/out_oms_kubenodes*.buffer
      buffer_queue_limit 20
      buffer_queue_full_action drop_oldest_chunk
      flush_interval 20s
      retry_limit 10
      retry_wait 30s
      max_retry_wait 9m
     </match>

     <match oms.containerinsights.ContainerNodeInventory**>
      type out_oms
      log_level debug
      buffer_chunk_limit 20m
      buffer_type file
      buffer_path %STATE_DIR_WS%/out_oms_containernodeinventory*.buffer
      buffer_queue_limit 20
      flush_interval 20s
      retry_limit 10
      retry_wait 15s
      max_retry_wait 9m
     </match>

     <match oms.api.KubePerf**>
      type out_oms
      log_level debug
      num_threads 5
      buffer_chunk_limit 20m
      buffer_type file
      buffer_path %STATE_DIR_WS%/out_oms_kubeperf*.buffer
      buffer_queue_limit 20
      buffer_queue_full_action drop_oldest_chunk
      flush_interval 20s
      retry_limit 10
      retry_wait 30s
      max_retry_wait 9m
     </match>

     <match mdm.kubepodinventory** mdm.kubenodeinventory** >
      type out_mdm
      log_level debug
      num_threads 5
      buffer_chunk_limit 20m
      buffer_type file
      buffer_path %STATE_DIR_WS%/out_mdm_*.buffer
      buffer_queue_limit 20
      buffer_queue_full_action drop_oldest_chunk
      flush_interval 20s
      retry_limit 10
      retry_wait 30s
      max_retry_wait 9m
      retry_mdm_post_wait_minutes 60
     </match>

     <match oms.api.wincadvisorperf**>
      type out_oms
      log_level debug
      num_threads 5
      buffer_chunk_limit 20m
      buffer_type file
      buffer_path %STATE_DIR_WS%/out_oms_api_wincadvisorperf*.buffer
      buffer_queue_limit 20
      buffer_queue_full_action drop_oldest_chunk
      flush_interval 20s
      retry_limit 10
      retry_wait 30s
      max_retry_wait 9m
     </match>

     <match mdm.cadvisorperf**>
      type out_mdm
      log_level debug
      num_threads 5
      buffer_chunk_limit 20m
      buffer_type file
      buffer_path %STATE_DIR_WS%/out_mdm_cdvisorperf*.buffer
      buffer_queue_limit 20
      buffer_queue_full_action drop_oldest_chunk
      flush_interval 20s
      retry_limit 10
      retry_wait 30s
      max_retry_wait 9m
      retry_mdm_post_wait_minutes 60
     </match>
<<<<<<< HEAD

=======
     
>>>>>>> 08addacc
    <match kubehealth.Signals**>
     type out_oms
     log_level debug
     num_threads 5
     buffer_chunk_limit 20m
     buffer_type file
     buffer_path %STATE_DIR_WS%/out_oms_kubehealth*.buffer
     buffer_queue_limit 20
     buffer_queue_full_action drop_oldest_chunk
     flush_interval 20s
     retry_limit 10
     retry_wait 30s
     max_retry_wait 9m
    </match>
metadata:
  name: omsagent-rs-config
  namespace: kube-system
  labels:
    kubernetes.io/cluster-service: "true"
    addonmanager.kubernetes.io/mode: Reconcile
---
apiVersion: apps/v1
kind: DaemonSet
metadata:
  labels:
    component: oms-agent
    tier: node
    kubernetes.io/cluster-service: "true"
    addonmanager.kubernetes.io/mode: Reconcile
  name: omsagent
  namespace: kube-system
spec:
  selector:
    matchLabels:
      component: oms-agent
      tier: node
  template:
    metadata:
      annotations:
        agentVersion: {{ContainerConfig "omsAgentVersion"}}
        dockerProviderVersion: {{ContainerConfig "dockerProviderVersion"}}
        schema-versions:  {{ContainerConfig "schema-versions"}}
      labels:
        component: oms-agent
        tier: node
    spec:
      priorityClassName: system-node-critical
      serviceAccountName: omsagent
      containers:
        - name: omsagent
          image: {{ContainerImage "omsagent"}}
          imagePullPolicy: Always
          resources:
            limits:
              cpu: {{ContainerCPULimits "omsagent"}}
              memory: {{ContainerMemLimits "omsagent"}}
            requests:
              cpu: {{ContainerCPUReqs "omsagent"}}
              memory: {{ContainerMemReqs "omsagent"}}
          env:
            - name: NODE_IP
              valueFrom:
                fieldRef:
                  fieldPath: status.hostIP
            - name: ACS_RESOURCE_NAME
              value: {{ContainerConfig "clusterName"}}
            - name: CONTROLLER_TYPE
              value: "DaemonSet"
            - name: ISTEST
              value: "true"
          livenessProbe:
            exec:
              command:
                - /bin/bash
                - -c
                - /opt/livenessprobe.sh
            initialDelaySeconds: 60
            periodSeconds: 60
          ports:
            - containerPort: 25225
              protocol: TCP
            - containerPort: 25224
              protocol: UDP
          securityContext:
            privileged: true
          volumeMounts:
            - mountPath: /hostfs
              name: host-root
              readOnly: true
            - mountPath: /var/run/host
              name: docker-sock
            - mountPath: /var/log
              name: host-log
            - mountPath: /var/lib/docker/containers
              name: containerlog-path
            - mountPath: /etc/kubernetes/host
              name: azure-json-path
            - mountPath: /etc/omsagent-secret
              name: omsagent-secret
              readOnly: true
            - mountPath: /etc/config/settings
              name: settings-vol-config
      nodeSelector:
        beta.kubernetes.io/os: linux
      tolerations:
        - effect: NoSchedule
          key: node-role.kubernetes.io/master
          operator: Equal
          value: "true"
      volumes:
        - name: host-root
          hostPath:
            path: /
        - name: docker-sock
          hostPath:
            path: /var/run
        - name: container-hostname
          hostPath:
            path: /etc/hostname
        - name: host-log
          hostPath:
            path: /var/log
        - name: containerlog-path
          hostPath:
            path: /var/lib/docker/containers
        - name: azure-json-path
          hostPath:
            path: /etc/kubernetes
        - name: omsagent-secret
          secret:
            secretName: omsagent-secret
        - name: settings-vol-config
          configMap:
            name: container-azm-ms-agentconfig
            optional: true
  updateStrategy:
    type: RollingUpdate
---
apiVersion: apps/v1
kind: Deployment
metadata:
  name: omsagent-rs
  namespace: kube-system
  labels:
    component: oms-agent
    tier: node
    kubernetes.io/cluster-service: "true"
    addonmanager.kubernetes.io/mode: Reconcile
spec:
  replicas: 1
  selector:
    matchLabels:
      rsName: omsagent-rs
  strategy:
    type: RollingUpdate
  template:
    metadata:
      labels:
        rsName: omsagent-rs
      annotations:
        agentVersion: {{ContainerConfig "omsAgentVersion"}}
        dockerProviderVersion: {{ContainerConfig "dockerProviderVersion"}}
        schema-versions:  {{ContainerConfig "schema-versions"}}
    spec:
      serviceAccountName: omsagent
      containers:
        - name: omsagent
          image: {{ContainerImage "omsagent"}}
          imagePullPolicy: IfNotPresent
          resources:
            limits:
              cpu: {{ContainerCPULimits "omsagent"}}
              memory: {{ContainerMemLimits "omsagent"}}
            requests:
              cpu: {{ContainerCPUReqs "omsagent"}}
              memory: {{ContainerMemReqs "omsagent"}}
          env:
            - name: NODE_IP
              valueFrom:
                fieldRef:
                  fieldPath: status.hostIP
            - name: ACS_RESOURCE_NAME
              value: {{ContainerConfig "clusterName"}}
            - name: CONTROLLER_TYPE
              value: "ReplicaSet"
            - name: ISTEST
              value: "true"
          securityContext:
            privileged: true
          ports:
            - containerPort: 25225
              protocol: TCP
            - containerPort: 25224
              protocol: UDP
            - containerPort: 25227
              protocol: TCP
              name: in-rs-tcp
          volumeMounts:
            - mountPath: /var/run/host
              name: docker-sock
            - mountPath: /var/log
              name: host-log
            - mountPath: /var/lib/docker/containers
              name: containerlog-path
            - mountPath: /etc/kubernetes/host
              name: azure-json-path
            - mountPath: /etc/omsagent-secret
              name: omsagent-secret
              readOnly: true
            - mountPath : /etc/config
              name: omsagent-rs-config
            - mountPath: /etc/config/settings
              name: settings-vol-config
              readOnly: true
          livenessProbe:
            exec:
              command:
                - /bin/bash
                - -c
                - /opt/livenessprobe.sh
            initialDelaySeconds: 60
            periodSeconds: 60
      nodeSelector:
        beta.kubernetes.io/os: linux
        kubernetes.io/role: agent
      volumes:
        - name: docker-sock
          hostPath:
            path: /var/run
        - name: container-hostname
          hostPath:
            path: /etc/hostname
        - name: host-log
          hostPath:
            path: /var/log
        - name: containerlog-path
          hostPath:
            path: /var/lib/docker/containers
        - name: azure-json-path
          hostPath:
            path: /etc/kubernetes
        - name: omsagent-secret
          secret:
            secretName: omsagent-secret
        - name: omsagent-rs-config
          configMap:
            name: omsagent-rs-config
        - name: settings-vol-config
          configMap:
            name: container-azm-ms-agentconfig
            optional: true
---
kind: Service
apiVersion: v1
metadata:
  name: healthmodel-replicaset-service
  namespace: kube-system
spec:
  selector:
    rsName: "omsagent-rs"
  ports:
    - protocol: TCP
      port: 25227
      targetPort: in-rs-tcp
---
apiVersion: apiextensions.k8s.io/v1beta1
kind: CustomResourceDefinition
metadata:
  name: healthstates.azmon.container.insights
  namespace: kube-system
spec:
  group: azmon.container.insights
  version: v1
  scope: Namespaced
  names:
    plural: healthstates
    kind: HealthState<|MERGE_RESOLUTION|>--- conflicted
+++ resolved
@@ -33,11 +33,7 @@
   resources: ["pods", "events", "nodes", "namespaces", "services"]
   verbs: ["list", "get", "watch"]
 - apiGroups: ["extensions"]
-<<<<<<< HEAD
   resources: ["replicasets"]
-=======
-  resources: ["deployments"]
->>>>>>> 08addacc
   verbs: ["list"]
 - apiGroups: ["azmon.container.insights"]
   resources: ["healthstates"]
@@ -299,11 +295,6 @@
       max_retry_wait 9m
       retry_mdm_post_wait_minutes 60
      </match>
-<<<<<<< HEAD
-
-=======
-     
->>>>>>> 08addacc
     <match kubehealth.Signals**>
      type out_oms
      log_level debug
