#!/bin/bash
NODE_INDEX=$(hostname | tail -c 2)
NODE_NAME=$(hostname)
PRIVATE_IP=$(hostname -I | cut -d' ' -f1)
ETCD_PEER_URL="https://${PRIVATE_IP}:2380"
ETCD_CLIENT_URL="https://${PRIVATE_IP}:2379"

systemctlEnableAndStart() {
  systemctl_restart 100 5 30 $1
  RESTART_STATUS=$?
  systemctl status $1 --no-pager -l >/var/log/azure/$1-status.log
  if [ $RESTART_STATUS -ne 0 ]; then
    return 1
  fi
  if ! retrycmd_if_failure 120 5 25 systemctl enable $1; then
    return 1
  fi
}
configureAdminUser(){
  chage -E -1 -I -1 -m 0 -M 99999 "${ADMINUSER}"
  chage -l "${ADMINUSER}"
}
configureEtcdUser(){
  useradd -U etcd
  chage -E -1 -I -1 -m 0 -M 99999 etcd
  chage -l etcd
  id etcd
}
configureSecrets(){
  APISERVER_PRIVATE_KEY_PATH="/etc/kubernetes/certs/apiserver.key"
  touch "${APISERVER_PRIVATE_KEY_PATH}"
  CA_PRIVATE_KEY_PATH="/etc/kubernetes/certs/ca.key"
  touch "${CA_PRIVATE_KEY_PATH}"
  ETCD_SERVER_PRIVATE_KEY_PATH="/etc/kubernetes/certs/etcdserver.key"
  touch "${ETCD_SERVER_PRIVATE_KEY_PATH}"
  if [[ -z ${COSMOS_URI} ]]; then
    chown etcd:etcd "${ETCD_SERVER_PRIVATE_KEY_PATH}"
  fi
  ETCD_CLIENT_PRIVATE_KEY_PATH="/etc/kubernetes/certs/etcdclient.key"
  touch "${ETCD_CLIENT_PRIVATE_KEY_PATH}"
  ETCD_PEER_PRIVATE_KEY_PATH="/etc/kubernetes/certs/etcdpeer${NODE_INDEX}.key"
  touch "${ETCD_PEER_PRIVATE_KEY_PATH}"
  if [[ -z ${COSMOS_URI} ]]; then
    chown etcd:etcd "${ETCD_PEER_PRIVATE_KEY_PATH}"
  fi
  chmod 0600 "${APISERVER_PRIVATE_KEY_PATH}" "${CA_PRIVATE_KEY_PATH}" "${ETCD_SERVER_PRIVATE_KEY_PATH}" "${ETCD_CLIENT_PRIVATE_KEY_PATH}" "${ETCD_PEER_PRIVATE_KEY_PATH}"
  chown root:root "${APISERVER_PRIVATE_KEY_PATH}" "${CA_PRIVATE_KEY_PATH}" "${ETCD_CLIENT_PRIVATE_KEY_PATH}"
  ETCD_SERVER_CERTIFICATE_PATH="/etc/kubernetes/certs/etcdserver.crt"
  touch "${ETCD_SERVER_CERTIFICATE_PATH}"
  ETCD_CLIENT_CERTIFICATE_PATH="/etc/kubernetes/certs/etcdclient.crt"
  touch "${ETCD_CLIENT_CERTIFICATE_PATH}"
  ETCD_PEER_CERTIFICATE_PATH="/etc/kubernetes/certs/etcdpeer${NODE_INDEX}.crt"
  touch "${ETCD_PEER_CERTIFICATE_PATH}"
  chmod 0644 "${ETCD_SERVER_CERTIFICATE_PATH}" "${ETCD_CLIENT_CERTIFICATE_PATH}" "${ETCD_PEER_CERTIFICATE_PATH}"
  chown root:root "${ETCD_SERVER_CERTIFICATE_PATH}" "${ETCD_CLIENT_CERTIFICATE_PATH}" "${ETCD_PEER_CERTIFICATE_PATH}"

  set +x
  echo "${APISERVER_PRIVATE_KEY}" | base64 --decode >"${APISERVER_PRIVATE_KEY_PATH}"
  echo "${CA_PRIVATE_KEY}" | base64 --decode >"${CA_PRIVATE_KEY_PATH}"
  echo "${ETCD_SERVER_PRIVATE_KEY}" | base64 --decode >"${ETCD_SERVER_PRIVATE_KEY_PATH}"
  echo "${ETCD_CLIENT_PRIVATE_KEY}" | base64 --decode >"${ETCD_CLIENT_PRIVATE_KEY_PATH}"
  echo "${ETCD_PEER_KEY}" | base64 --decode >"${ETCD_PEER_PRIVATE_KEY_PATH}"
  echo "${ETCD_SERVER_CERTIFICATE}" | base64 --decode >"${ETCD_SERVER_CERTIFICATE_PATH}"
  echo "${ETCD_CLIENT_CERTIFICATE}" | base64 --decode >"${ETCD_CLIENT_CERTIFICATE_PATH}"
  echo "${ETCD_PEER_CERT}" | base64 --decode >"${ETCD_PEER_CERTIFICATE_PATH}"
}
configureEtcd() {
  set -x

  ETCD_SETUP_FILE=/opt/azure/containers/setup-etcd.sh
  wait_for_file 1200 1 $ETCD_SETUP_FILE || exit {{GetCSEErrorCode "ERR_ETCD_CONFIG_FAIL"}}
  $ETCD_SETUP_FILE >/opt/azure/containers/setup-etcd.log 2>&1
  RET=$?
  if [ $RET -ne 0 ]; then
    exit $RET
  fi

  if [[ -z ${ETCDCTL_ENDPOINTS} ]]; then
    {{/* Variables necessary for etcdctl are not present */}}
    {{/* Must pull them from /etc/environment */}}
    for entry in $(cat /etc/environment); do
      export ${entry}
    done
  fi

  MOUNT_ETCD_FILE=/opt/azure/containers/mountetcd.sh
  wait_for_file 1200 1 $MOUNT_ETCD_FILE || exit {{GetCSEErrorCode "ERR_ETCD_CONFIG_FAIL"}}
  $MOUNT_ETCD_FILE || exit {{GetCSEErrorCode "ERR_ETCD_VOL_MOUNT_FAIL"}}
  systemctlEnableAndStart etcd || exit {{GetCSEErrorCode "ERR_ETCD_START_TIMEOUT"}}
  for i in $(seq 1 600); do
    MEMBER="$(sudo -E etcdctl member list | grep -E ${NODE_NAME} | cut -d':' -f 1)"
    if [ "$MEMBER" != "" ]; then
      break
    else
      sleep 1
    fi
  done
  retrycmd_if_failure 120 5 25 sudo -E etcdctl member update $MEMBER ${ETCD_PEER_URL} || exit {{GetCSEErrorCode "ERR_ETCD_CONFIG_FAIL"}}
}
ensureNTP() {
  systemctlEnableAndStart ntp || exit {{GetCSEErrorCode "ERR_SYSTEMCTL_START_FAIL"}}
}
ensureRPC() {
  systemctlEnableAndStart rpcbind || exit {{GetCSEErrorCode "ERR_SYSTEMCTL_START_FAIL"}}
  systemctlEnableAndStart rpc-statd || exit {{GetCSEErrorCode "ERR_SYSTEMCTL_START_FAIL"}}
}
ensureAuditD() {
  if [[ ${AUDITD_ENABLED} == true ]]; then
    systemctlEnableAndStart auditd || exit {{GetCSEErrorCode "ERR_SYSTEMCTL_START_FAIL"}}
  else
    apt_get_purge auditd mlocate &
  fi
}
generateAggregatedAPICerts() {
  AGGREGATED_API_CERTS_SETUP_FILE=/etc/kubernetes/generate-proxy-certs.sh
  wait_for_file 1200 1 $AGGREGATED_API_CERTS_SETUP_FILE || exit {{GetCSEErrorCode "ERR_FILE_WATCH_TIMEOUT"}}
  $AGGREGATED_API_CERTS_SETUP_FILE
}
configureKubeletServerCert() {
  KUBELET_SERVER_PRIVATE_KEY_PATH="/etc/kubernetes/certs/kubeletserver.key"
  KUBELET_SERVER_CERT_PATH="/etc/kubernetes/certs/kubeletserver.crt"

  openssl genrsa -out $KUBELET_SERVER_PRIVATE_KEY_PATH 2048
  openssl req -new -x509 -days 7300 -key $KUBELET_SERVER_PRIVATE_KEY_PATH -out $KUBELET_SERVER_CERT_PATH -subj "/CN=${NODE_NAME}"
}
configureK8s() {
  KUBELET_PRIVATE_KEY_PATH="/etc/kubernetes/certs/client.key"
  touch "${KUBELET_PRIVATE_KEY_PATH}"
  APISERVER_PUBLIC_KEY_PATH="/etc/kubernetes/certs/apiserver.crt"
  touch "${APISERVER_PUBLIC_KEY_PATH}"
  chmod 0600 "${KUBELET_PRIVATE_KEY_PATH}"
  chmod 0644 "${APISERVER_PUBLIC_KEY_PATH}"
  chown root:root "${KUBELET_PRIVATE_KEY_PATH}" "${APISERVER_PUBLIC_KEY_PATH}"

  set +x
  echo "${KUBELET_PRIVATE_KEY}" | base64 --decode >"${KUBELET_PRIVATE_KEY_PATH}"
  echo "${APISERVER_PUBLIC_KEY}" | base64 --decode >"${APISERVER_PUBLIC_KEY_PATH}"
  configureKubeletServerCert
  AZURE_JSON_PATH="/etc/kubernetes/azure.json"
  if [[ -n ${MASTER_NODE} ]]; then
    if [[ ${ENABLE_AGGREGATED_APIS} == True ]]; then
      generateAggregatedAPICerts
    fi
  else
    {{- /* If we are a node vm then we only proceed w/ local azure.json configuration if cloud-init has pre-paved that file */}}
    wait_for_file 1 1 $AZURE_JSON_PATH || return
  fi

  {{/* Perform the required JSON escaping */}}
  SERVICE_PRINCIPAL_CLIENT_SECRET=${SERVICE_PRINCIPAL_CLIENT_SECRET//\\/\\\\}
  SERVICE_PRINCIPAL_CLIENT_SECRET=${SERVICE_PRINCIPAL_CLIENT_SECRET//\"/\\\"}
  cat <<EOF >"${AZURE_JSON_PATH}"
{
    "cloud":"{{GetTargetEnvironment}}",
    "tenantId": "${TENANT_ID}",
    "subscriptionId": "${SUBSCRIPTION_ID}",
    "aadClientId": "${SERVICE_PRINCIPAL_CLIENT_ID}",
    "aadClientSecret": "${SERVICE_PRINCIPAL_CLIENT_SECRET}",
    "resourceGroup": "${RESOURCE_GROUP}",
    "location": "${LOCATION}",
    "vmType": "${VM_TYPE}",
    "subnetName": "${SUBNET}",
    "securityGroupName": "${NETWORK_SECURITY_GROUP}",
    "vnetName": "${VIRTUAL_NETWORK}",
    "vnetResourceGroup": "${VIRTUAL_NETWORK_RESOURCE_GROUP}",
    "routeTableName": "${ROUTE_TABLE}",
    "primaryAvailabilitySetName": "${PRIMARY_AVAILABILITY_SET}",
    "primaryScaleSetName": "${PRIMARY_SCALE_SET}",
    "cloudProviderBackoffMode": "${CLOUDPROVIDER_BACKOFF_MODE}",
    "cloudProviderBackoff": ${CLOUDPROVIDER_BACKOFF},
    "cloudProviderBackoffRetries": ${CLOUDPROVIDER_BACKOFF_RETRIES},
    "cloudProviderBackoffExponent": ${CLOUDPROVIDER_BACKOFF_EXPONENT},
    "cloudProviderBackoffDuration": ${CLOUDPROVIDER_BACKOFF_DURATION},
    "cloudProviderBackoffJitter": ${CLOUDPROVIDER_BACKOFF_JITTER},
    "cloudProviderRatelimit": ${CLOUDPROVIDER_RATELIMIT},
    "cloudProviderRateLimitQPS": ${CLOUDPROVIDER_RATELIMIT_QPS},
    "cloudProviderRateLimitBucket": ${CLOUDPROVIDER_RATELIMIT_BUCKET},
    "cloudProviderRatelimitQPSWrite": ${CLOUDPROVIDER_RATELIMIT_QPS_WRITE},
    "cloudProviderRatelimitBucketWrite": ${CLOUDPROVIDER_RATELIMIT_BUCKET_WRITE},
    "useManagedIdentityExtension": ${USE_MANAGED_IDENTITY_EXTENSION},
    "userAssignedIdentityID": "${USER_ASSIGNED_IDENTITY_ID}",
    "useInstanceMetadata": ${USE_INSTANCE_METADATA},
    "loadBalancerSku": "${LOAD_BALANCER_SKU}",
    "disableOutboundSNAT": ${LOAD_BALANCER_DISABLE_OUTBOUND_SNAT},
    "excludeMasterFromStandardLB": ${EXCLUDE_MASTER_FROM_STANDARD_LB},
    "providerVaultName": "${KMS_PROVIDER_VAULT_NAME}",
    "maximumLoadBalancerRuleCount": ${MAXIMUM_LOADBALANCER_RULE_COUNT},
    "providerKeyName": "k8s",
    "providerKeyVersion": ""
}
EOF
  set -x
  if [[ ${CLOUDPROVIDER_BACKOFF_MODE} == "v2" ]]; then
    sed -i "/cloudProviderBackoffExponent/d" $AZURE_JSON_PATH
    sed -i "/cloudProviderBackoffJitter/d" $AZURE_JSON_PATH
  fi
}

installNetworkPlugin() {
{{- if IsAzureCNI}}
  installAzureCNI
{{end}}
  installCNI
  rm -rf $CNI_DOWNLOADS_DIR &
}
installCNI() {
  CNI_TGZ_TMP=${CNI_PLUGINS_URL##*/}
  if [[ ! -f "$CNI_DOWNLOADS_DIR/${CNI_TGZ_TMP}" ]]; then
    downloadCNI
  fi
  mkdir -p $CNI_BIN_DIR
  tar -xzf "$CNI_DOWNLOADS_DIR/${CNI_TGZ_TMP}" -C $CNI_BIN_DIR
  chown -R root:root $CNI_BIN_DIR
  chmod -R 755 $CNI_BIN_DIR
}
{{- if IsAzureCNI}}
installAzureCNI() {
  CNI_TGZ_TMP=${VNET_CNI_PLUGINS_URL##*/}
  if [[ ! -f "$CNI_DOWNLOADS_DIR/${CNI_TGZ_TMP}" ]]; then
    downloadAzureCNI
  fi
  mkdir -p $CNI_CONFIG_DIR
  chown -R root:root $CNI_CONFIG_DIR
  chmod 755 $CNI_CONFIG_DIR
  mkdir -p $CNI_BIN_DIR
  tar -xzf "$CNI_DOWNLOADS_DIR/${CNI_TGZ_TMP}" -C $CNI_BIN_DIR
}
{{end}}
configureCNI() {
<<<<<<< HEAD
    {{/* needed for the iptables rules to work on bridges */}}
    retrycmd_if_failure 120 5 25 modprobe br_netfilter || exit $ERR_MODPROBE_FAIL
    echo -n "br_netfilter" > /etc/modules-load.d/br_netfilter.conf
    configureAzureCNI
    {{if HasCiliumNetworkPlugin}}
    systemctl enable sys-fs-bpf.mount
    systemctl restart sys-fs-bpf.mount
    REBOOTREQUIRED=true
    {{end}}
=======
  {{/* needed for the iptables rules to work on bridges */}}
  retrycmd_if_failure 120 5 25 modprobe br_netfilter || exit {{GetCSEErrorCode "ERR_MODPROBE_FAIL"}}
  echo -n "br_netfilter" >/etc/modules-load.d/br_netfilter.conf
  configureCNIIPTables
  {{if HasCiliumNetworkPlugin}}
  systemctl enable sys-fs-bpf.mount
  systemctl restart sys-fs-bpf.mount
  REBOOTREQUIRED=true
  {{end}}
>>>>>>> 51bde0db
{{- if IsAzureStackCloud}}
  if [[ ${NETWORK_PLUGIN} == "azure" ]]; then
    {{/* set environment to mas when using Azure CNI on Azure Stack */}}
    {{/* shellcheck disable=SC2002,SC2005 */}}
    echo $(cat "$CNI_CONFIG_DIR/10-azure.conflist" | jq '.plugins[0].ipam.environment = "mas"') >"$CNI_CONFIG_DIR/10-azure.conflist"
  fi
{{end}}
}
<<<<<<< HEAD

configureAzureCNI() {
    if [[ "${NETWORK_PLUGIN}" = "azure" ]]; then
        mv $CNI_BIN_DIR/10-azure.conflist $CNI_CONFIG_DIR/
        chmod 600 $CNI_CONFIG_DIR/10-azure.conflist
        if [[ "${IS_IPV6_DUALSTACK_FEATURE_ENABLED}" ]]; then
            echo $(cat "$CNI_CONFIG_DIR/10-azure.conflist" | jq '.plugins[0].ipv6Mode="ipv6nat"') > "$CNI_CONFIG_DIR/10-azure.conflist"
        fi
    if [[ {{GetKubeProxyMode}} = "ipvs" ]]; then
        serviceCidrs={{GetServiceCidr}}
        echo $(cat "$CNI_CONFIG_DIR/10-azure.conflist" | jq  --arg serviceCidrs $serviceCidrs '.plugins[0]+={serviceCidrs: $serviceCidrs}') > /etc/cni/net.d/10-azure.conflist
    fi
    if [[ "${NETWORK_POLICY}" == "calico" ]]; then
        sed -i 's#"mode":"bridge"#"mode":"transparent"#g' $CNI_CONFIG_DIR/10-azure.conflist
    elif [[ "${NETWORK_POLICY}" == "" || "${NETWORK_POLICY}" == "none" ]] && [[ "${NETWORK_MODE}" == "transparent" ]]; then
        sed -i 's#"mode":"bridge"#"mode":"transparent"#g' $CNI_CONFIG_DIR/10-azure.conflist
    fi
    /sbin/ebtables -t nat --list
=======
configureCNIIPTables() {
  if [[ ${NETWORK_PLUGIN} == "azure" ]]; then
    mv $CNI_BIN_DIR/10-azure.conflist $CNI_CONFIG_DIR/
    chmod 600 $CNI_CONFIG_DIR/10-azure.conflist
    if [[ ${NETWORK_POLICY} == "calico" ]]; then
      sed -i 's#"mode":"bridge"#"mode":"transparent"#g' $CNI_CONFIG_DIR/10-azure.conflist
    elif [[ ${NETWORK_POLICY} == "" || ${NETWORK_POLICY} == "none" ]] && [[ ${NETWORK_MODE} == "transparent" ]]; then
      sed -i 's#"mode":"bridge"#"mode":"transparent"#g' $CNI_CONFIG_DIR/10-azure.conflist
>>>>>>> 51bde0db
    fi
    /sbin/ebtables -t nat --list
  fi
}
{{- if NeedsContainerd}}
installContainerd() {
  removeMoby
  CURRENT_VERSION=$(containerd -version | cut -d " " -f 3 | sed 's|v||')
  if [[ $CURRENT_VERSION != "${CONTAINERD_VERSION}" ]]; then
    os_lower=$(echo ${OS} | tr '[:upper:]' '[:lower:]')
    if [[ ${OS} == "${UBUNTU_OS_NAME}" ]]; then
      url_path="${os_lower}/${UBUNTU_RELEASE}/multiarch/prod"
    elif [[ ${OS} == "${DEBIAN_OS_NAME}" ]]; then
      url_path="${os_lower}/${UBUNTU_RELEASE}/prod"
    else
      exit 25
    fi
    removeContainerd
    echo "deb [arch=amd64,arm64,armhf] https://packages.microsoft.com/${url_path} testing main" >/tmp/microsoft-prod-testing.list
    retrycmd_if_failure 10 5 10 cp /tmp/microsoft-prod-testing.list /etc/apt/sources.list.d/ || exit 25
    retrycmd_if_failure_no_stats 120 5 25 curl https://packages.microsoft.com/keys/microsoft.asc | gpg --dearmor >/tmp/microsoft.gpg || exit 26
    retrycmd_if_failure 10 5 10 cp /tmp/microsoft.gpg /etc/apt/trusted.gpg.d/ || exit 26
    apt_get_update || exit 99
    apt_get_install 20 30 120 moby-containerd=${CONTAINERD_VERSION}* --allow-downgrades || exit 27
  fi
}
ensureContainerd() {
  wait_for_file 1200 1 /etc/systemd/system/containerd.service.d/exec_start.conf || exit {{GetCSEErrorCode "ERR_FILE_WATCH_TIMEOUT"}}
  wait_for_file 1200 1 /etc/containerd/config.toml || exit {{GetCSEErrorCode "ERR_FILE_WATCH_TIMEOUT"}}
  systemctlEnableAndStart containerd || exit {{GetCSEErrorCode "ERR_SYSTEMCTL_START_FAIL"}}
}
{{end}}
{{- if IsDockerContainerRuntime}}
ensureDocker() {
  DOCKER_SERVICE_EXEC_START_FILE=/etc/systemd/system/docker.service.d/exec_start.conf
  wait_for_file 1200 1 $DOCKER_SERVICE_EXEC_START_FILE || exit {{GetCSEErrorCode "ERR_FILE_WATCH_TIMEOUT"}}
  usermod -aG docker ${ADMINUSER}
  DOCKER_MOUNT_FLAGS_SYSTEMD_FILE=/etc/systemd/system/docker.service.d/clear_mount_propagation_flags.conf
  DOCKER_JSON_FILE=/etc/docker/daemon.json
  for i in $(seq 1 1200); do
    if [ -s $DOCKER_JSON_FILE ]; then
      jq '.' <$DOCKER_JSON_FILE && break
    fi
    if [ $i -eq 1200 ]; then
      exit {{GetCSEErrorCode "ERR_FILE_WATCH_TIMEOUT"}}
    else
      sleep 1
    fi
  done
  systemctlEnableAndStart docker || exit {{GetCSEErrorCode "ERR_DOCKER_START_FAIL"}}
  {{/* Delay start of docker-monitor for 30 mins after booting */}}
  DOCKER_MONITOR_SYSTEMD_TIMER_FILE=/etc/systemd/system/docker-monitor.timer
  wait_for_file 1200 1 $DOCKER_MONITOR_SYSTEMD_TIMER_FILE || exit {{GetCSEErrorCode "ERR_FILE_WATCH_TIMEOUT"}}
  DOCKER_MONITOR_SYSTEMD_FILE=/etc/systemd/system/docker-monitor.service
  wait_for_file 1200 1 $DOCKER_MONITOR_SYSTEMD_FILE || exit {{GetCSEErrorCode "ERR_FILE_WATCH_TIMEOUT"}}
  systemctlEnableAndStart docker-monitor.timer || exit {{GetCSEErrorCode "ERR_SYSTEMCTL_START_FAIL"}}
}
{{end}}
{{- if EnableEncryptionWithExternalKms}}
ensureKMS() {
  systemctlEnableAndStart kms || exit {{GetCSEErrorCode "ERR_SYSTEMCTL_START_FAIL"}}
}
{{end}}
{{- if IsIPv6Enabled}}
ensureDHCPv6() {
  wait_for_file 3600 1 {{GetDHCPv6ServiceCSEScriptFilepath}} || exit {{GetCSEErrorCode "ERR_FILE_WATCH_TIMEOUT"}}
  wait_for_file 3600 1 {{GetDHCPv6ConfigCSEScriptFilepath}} || exit {{GetCSEErrorCode "ERR_FILE_WATCH_TIMEOUT"}}
  systemctlEnableAndStart dhcpv6 || exit {{GetCSEErrorCode "ERR_SYSTEMCTL_START_FAIL"}}
  retrycmd_if_failure 120 5 25 modprobe ip6_tables || exit {{GetCSEErrorCode "ERR_MODPROBE_FAIL"}}
}
{{end}}
ensureKubelet() {
  wait_for_file 1200 1 /etc/sysctl.d/11-aks-engine.conf || exit {{GetCSEErrorCode "ERR_FILE_WATCH_TIMEOUT"}}
  sysctl_reload 10 5 120 || exit {{GetCSEErrorCode "ERR_SYSCTL_RELOAD"}}
  KUBELET_DEFAULT_FILE=/etc/default/kubelet
  wait_for_file 1200 1 $KUBELET_DEFAULT_FILE || exit {{GetCSEErrorCode "ERR_FILE_WATCH_TIMEOUT"}}
  KUBECONFIG_FILE=/var/lib/kubelet/kubeconfig
  wait_for_file 1200 1 $KUBECONFIG_FILE || exit {{GetCSEErrorCode "ERR_FILE_WATCH_TIMEOUT"}}
  KUBELET_RUNTIME_CONFIG_SCRIPT_FILE=/opt/azure/containers/kubelet.sh
  wait_for_file 1200 1 $KUBELET_RUNTIME_CONFIG_SCRIPT_FILE || exit {{GetCSEErrorCode "ERR_FILE_WATCH_TIMEOUT"}}
  systemctlEnableAndStart kubelet || exit {{GetCSEErrorCode "ERR_KUBELET_START_FAIL"}}
  {{if HasCiliumNetworkPolicy}}
  while [ ! -f /etc/cni/net.d/05-cilium.conf ]; do
    sleep 3
  done
  {{end}}
  {{if HasAntreaNetworkPolicy}}
  while [ ! -f /etc/cni/net.d/10-antrea.conf ]; do
    sleep 3
  done
  {{end}}
  {{if HasFlannelNetworkPlugin}}
  while [ ! -f /etc/cni/net.d/10-flannel.conf ]; do
    sleep 3
  done
  {{end}}
}
ensureLabelNodes() {
  LABEL_NODES_SCRIPT_FILE=/opt/azure/containers/label-nodes.sh
  wait_for_file 1200 1 $LABEL_NODES_SCRIPT_FILE || exit {{GetCSEErrorCode "ERR_FILE_WATCH_TIMEOUT"}}
  LABEL_NODES_SYSTEMD_FILE=/etc/systemd/system/label-nodes.service
  wait_for_file 1200 1 $LABEL_NODES_SYSTEMD_FILE || exit {{GetCSEErrorCode "ERR_FILE_WATCH_TIMEOUT"}}
  systemctlEnableAndStart label-nodes || exit {{GetCSEErrorCode "ERR_SYSTEMCTL_START_FAIL"}}
}
ensureJournal() {
  {
    echo "Storage=persistent"
    echo "SystemMaxUse=1G"
    echo "RuntimeMaxUse=1G"
    echo "ForwardToSyslog=yes"
  } >>/etc/systemd/journald.conf
  systemctlEnableAndStart systemd-journald || exit {{GetCSEErrorCode "ERR_SYSTEMCTL_START_FAIL"}}
}
installKubeletAndKubectl() {
  if [[ ! -f "/usr/local/bin/kubectl-${KUBERNETES_VERSION}" ]]; then
    if version_gte ${KUBERNETES_VERSION} 1.17; then
      extractKubeBinaries
    else
      if [[ $CONTAINER_RUNTIME == "docker" ]]; then
        extractHyperkube "docker"
      else
        extractHyperkube "img"
      fi
    fi
  fi
  mv "/usr/local/bin/kubelet-${KUBERNETES_VERSION}" "/usr/local/bin/kubelet"
  mv "/usr/local/bin/kubectl-${KUBERNETES_VERSION}" "/usr/local/bin/kubectl"
  chmod a+x /usr/local/bin/kubelet /usr/local/bin/kubectl
  rm -rf /usr/local/bin/kubelet-* /usr/local/bin/kubectl-* /home/hyperkube-downloads &
}
ensureK8sControlPlane() {
  if $REBOOTREQUIRED || [ "$NO_OUTBOUND" = "true" ]; then
    return
  fi
  retrycmd_if_failure 120 5 25 $KUBECTL 2>/dev/null cluster-info || exit {{GetCSEErrorCode "ERR_K8S_RUNNING_TIMEOUT"}}
}
{{- if IsAzurePolicyAddonEnabled}}
ensureLabelExclusionForAzurePolicyAddon() {
  GATEKEEPER_NAMESPACE="gatekeeper-system"
  retrycmd_if_failure 120 5 25 $KUBECTL create ns --save-config $GATEKEEPER_NAMESPACE 2>/dev/null || exit {{GetCSEErrorCode "ERR_K8S_RUNNING_TIMEOUT"}}

  retrycmd_if_failure 120 5 25 $KUBECTL label ns kube-system control-plane=controller-manager 2>/dev/null || exit {{GetCSEErrorCode "ERR_K8S_RUNNING_TIMEOUT"}}
}
{{end}}
ensureEtcd() {
  retrycmd_if_failure 120 5 25 curl --cacert /etc/kubernetes/certs/ca.crt --cert /etc/kubernetes/certs/etcdclient.crt --key /etc/kubernetes/certs/etcdclient.key ${ETCD_CLIENT_URL}/v2/machines || exit {{GetCSEErrorCode "ERR_ETCD_RUNNING_TIMEOUT"}}
}
createKubeManifestDir() {
  KUBEMANIFESTDIR=/etc/kubernetes/manifests
  mkdir -p $KUBEMANIFESTDIR
}
writeKubeConfig() {
  local DIR=/home/$ADMINUSER/.kube
  local FILE=$DIR/config
  mkdir -p $DIR
  touch $FILE
  chown $ADMINUSER:$ADMINUSER $DIR $FILE
  chmod 700 $DIR
  chmod 600 $FILE
  set +x
  echo "
---
apiVersion: v1
clusters:
- cluster:
    certificate-authority-data: \"$CA_CERTIFICATE\"
    server: $KUBECONFIG_SERVER
  name: \"$MASTER_FQDN\"
contexts:
- context:
    cluster: \"$MASTER_FQDN\"
    user: \"$MASTER_FQDN-admin\"
  name: \"$MASTER_FQDN\"
current-context: \"$MASTER_FQDN\"
kind: Config
users:
- name: \"$MASTER_FQDN-admin\"
  user:
    client-certificate-data: \"$KUBECONFIG_CERTIFICATE\"
    client-key-data: \"$KUBECONFIG_KEY\"
" >$FILE
  set -x
  KUBECTL="$KUBECTL --kubeconfig=$FILE"
}
{{- if IsClusterAutoscalerAddonEnabled}}
configClusterAutoscalerAddon() {
  CLUSTER_AUTOSCALER_ADDON_FILE=/etc/kubernetes/addons/cluster-autoscaler-deployment.yaml
  wait_for_file 1200 1 $CLUSTER_AUTOSCALER_ADDON_FILE || exit {{GetCSEErrorCode "ERR_FILE_WATCH_TIMEOUT"}}
  sed -i "s|<clientID>|$(echo $SERVICE_PRINCIPAL_CLIENT_ID | base64)|g" $CLUSTER_AUTOSCALER_ADDON_FILE
  sed -i "s|<clientSec>|$(echo $SERVICE_PRINCIPAL_CLIENT_SECRET | base64)|g" $CLUSTER_AUTOSCALER_ADDON_FILE
  sed -i "s|<subID>|$(echo $SUBSCRIPTION_ID | base64)|g" $CLUSTER_AUTOSCALER_ADDON_FILE
  sed -i "s|<tenantID>|$(echo $TENANT_ID | base64)|g" $CLUSTER_AUTOSCALER_ADDON_FILE
  sed -i "s|<rg>|$(echo $RESOURCE_GROUP | base64)|g" $CLUSTER_AUTOSCALER_ADDON_FILE
}
{{end}}
{{- if IsACIConnectorAddonEnabled}}
configACIConnectorAddon() {
  ACI_CONNECTOR_CREDENTIALS=$(printf '{"clientId": "%s", "clientSecret": "%s", "tenantId": "%s", "subscriptionId": "%s", "activeDirectoryEndpointUrl": "https://login.microsoftonline.com","resourceManagerEndpointUrl": "https://management.azure.com/", "activeDirectoryGraphResourceId": "https://graph.windows.net/", "sqlManagementEndpointUrl": "https://management.core.windows.net:8443/", "galleryEndpointUrl": "https://gallery.azure.com/", "managementEndpointUrl": "https://management.core.windows.net/"}' "$SERVICE_PRINCIPAL_CLIENT_ID" "$SERVICE_PRINCIPAL_CLIENT_SECRET" "$TENANT_ID" "$SUBSCRIPTION_ID" | base64 -w 0)

  openssl req -newkey rsa:4096 -new -nodes -x509 -days 3650 -keyout /etc/kubernetes/certs/aci-connector-key.pem -out /etc/kubernetes/certs/aci-connector-cert.pem -subj "/C=US/ST=CA/L=virtualkubelet/O=virtualkubelet/OU=virtualkubelet/CN=virtualkubelet"
  ACI_CONNECTOR_KEY=$(base64 /etc/kubernetes/certs/aci-connector-key.pem -w0)
  ACI_CONNECTOR_CERT=$(base64 /etc/kubernetes/certs/aci-connector-cert.pem -w0)

  ACI_CONNECTOR_ADDON_FILE=/etc/kubernetes/addons/aci-connector-deployment.yaml
  wait_for_file 1200 1 $ACI_CONNECTOR_ADDON_FILE || exit {{GetCSEErrorCode "ERR_FILE_WATCH_TIMEOUT"}}
  sed -i "s|<creds>|$ACI_CONNECTOR_CREDENTIALS|g" $ACI_CONNECTOR_ADDON_FILE
  sed -i "s|<rgName>|$RESOURCE_GROUP|g" $ACI_CONNECTOR_ADDON_FILE
  sed -i "s|<cert>|$ACI_CONNECTOR_CERT|g" $ACI_CONNECTOR_ADDON_FILE
  sed -i "s|<key>|$ACI_CONNECTOR_KEY|g" $ACI_CONNECTOR_ADDON_FILE
}
{{end}}
{{- if IsAzurePolicyAddonEnabled}}
configAzurePolicyAddon() {
  AZURE_POLICY_ADDON_FILE=/etc/kubernetes/addons/azure-policy-deployment.yaml
  sed -i "s|<resourceId>|/subscriptions/$SUBSCRIPTION_ID/resourceGroups/$RESOURCE_GROUP|g" $AZURE_POLICY_ADDON_FILE
}
{{end}}
{{- if or IsClusterAutoscalerAddonEnabled IsACIConnectorAddonEnabled IsAzurePolicyAddonEnabled}}
configAddons() {
  {{if IsClusterAutoscalerAddonEnabled}}
  if [[ ${CLUSTER_AUTOSCALER_ADDON} == true ]]; then
    configClusterAutoscalerAddon
  fi
  {{end}}
  {{if IsACIConnectorAddonEnabled}}
  if [[ ${ACI_CONNECTOR_ADDON} == True ]]; then
    configACIConnectorAddon
  fi
  {{end}}
  {{if IsAzurePolicyAddonEnabled}}
  configAzurePolicyAddon
  {{end}}
}
{{end}}
{{- if HasNSeriesSKU}}
{{- /* installNvidiaDrivers is idempotent, it will uninstall itself if it is already installed, and then install anew */}}
installNvidiaDrivers() {
  NVIDIA_DKMS_DIR="/var/lib/dkms/nvidia/${GPU_DV}"
  KERNEL_NAME=$(uname -r)
  if [ -d $NVIDIA_DKMS_DIR ]; then
    dkms remove -m nvidia -v $GPU_DV -k $KERNEL_NAME
  fi
  local log_file="/var/log/nvidia-installer-$(date +%s).log"
  sh $GPU_DEST/nvidia-drivers-$GPU_DV -s -k=$KERNEL_NAME --log-file-name=$log_file -a --no-drm --dkms --utility-prefix="${GPU_DEST}" --opengl-prefix="${GPU_DEST}"
}
configGPUDrivers() {
  {{/* only install the runtime since nvidia-docker2 has a hard dep on docker CE packages. */}}
  {{/* we will manually install nvidia-docker2 */}}
  rmmod nouveau
  echo blacklist nouveau >>/etc/modprobe.d/blacklist.conf
  retrycmd_if_failure_no_stats 120 5 25 update-initramfs -u || exit {{GetCSEErrorCode "ERR_GPU_DRIVERS_CONFIG"}}
  wait_for_apt_locks
  retrycmd_if_failure 30 5 3600 apt-get -o Dpkg::Options::="--force-confold" install -y nvidia-container-runtime="${NVIDIA_CONTAINER_RUNTIME_VERSION}+${NVIDIA_DOCKER_SUFFIX}" || exit {{GetCSEErrorCode "ERR_GPU_DRIVERS_CONFIG"}}
  tmpDir=$GPU_DEST/tmp
  (
    set -e -o pipefail
    cd "${tmpDir}"
    wait_for_apt_locks
    dpkg-deb -R ./nvidia-docker2*.deb "${tmpDir}/pkg" || exit {{GetCSEErrorCode "ERR_GPU_DRIVERS_CONFIG"}}
    cp -r ${tmpDir}/pkg/usr/* /usr/ || exit {{GetCSEErrorCode "ERR_GPU_DRIVERS_CONFIG"}}
  )
  rm -rf $GPU_DEST/tmp
  retrycmd_if_failure 120 5 25 pkill -SIGHUP dockerd || exit {{GetCSEErrorCode "ERR_GPU_DRIVERS_CONFIG"}}
  mkdir -p $GPU_DEST/lib64 $GPU_DEST/overlay-workdir
  retrycmd_if_failure 120 5 25 mount -t overlay -o lowerdir=/usr/lib/x86_64-linux-gnu,upperdir=${GPU_DEST}/lib64,workdir=${GPU_DEST}/overlay-workdir none /usr/lib/x86_64-linux-gnu || exit {{GetCSEErrorCode "ERR_GPU_DRIVERS_CONFIG"}}
  export -f installNvidiaDrivers
  retrycmd_if_failure 3 1 600 bash -c installNvidiaDrivers || exit {{GetCSEErrorCode "ERR_GPU_DRIVERS_START_FAIL"}}
  echo "${GPU_DEST}/lib64" >/etc/ld.so.conf.d/nvidia.conf
  retrycmd_if_failure 120 5 25 ldconfig || exit {{GetCSEErrorCode "ERR_GPU_DRIVERS_START_FAIL"}}
  umount -l /usr/lib/x86_64-linux-gnu
  retrycmd_if_failure 120 5 25 nvidia-modprobe -u -c0 || exit {{GetCSEErrorCode "ERR_GPU_DRIVERS_START_FAIL"}}
  retrycmd_if_failure 120 5 25 $GPU_DEST/bin/nvidia-smi || exit {{GetCSEErrorCode "ERR_GPU_DRIVERS_START_FAIL"}}
  retrycmd_if_failure 120 5 25 ldconfig || exit {{GetCSEErrorCode "ERR_GPU_DRIVERS_START_FAIL"}}
}
ensureGPUDrivers() {
  configGPUDrivers
  systemctlEnableAndStart nvidia-modprobe || exit {{GetCSEErrorCode "ERR_GPU_DRIVERS_START_FAIL"}}
}
{{end}}
{{- if HasDCSeriesSKU}}
installSGXDrivers() {
  [[ $UBUNTU_RELEASE == "18.04" || $UBUNTU_RELEASE == "16.04" ]] || exit 92

  local packages="make gcc dkms"
  wait_for_apt_locks
  retrycmd_if_failure 30 5 3600 apt-get -y install "$packages" || exit 90

  local oe_dir=/opt/azure/containers/oe
  rm -rf ${oe_dir}
  mkdir -p ${oe_dir}
  pushd ${oe_dir} || exit
  retrycmd_if_failure 10 10 120 curl -fsSL -O "https://download.01.org/intel-sgx/latest/version.xml" || exit 90
  dcap_version="$(grep dcap version.xml | grep -o -E "[.0-9]+")"
  sgx_driver_folder_url="https://download.01.org/intel-sgx/sgx-dcap/$dcap_version/linux"
  retrycmd_if_failure 10 10 120 curl -fsSL -O "$sgx_driver_folder_url/SHA256SUM_dcap_$dcap_version" || exit 90
  matched_line="$(grep "distro/ubuntuServer$UBUNTU_RELEASE/sgx_linux_x64_driver_.*bin" SHA256SUM_dcap_$dcap_version)"
  read -ra tmp_array <<<"$matched_line"
  sgx_driver_sha256sum_expected="${tmp_array[0]}"
  sgx_driver_remote_path="${tmp_array[1]}"
  sgx_driver_url="${sgx_driver_folder_url}/${sgx_driver_remote_path}"
  sgx_driver=$(basename "$sgx_driver_url")

  retrycmd_if_failure 10 10 120 curl -fsSL -O "${sgx_driver_url}" || exit 90
  read -ra tmp_array <<<"$(sha256sum ./"$sgx_driver")"
  sgx_driver_sha256sum_real="${tmp_array[0]}"
  [[ $sgx_driver_sha256sum_real == "$sgx_driver_sha256sum_expected" ]] || exit 93

  chmod a+x ./"${sgx_driver}"
  if ! ./"${sgx_driver}"; then
    popd || exit
    exit 91
  fi
  popd || exit
  rm -rf ${oe_dir}
}
{{end}}
{{- if HasVHDDistroNodes}}
cleanUpContainerImages() {
  docker rmi $(docker images --format '{{OpenBraces}}.Repository{{CloseBraces}}:{{OpenBraces}}.Tag{{CloseBraces}}' | grep -vE "${KUBERNETES_VERSION}$|${KUBERNETES_VERSION}-|${KUBERNETES_VERSION}_" | grep 'hyperkube') &
  docker rmi $(docker images --format '{{OpenBraces}}.Repository{{CloseBraces}}:{{OpenBraces}}.Tag{{CloseBraces}}' | grep -vE "${KUBERNETES_VERSION}$|${KUBERNETES_VERSION}-|${KUBERNETES_VERSION}_" | grep 'cloud-controller-manager') &
  docker rmi $(docker images --format '{{OpenBraces}}.Repository{{CloseBraces}}:{{OpenBraces}}.Tag{{CloseBraces}}' | grep -vE "${ETCD_VERSION}$|${ETCD_VERSION}-|${ETCD_VERSION}_" | grep 'etcd') &
  if [ "$IS_HOSTED_MASTER" = "false" ]; then
    docker rmi $(docker images --format '{{OpenBraces}}.Repository{{CloseBraces}}:{{OpenBraces}}.Tag{{CloseBraces}}' | grep 'hcp-tunnel-front') &
    docker rmi $(docker images --format '{{OpenBraces}}.Repository{{CloseBraces}}:{{OpenBraces}}.Tag{{CloseBraces}}' | grep 'kube-svc-redirect') &
    docker rmi $(docker images --format '{{OpenBraces}}.Repository{{CloseBraces}}:{{OpenBraces}}.Tag{{CloseBraces}}' | grep 'nginx') &
  fi

  docker rmi registry:2.7.1 &
}
cleanUpGPUDrivers() {
  rm -Rf $GPU_DEST
  rm -f /etc/apt/sources.list.d/nvidia-docker.list
  apt-key del $(apt-key list | grep NVIDIA -B 1 | head -n 1 | cut -d "/" -f 2 | cut -d " " -f 1)
}
cleanUpContainerd() {
  rm -Rf $CONTAINERD_DOWNLOADS_DIR
}
{{end}}
removeEtcd() {
  rm -rf /usr/bin/etcd
}
removeMoby() {
  apt_get_purge moby-engine moby-cli || exit 27
}
removeContainerd() {
  apt_get_purge moby-containerd || exit 27
}
#EOF<|MERGE_RESOLUTION|>--- conflicted
+++ resolved
@@ -227,27 +227,15 @@
 }
 {{end}}
 configureCNI() {
-<<<<<<< HEAD
-    {{/* needed for the iptables rules to work on bridges */}}
-    retrycmd_if_failure 120 5 25 modprobe br_netfilter || exit $ERR_MODPROBE_FAIL
-    echo -n "br_netfilter" > /etc/modules-load.d/br_netfilter.conf
-    configureAzureCNI
-    {{if HasCiliumNetworkPlugin}}
-    systemctl enable sys-fs-bpf.mount
-    systemctl restart sys-fs-bpf.mount
-    REBOOTREQUIRED=true
-    {{end}}
-=======
   {{/* needed for the iptables rules to work on bridges */}}
   retrycmd_if_failure 120 5 25 modprobe br_netfilter || exit {{GetCSEErrorCode "ERR_MODPROBE_FAIL"}}
   echo -n "br_netfilter" >/etc/modules-load.d/br_netfilter.conf
-  configureCNIIPTables
+    configureAzureCNI
   {{if HasCiliumNetworkPlugin}}
   systemctl enable sys-fs-bpf.mount
   systemctl restart sys-fs-bpf.mount
   REBOOTREQUIRED=true
   {{end}}
->>>>>>> 51bde0db
 {{- if IsAzureStackCloud}}
   if [[ ${NETWORK_PLUGIN} == "azure" ]]; then
     {{/* set environment to mas when using Azure CNI on Azure Stack */}}
@@ -256,16 +244,14 @@
   fi
 {{end}}
 }
-<<<<<<< HEAD
-
 configureAzureCNI() {
-    if [[ "${NETWORK_PLUGIN}" = "azure" ]]; then
+    if [[ "${NETWORK_PLUGIN}" == "azure" ]]; then
         mv $CNI_BIN_DIR/10-azure.conflist $CNI_CONFIG_DIR/
         chmod 600 $CNI_CONFIG_DIR/10-azure.conflist
         if [[ "${IS_IPV6_DUALSTACK_FEATURE_ENABLED}" ]]; then
             echo $(cat "$CNI_CONFIG_DIR/10-azure.conflist" | jq '.plugins[0].ipv6Mode="ipv6nat"') > "$CNI_CONFIG_DIR/10-azure.conflist"
         fi
-    if [[ {{GetKubeProxyMode}} = "ipvs" ]]; then
+    if [[ {{GetKubeProxyMode}} == "ipvs" ]]; then
         serviceCidrs={{GetServiceCidr}}
         echo $(cat "$CNI_CONFIG_DIR/10-azure.conflist" | jq  --arg serviceCidrs $serviceCidrs '.plugins[0]+={serviceCidrs: $serviceCidrs}') > /etc/cni/net.d/10-azure.conflist
     fi
@@ -275,19 +261,7 @@
         sed -i 's#"mode":"bridge"#"mode":"transparent"#g' $CNI_CONFIG_DIR/10-azure.conflist
     fi
     /sbin/ebtables -t nat --list
-=======
-configureCNIIPTables() {
-  if [[ ${NETWORK_PLUGIN} == "azure" ]]; then
-    mv $CNI_BIN_DIR/10-azure.conflist $CNI_CONFIG_DIR/
-    chmod 600 $CNI_CONFIG_DIR/10-azure.conflist
-    if [[ ${NETWORK_POLICY} == "calico" ]]; then
-      sed -i 's#"mode":"bridge"#"mode":"transparent"#g' $CNI_CONFIG_DIR/10-azure.conflist
-    elif [[ ${NETWORK_POLICY} == "" || ${NETWORK_POLICY} == "none" ]] && [[ ${NETWORK_MODE} == "transparent" ]]; then
-      sed -i 's#"mode":"bridge"#"mode":"transparent"#g' $CNI_CONFIG_DIR/10-azure.conflist
->>>>>>> 51bde0db
-    fi
-    /sbin/ebtables -t nat --list
-  fi
+    fi
 }
 {{- if NeedsContainerd}}
 installContainerd() {
