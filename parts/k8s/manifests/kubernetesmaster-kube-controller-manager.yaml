--- conflicted
+++ resolved
@@ -13,15 +13,11 @@
     - name: kube-controller-manager
       image: {{ContainerImage "kube-controller-manager"}}
       imagePullPolicy: IfNotPresent
-<<<<<<< HEAD
       command: ["/hyperkube", "kube-controller-manager"]
       args: [{{GetK8sRuntimeConfigKeyVals .Properties.OrchestratorProfile.KubernetesConfig.ControllerManagerConfig}}]
-{{if IsCustomCloudProfile}}
-=======
       command: [{{ContainerConfig "command"}}]
       args: [{{GetControllerManagerArgs}}]
-{{- if IsAzureStackCloud}}
->>>>>>> 96563484
+{{- if IsCustomCloudProfile}}
       env:
       - name: AZURE_ENVIRONMENT_FILEPATH
         value: "/etc/kubernetes/azurestackcloud.json"
