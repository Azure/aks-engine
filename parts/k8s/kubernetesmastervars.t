--- conflicted
+++ resolved
@@ -91,29 +91,16 @@
     "apiVersionStorage": "2018-07-01",
     "apiVersionKeyVault": "2018-02-14",
     "apiVersionNetwork": "2018-08-01",
-<<<<<<< HEAD
-    "apiVersionAuthorizationUser": "2018-09-01-preview",
-    "apiVersionAuthorizationSystem": "2018-01-01-preview",
-=======
->>>>>>> 6792b2c8
 {{ else }}
     "apiVersionCompute": "2017-03-30",
     "apiVersionStorage": "2017-10-01",
     "apiVersionKeyVault": "2016-10-01",
     "apiVersionNetwork": "2017-10-01",
-<<<<<<< HEAD
-    "apiVersionAuthorizationUser": "2015-07-01",
-    "apiVersionAuthorizationSystem": "2015-07-01",
-    "environmentJSON": "{{GetCustomEnvironmentJSON}}",
-{{ end }}
-    "apiVersionManagedIdentity": "2015-08-31-preview",
-=======
     "environmentJSON": "{{GetCustomEnvironmentJSON}}",
 {{ end }}
     "apiVersionManagedIdentity": "2015-08-31-preview",
     "apiVersionAuthorizationUser": "2015-07-01",
     "apiVersionAuthorizationSystem": "2015-07-01",
->>>>>>> 6792b2c8
     "locations": [
          "[resourceGroup().location]",
          "[parameters('location')]"
