#!/bin/bash
source /home/packer/provision_installs.sh
source /home/packer/provision_source.sh
source /home/packer/packer_source.sh

VHD_LOGS_FILEPATH=/opt/azure/vhd-install.complete

echo "Starting build on " $(date) > ${VHD_LOGS_FILEPATH}

copyPackerFiles

echo ""
echo "Components downloaded in this VHD build (some of the below components might get deleted during cluster provisioning if they are not needed):" >> ${VHD_LOGS_FILEPATH}

AUDITD_ENABLED=true
MS_APT_REPO=packages.microsoft.com
installDeps
cat << EOF >> ${VHD_LOGS_FILEPATH}
apt packages:
  - apache2-utils
  - apt-transport-https
  - auditd
  - blobfuse
  - ca-certificates
  - ceph-common
  - cgroup-lite
  - cifs-utils
  - conntrack
  - cracklib-runtime
  - dkms
  - dbus
  - ebtables
  - ethtool
  - fuse
  - gcc
  - git
  - glusterfs-client
  - htop
  - iftop
  - init-system-helpers
  - iotop
  - iproute2
  - ipset
  - iptables
  - jq
  - libpam-pwquality
  - libpwquality-tools
  - make
  - mount
  - nfs-common
  - pigz
  - socat
  - sysstat
  - traceroute
  - util-linux
  - xz-utils
  - zip
EOF
if [[ ${UBUNTU_RELEASE} == "18.04" ]]; then
{
  echo "  - ntp"
  echo "  - ntpstat"
  echo "  - chrony"
} >> ${VHD_LOGS_FILEPATH}
fi

chmod a-x /etc/update-motd.d/??-{motd-news,release-upgrade}

if [[ ${UBUNTU_RELEASE} == "18.04" ]]; then
  overrideNetworkConfig
fi

cat << EOF >> ${VHD_LOGS_FILEPATH}
Binaries:
EOF

apmz_version="v0.5.1"
ensureAPMZ "${apmz_version}"
echo "  - apmz $apmz_version" >> ${VHD_LOGS_FILEPATH}

installBpftrace
echo "  - bpftrace" >> ${VHD_LOGS_FILEPATH}

MOBY_VERSION="20.10.11"
CONTAINERD_VERSION="1.5.11"
installMoby
installRunc
systemctl_restart 100 5 30 docker || exit 1
echo "  - moby v${MOBY_VERSION}" >> ${VHD_LOGS_FILEPATH}
downloadGPUDrivers
echo "  - nvidia-container-runtime" >> ${VHD_LOGS_FILEPATH}

ETCD_VERSION="3.3.25"
ETCD_DOWNLOAD_URL="mcr.microsoft.com/oss/etcd-io/"
installEtcd "docker"
echo "  - etcd v${ETCD_VERSION}" >> ${VHD_LOGS_FILEPATH}

VNET_CNI_VERSIONS="
1.4.16
1.4.14
1.4.13
"
for VNET_CNI_VERSION in $VNET_CNI_VERSIONS; do
    VNET_CNI_PLUGINS_URL="https://kubernetesartifacts.azureedge.net/azure-cni/v${VNET_CNI_VERSION}/binaries/azure-vnet-cni-linux-amd64-v${VNET_CNI_VERSION}.tgz"
    downloadAzureCNI
    echo "  - Azure CNI version ${VNET_CNI_VERSION}" >> ${VHD_LOGS_FILEPATH}
done

CNI_PLUGIN_VERSIONS="
0.9.1
"
for CNI_PLUGIN_VERSION in $CNI_PLUGIN_VERSIONS; do
    CNI_PLUGINS_URL="https://kubernetesartifacts.azureedge.net/cni-plugins/v${CNI_PLUGIN_VERSION}/binaries/cni-plugins-linux-amd64-v${CNI_PLUGIN_VERSION}.tgz"
    downloadCNI
    echo "  - CNI plugin version ${CNI_PLUGIN_VERSION}" >> ${VHD_LOGS_FILEPATH}
done

installImg
echo "  - img" >> ${VHD_LOGS_FILEPATH}

systemctl status docker --no-pager || exit 1
echo "Docker images pre-pulled:" >> ${VHD_LOGS_FILEPATH}

METRICS_SERVER_VERSIONS="
0.5.2
"
for METRICS_SERVER_VERSION in ${METRICS_SERVER_VERSIONS}; do
    CONTAINER_IMAGE="mcr.microsoft.com/oss/kubernetes/metrics-server:v${METRICS_SERVER_VERSION}"
    loadContainerImage ${CONTAINER_IMAGE}
    echo "  - ${CONTAINER_IMAGE}" >> ${VHD_LOGS_FILEPATH}
done

KUBE_ADDON_MANAGER_VERSIONS="
9.1.3
9.1.5
"
for KUBE_ADDON_MANAGER_VERSION in ${KUBE_ADDON_MANAGER_VERSIONS}; do
    CONTAINER_IMAGE="mcr.microsoft.com/oss/kubernetes/kube-addon-manager:v${KUBE_ADDON_MANAGER_VERSION}"
    loadContainerImage ${CONTAINER_IMAGE}
    echo "  - ${CONTAINER_IMAGE}" >> ${VHD_LOGS_FILEPATH}
done

MCR_PAUSE_VERSIONS="3.4.1"
for PAUSE_VERSION in ${MCR_PAUSE_VERSIONS}; do
    # Pull the arch independent MCR pause image which is built for Linux and Windows
    CONTAINER_IMAGE="mcr.microsoft.com/oss/kubernetes/pause:${PAUSE_VERSION}"
    loadContainerImage "${CONTAINER_IMAGE}"
    echo "  - ${CONTAINER_IMAGE}" >> ${VHD_LOGS_FILEPATH}
done

CLUSTER_AUTOSCALER_VERSIONS="
1.22.1
"
for CLUSTER_AUTOSCALER_VERSION in ${CLUSTER_AUTOSCALER_VERSIONS}; do
    CONTAINER_IMAGE="mcr.microsoft.com/oss/kubernetes/autoscaler/cluster-autoscaler:v${CLUSTER_AUTOSCALER_VERSION}"
    loadContainerImage ${CONTAINER_IMAGE}
    echo "  - ${CONTAINER_IMAGE}" >> ${VHD_LOGS_FILEPATH}
done

CORE_DNS_VERSIONS="
1.8.6
"
for CORE_DNS_VERSION in ${CORE_DNS_VERSIONS}; do
    CONTAINER_IMAGE="mcr.microsoft.com/oss/kubernetes/coredns:${CORE_DNS_VERSION}"
    loadContainerImage ${CONTAINER_IMAGE}
    echo "  - ${CONTAINER_IMAGE}" >> ${VHD_LOGS_FILEPATH}
done

AZURE_CNIIMAGEBASE="mcr.microsoft.com/containernetworking"
AZURE_NPM_VERSIONS="
1.2.2_hotfix
"
for AZURE_NPM_VERSION in ${AZURE_NPM_VERSIONS}; do
    CONTAINER_IMAGE="${AZURE_CNIIMAGEBASE}/azure-npm:v${AZURE_NPM_VERSION}"
    loadContainerImage ${CONTAINER_IMAGE}
    echo "  - ${CONTAINER_IMAGE}" >> ${VHD_LOGS_FILEPATH}
done

NVIDIA_DEVICE_PLUGIN_VERSIONS="
1.0.0-beta6
"
for NVIDIA_DEVICE_PLUGIN_VERSION in ${NVIDIA_DEVICE_PLUGIN_VERSIONS}; do
    CONTAINER_IMAGE="mcr.microsoft.com/oss/nvidia/k8s-device-plugin:${NVIDIA_DEVICE_PLUGIN_VERSION}"
    loadContainerImage ${CONTAINER_IMAGE}
    echo "  - ${CONTAINER_IMAGE}" >> ${VHD_LOGS_FILEPATH}
done

KV_FLEXVOLUME_VERSIONS="0.0.16"
for KV_FLEXVOLUME_VERSION in ${KV_FLEXVOLUME_VERSIONS}; do
    CONTAINER_IMAGE="mcr.microsoft.com/k8s/flexvolume/keyvault-flexvolume:v${KV_FLEXVOLUME_VERSION}"
    loadContainerImage ${CONTAINER_IMAGE}
    echo "  - ${CONTAINER_IMAGE}" >> ${VHD_LOGS_FILEPATH}
done

BLOBFUSE_FLEXVOLUME_VERSIONS="1.0.8"
for BLOBFUSE_FLEXVOLUME_VERSION in ${BLOBFUSE_FLEXVOLUME_VERSIONS}; do
    CONTAINER_IMAGE="mcr.microsoft.com/k8s/flexvolume/blobfuse-flexvolume:${BLOBFUSE_FLEXVOLUME_VERSION}"
    loadContainerImage ${CONTAINER_IMAGE}
    echo "  - ${CONTAINER_IMAGE}" >> ${VHD_LOGS_FILEPATH}
done

IP_MASQ_AGENT_VERSIONS="
2.5.0
"
for IP_MASQ_AGENT_VERSION in ${IP_MASQ_AGENT_VERSIONS}; do
    CONTAINER_IMAGE="mcr.microsoft.com/oss/kubernetes/ip-masq-agent:v${IP_MASQ_AGENT_VERSION}"
    loadContainerImage ${CONTAINER_IMAGE}
    echo "  - ${CONTAINER_IMAGE}" >> ${VHD_LOGS_FILEPATH}
done

KMS_PLUGIN_VERSIONS="0.0.10"
for KMS_PLUGIN_VERSION in ${KMS_PLUGIN_VERSIONS}; do
    CONTAINER_IMAGE="mcr.microsoft.com/k8s/kms/keyvault:v${KMS_PLUGIN_VERSION}"
    loadContainerImage ${CONTAINER_IMAGE}
    echo "  - ${CONTAINER_IMAGE}" >> ${VHD_LOGS_FILEPATH}
done

loadContainerImage "mcr.microsoft.com/oss/busybox/busybox:1.33.1"
echo "  - busybox" >> ${VHD_LOGS_FILEPATH}

K8S_VERSIONS="
<<<<<<< HEAD
1.24.3
1.23.8
=======
1.24.2
1.23.9
>>>>>>> f511d0e1
1.23.6
1.22.12
1.22.7
1.21.14
"
for KUBERNETES_VERSION in ${K8S_VERSIONS}; do
  for component in kube-apiserver kube-controller-manager kube-proxy kube-scheduler; do
    CONTAINER_IMAGE="mcr.microsoft.com/oss/kubernetes/${component}:v${KUBERNETES_VERSION}"
    loadContainerImage ${CONTAINER_IMAGE}
    echo "  - ${CONTAINER_IMAGE}" >> ${VHD_LOGS_FILEPATH}
  done
  KUBE_BINARY_URL="https://kubernetesartifacts.azureedge.net/kubernetes/v${KUBERNETES_VERSION}/binaries/kubernetes-node-linux-amd64.tar.gz"
  extractKubeBinaries
done

# Starting with 1.16 we pull cloud-controller-manager and cloud-node-manager
CLOUD_MANAGER_VERSIONS="
1.24.0
1.23.11
1.1.14
1.0.18
"
for CLOUD_MANAGER_VERSION in ${CLOUD_MANAGER_VERSIONS}; do
  for COMPONENT in azure-cloud-controller-manager azure-cloud-node-manager; do
    CONTAINER_IMAGE="mcr.microsoft.com/oss/kubernetes/${COMPONENT}:v${CLOUD_MANAGER_VERSION}"
    loadContainerImage ${CONTAINER_IMAGE}
    echo "  - ${CONTAINER_IMAGE}" >> ${VHD_LOGS_FILEPATH}
  done
done

AZUREDISK_CSI_VERSIONS="
1.10.0
"
for AZUREDISK_CSI_VERSION in ${AZUREDISK_CSI_VERSIONS}; do
  CONTAINER_IMAGE="mcr.microsoft.com/oss/kubernetes-csi/azuredisk-csi:v${AZUREDISK_CSI_VERSION}"
  loadContainerImage ${CONTAINER_IMAGE}
  echo "  - ${CONTAINER_IMAGE}" >> ${VHD_LOGS_FILEPATH}
done

AZUREFILE_CSI_VERSIONS="
1.9.0
"
for AZUREFILE_CSI_VERSION in ${AZUREFILE_CSI_VERSIONS}; do
  CONTAINER_IMAGE="mcr.microsoft.com/oss/kubernetes-csi/azurefile-csi:v${AZUREFILE_CSI_VERSION}"
  loadContainerImage ${CONTAINER_IMAGE}
  echo "  - ${CONTAINER_IMAGE}" >> ${VHD_LOGS_FILEPATH}
done

CSI_ATTACHER_VERSIONS="
3.3.0
"
for CSI_ATTACHER_VERSION in ${CSI_ATTACHER_VERSIONS}; do
  CONTAINER_IMAGE="mcr.microsoft.com/oss/kubernetes-csi/csi-attacher:v${CSI_ATTACHER_VERSION}"
  loadContainerImage ${CONTAINER_IMAGE}
  echo "  - ${CONTAINER_IMAGE}" >> ${VHD_LOGS_FILEPATH}
done

CSI_NODE_DRIVER_REGISTRAR_VERSIONS="
2.4.0
"
for CSI_NODE_DRIVER_REGISTRAR_VERSION in ${CSI_NODE_DRIVER_REGISTRAR_VERSIONS}; do
  CONTAINER_IMAGE="mcr.microsoft.com/oss/kubernetes-csi/csi-node-driver-registrar:v${CSI_NODE_DRIVER_REGISTRAR_VERSION}"
  loadContainerImage ${CONTAINER_IMAGE}
  echo "  - ${CONTAINER_IMAGE}" >> ${VHD_LOGS_FILEPATH}
done

CSI_PROVISIONER_VERSIONS="
3.0.0
"
for CSI_PROVISIONER_VERSION in ${CSI_PROVISIONER_VERSIONS}; do
  CONTAINER_IMAGE="mcr.microsoft.com/oss/kubernetes-csi/csi-provisioner:v${CSI_PROVISIONER_VERSION}"
  loadContainerImage ${CONTAINER_IMAGE}
  echo "  - ${CONTAINER_IMAGE}" >> ${VHD_LOGS_FILEPATH}
done

LIVENESSPROBE_VERSIONS="
2.5.0
"
for LIVENESSPROBE_VERSION in ${LIVENESSPROBE_VERSIONS}; do
  CONTAINER_IMAGE="mcr.microsoft.com/oss/kubernetes-csi/livenessprobe:v${LIVENESSPROBE_VERSION}"
  loadContainerImage ${CONTAINER_IMAGE}
  echo "  - ${CONTAINER_IMAGE}" >> ${VHD_LOGS_FILEPATH}
done

CSI_RESIZER_VERSIONS="
1.3.0
"
for CSI_RESIZER_VERSION in ${CSI_RESIZER_VERSIONS}; do
  CONTAINER_IMAGE="mcr.microsoft.com/oss/kubernetes-csi/csi-resizer:v${CSI_RESIZER_VERSION}"
  loadContainerImage ${CONTAINER_IMAGE}
  echo "  - ${CONTAINER_IMAGE}" >> ${VHD_LOGS_FILEPATH}
done

CSI_SNAPSHOTTER_VERSIONS="
4.2.1
"
for CSI_SNAPSHOTTER_VERSION in ${CSI_SNAPSHOTTER_VERSIONS}; do
  CONTAINER_IMAGE="mcr.microsoft.com/oss/kubernetes-csi/csi-snapshotter:v${CSI_SNAPSHOTTER_VERSION}"
  loadContainerImage ${CONTAINER_IMAGE}
  echo "  - ${CONTAINER_IMAGE}" >> ${VHD_LOGS_FILEPATH}
done

SNAPSHOT_CONTROLLER_VERSIONS="
4.2.1
"
for SNAPSHOT_CONTROLLER_VERSION in ${SNAPSHOT_CONTROLLER_VERSIONS}; do
  CONTAINER_IMAGE="mcr.microsoft.com/oss/kubernetes-csi/snapshot-controller:v${SNAPSHOT_CONTROLLER_VERSION}"
  loadContainerImage ${CONTAINER_IMAGE}
  echo "  - ${CONTAINER_IMAGE}" >> ${VHD_LOGS_FILEPATH}
done

CSI_SECRETS_STORE_PROVIDER_AZURE_VERSIONS="
0.0.12
"
for CSI_SECRETS_STORE_PROVIDER_AZURE_VERSION in ${CSI_SECRETS_STORE_PROVIDER_AZURE_VERSIONS}; do
  CONTAINER_IMAGE="mcr.microsoft.com/oss/azure/secrets-store/provider-azure:${CSI_SECRETS_STORE_PROVIDER_AZURE_VERSION}"
  loadContainerImage ${CONTAINER_IMAGE}
  echo "  - ${CONTAINER_IMAGE}" >> ${VHD_LOGS_FILEPATH}
done

CSI_SECRETS_STORE_DRIVER_VERSIONS="
0.0.19
"
for CSI_SECRETS_STORE_DRIVER_VERSION in ${CSI_SECRETS_STORE_DRIVER_VERSIONS}; do
  CONTAINER_IMAGE="mcr.microsoft.com/oss/kubernetes-csi/secrets-store/driver:v${CSI_SECRETS_STORE_DRIVER_VERSION}"
  loadContainerImage ${CONTAINER_IMAGE}
  echo "  - ${CONTAINER_IMAGE}" >> ${VHD_LOGS_FILEPATH}
done

AAD_POD_IDENTITY_MIC_VERSIONS="
1.6.1
"
for AAD_POD_IDENTITY_MIC_VERSION in ${AAD_POD_IDENTITY_MIC_VERSIONS}; do
  CONTAINER_IMAGE="mcr.microsoft.com/k8s/aad-pod-identity/mic:${AAD_POD_IDENTITY_MIC_VERSION}"
  loadContainerImage ${CONTAINER_IMAGE}
  echo "  - ${CONTAINER_IMAGE}" >> ${VHD_LOGS_FILEPATH}
done

AAD_POD_IDENTITY_NMI_VERSIONS="
1.6.1
"
for AAD_POD_IDENTITY_NMI_VERSION in ${AAD_POD_IDENTITY_NMI_VERSIONS}; do
  CONTAINER_IMAGE="mcr.microsoft.com/k8s/aad-pod-identity/nmi:${AAD_POD_IDENTITY_NMI_VERSION}"
  loadContainerImage ${CONTAINER_IMAGE}
  echo "  - ${CONTAINER_IMAGE}" >> ${VHD_LOGS_FILEPATH}
done

CLUSTER_PROPORTIONAL_AUTOSCALER_VERSIONS="
1.8.5
"
for CLUSTER_PROPORTIONAL_AUTOSCALER_VERSION in ${CLUSTER_PROPORTIONAL_AUTOSCALER_VERSIONS}; do
  CONTAINER_IMAGE="mcr.microsoft.com/oss/kubernetes/autoscaler/cluster-proportional-autoscaler:${CLUSTER_PROPORTIONAL_AUTOSCALER_VERSION}"
  loadContainerImage ${CONTAINER_IMAGE}
  echo "  - ${CONTAINER_IMAGE}" >> ${VHD_LOGS_FILEPATH}
done

# This is to accommodate air-gapped environments, e.g., Azure Stack
CONTAINER_IMAGE="registry:2.7.1"
loadContainerImage ${CONTAINER_IMAGE}
echo "  - ${CONTAINER_IMAGE}" >> ${VHD_LOGS_FILEPATH}

df -h

# warn at 75% space taken
[ -s $(df -P | grep '/dev/sda1' | awk '0+$5 >= 75 {print}') ] || echo "WARNING: 75% of /dev/sda1 is used" >> ${VHD_LOGS_FILEPATH}
# error at 95% space taken
[ -s $(df -P | grep '/dev/sda1' | awk '0+$5 >= 95 {print}') ] || exit 1

echo "Using kernel:" >> ${VHD_LOGS_FILEPATH}
tee -a ${VHD_LOGS_FILEPATH} < /proc/version
{ printf "Installed apt packages:\n"; apt list --installed | grep -v 'Listing...'; } >> ${VHD_LOGS_FILEPATH}
{
  echo "Install completed successfully on " $(date)
  echo "VSTS Build NUMBER: ${BUILD_NUMBER}"
  echo "VSTS Build ID: ${BUILD_ID}"
  echo "Commit: ${COMMIT}"
  echo "Feature flags: ${FEATURE_FLAGS}"
} >> ${VHD_LOGS_FILEPATH}<|MERGE_RESOLUTION|>--- conflicted
+++ resolved
@@ -219,13 +219,8 @@
 echo "  - busybox" >> ${VHD_LOGS_FILEPATH}
 
 K8S_VERSIONS="
-<<<<<<< HEAD
 1.24.3
-1.23.8
-=======
-1.24.2
 1.23.9
->>>>>>> f511d0e1
 1.23.6
 1.22.12
 1.22.7
