#!/bin/bash
source /home/packer/provision_installs.sh
source /home/packer/provision_source.sh
source /home/packer/packer_source.sh

VHD_LOGS_FILEPATH=/opt/azure/vhd-install.complete

echo "Starting build on " $(date) > ${VHD_LOGS_FILEPATH}

copyPackerFiles

echo ""
echo "Components downloaded in this VHD build (some of the below components might get deleted during cluster provisioning if they are not needed):" >> ${VHD_LOGS_FILEPATH}

AUDITD_ENABLED=true
MS_APT_REPO=packages.microsoft.com
installDeps
cat << EOF >> ${VHD_LOGS_FILEPATH}
apt packages:
  - apache2-utils
  - apt-transport-https
  - auditd
  - blobfuse
  - ca-certificates
  - ceph-common
  - cgroup-lite
  - cifs-utils
  - conntrack
  - cracklib-runtime
  - dkms
  - dbus
  - ebtables
  - ethtool
  - fuse
  - gcc
  - git
  - glusterfs-client
  - htop
  - iftop
  - init-system-helpers
  - iotop
  - iproute2
  - ipset
  - iptables
  - jq
  - libpam-pwquality
  - libpwquality-tools
  - make
  - mount
  - nfs-common
  - pigz
  - socat
  - sysstat
  - traceroute
  - util-linux
  - xz-utils
  - zip
EOF
if [[ ${UBUNTU_RELEASE} == "18.04" ]]; then
{
  echo "  - ntp"
  echo "  - ntpstat"
  echo "  - chrony"
} >> ${VHD_LOGS_FILEPATH}
fi

chmod a-x /etc/update-motd.d/??-{motd-news,release-upgrade}

if [[ ${UBUNTU_RELEASE} == "18.04" ]]; then
  overrideNetworkConfig
fi

cat << EOF >> ${VHD_LOGS_FILEPATH}
Binaries:
EOF

apmz_version="v0.5.1"
ensureAPMZ "${apmz_version}"
echo "  - apmz $apmz_version" >> ${VHD_LOGS_FILEPATH}

installBpftrace
echo "  - bpftrace" >> ${VHD_LOGS_FILEPATH}

MOBY_VERSION="20.10.11"
CONTAINERD_VERSION="1.4.11"
installMoby
installRunc
systemctl_restart 100 5 30 docker || exit 1
echo "  - moby v${MOBY_VERSION}" >> ${VHD_LOGS_FILEPATH}
downloadGPUDrivers
echo "  - nvidia-container-runtime" >> ${VHD_LOGS_FILEPATH}

ETCD_VERSION="3.3.25"
ETCD_DOWNLOAD_URL="mcr.microsoft.com/oss/etcd-io/"
installEtcd "docker"
echo "  - etcd v${ETCD_VERSION}" >> ${VHD_LOGS_FILEPATH}

VNET_CNI_VERSIONS="
1.4.16
1.4.14
1.4.13
"
for VNET_CNI_VERSION in $VNET_CNI_VERSIONS; do
    VNET_CNI_PLUGINS_URL="https://kubernetesartifacts.azureedge.net/azure-cni/v${VNET_CNI_VERSION}/binaries/azure-vnet-cni-linux-amd64-v${VNET_CNI_VERSION}.tgz"
    downloadAzureCNI
    echo "  - Azure CNI version ${VNET_CNI_VERSION}" >> ${VHD_LOGS_FILEPATH}
done

CNI_PLUGIN_VERSIONS="
0.9.1
"
for CNI_PLUGIN_VERSION in $CNI_PLUGIN_VERSIONS; do
    CNI_PLUGINS_URL="https://kubernetesartifacts.azureedge.net/cni-plugins/v${CNI_PLUGIN_VERSION}/binaries/cni-plugins-linux-amd64-v${CNI_PLUGIN_VERSION}.tgz"
    downloadCNI
    echo "  - CNI plugin version ${CNI_PLUGIN_VERSION}" >> ${VHD_LOGS_FILEPATH}
done

installImg
echo "  - img" >> ${VHD_LOGS_FILEPATH}

systemctl status docker --no-pager || exit 1
echo "Docker images pre-pulled:" >> ${VHD_LOGS_FILEPATH}

METRICS_SERVER_VERSIONS="
0.5.2
"
for METRICS_SERVER_VERSION in ${METRICS_SERVER_VERSIONS}; do
    CONTAINER_IMAGE="mcr.microsoft.com/oss/kubernetes/metrics-server:v${METRICS_SERVER_VERSION}"
    loadContainerImage ${CONTAINER_IMAGE}
    echo "  - ${CONTAINER_IMAGE}" >> ${VHD_LOGS_FILEPATH}
done

KUBE_ADDON_MANAGER_VERSIONS="
9.1.3
9.1.5
"
for KUBE_ADDON_MANAGER_VERSION in ${KUBE_ADDON_MANAGER_VERSIONS}; do
    CONTAINER_IMAGE="mcr.microsoft.com/oss/kubernetes/kube-addon-manager:v${KUBE_ADDON_MANAGER_VERSION}"
    loadContainerImage ${CONTAINER_IMAGE}
    echo "  - ${CONTAINER_IMAGE}" >> ${VHD_LOGS_FILEPATH}
done

MCR_PAUSE_VERSIONS="3.4.1"
for PAUSE_VERSION in ${MCR_PAUSE_VERSIONS}; do
    # Pull the arch independent MCR pause image which is built for Linux and Windows
    CONTAINER_IMAGE="mcr.microsoft.com/oss/kubernetes/pause:${PAUSE_VERSION}"
    loadContainerImage "${CONTAINER_IMAGE}"
    echo "  - ${CONTAINER_IMAGE}" >> ${VHD_LOGS_FILEPATH}
done

CLUSTER_AUTOSCALER_VERSIONS="
1.22.1
"
for CLUSTER_AUTOSCALER_VERSION in ${CLUSTER_AUTOSCALER_VERSIONS}; do
    CONTAINER_IMAGE="mcr.microsoft.com/oss/kubernetes/autoscaler/cluster-autoscaler:v${CLUSTER_AUTOSCALER_VERSION}"
    loadContainerImage ${CONTAINER_IMAGE}
    echo "  - ${CONTAINER_IMAGE}" >> ${VHD_LOGS_FILEPATH}
done

CORE_DNS_VERSIONS="
1.8.6
"
for CORE_DNS_VERSION in ${CORE_DNS_VERSIONS}; do
    CONTAINER_IMAGE="mcr.microsoft.com/oss/kubernetes/coredns:${CORE_DNS_VERSION}"
    loadContainerImage ${CONTAINER_IMAGE}
    echo "  - ${CONTAINER_IMAGE}" >> ${VHD_LOGS_FILEPATH}
done

AZURE_CNIIMAGEBASE="mcr.microsoft.com/containernetworking"
AZURE_NPM_VERSIONS="
1.2.2_hotfix
"
for AZURE_NPM_VERSION in ${AZURE_NPM_VERSIONS}; do
    CONTAINER_IMAGE="${AZURE_CNIIMAGEBASE}/azure-npm:v${AZURE_NPM_VERSION}"
    loadContainerImage ${CONTAINER_IMAGE}
    echo "  - ${CONTAINER_IMAGE}" >> ${VHD_LOGS_FILEPATH}
done

NVIDIA_DEVICE_PLUGIN_VERSIONS="
1.0.0-beta6
"
for NVIDIA_DEVICE_PLUGIN_VERSION in ${NVIDIA_DEVICE_PLUGIN_VERSIONS}; do
    CONTAINER_IMAGE="mcr.microsoft.com/oss/nvidia/k8s-device-plugin:${NVIDIA_DEVICE_PLUGIN_VERSION}"
    loadContainerImage ${CONTAINER_IMAGE}
    echo "  - ${CONTAINER_IMAGE}" >> ${VHD_LOGS_FILEPATH}
done

KV_FLEXVOLUME_VERSIONS="0.0.16"
for KV_FLEXVOLUME_VERSION in ${KV_FLEXVOLUME_VERSIONS}; do
    CONTAINER_IMAGE="mcr.microsoft.com/k8s/flexvolume/keyvault-flexvolume:v${KV_FLEXVOLUME_VERSION}"
    loadContainerImage ${CONTAINER_IMAGE}
    echo "  - ${CONTAINER_IMAGE}" >> ${VHD_LOGS_FILEPATH}
done

BLOBFUSE_FLEXVOLUME_VERSIONS="1.0.8"
for BLOBFUSE_FLEXVOLUME_VERSION in ${BLOBFUSE_FLEXVOLUME_VERSIONS}; do
    CONTAINER_IMAGE="mcr.microsoft.com/k8s/flexvolume/blobfuse-flexvolume:${BLOBFUSE_FLEXVOLUME_VERSION}"
    loadContainerImage ${CONTAINER_IMAGE}
    echo "  - ${CONTAINER_IMAGE}" >> ${VHD_LOGS_FILEPATH}
done

IP_MASQ_AGENT_VERSIONS="
2.5.0
"
for IP_MASQ_AGENT_VERSION in ${IP_MASQ_AGENT_VERSIONS}; do
    CONTAINER_IMAGE="mcr.microsoft.com/oss/kubernetes/ip-masq-agent:v${IP_MASQ_AGENT_VERSION}"
    loadContainerImage ${CONTAINER_IMAGE}
    echo "  - ${CONTAINER_IMAGE}" >> ${VHD_LOGS_FILEPATH}
done

KMS_PLUGIN_VERSIONS="0.0.10"
for KMS_PLUGIN_VERSION in ${KMS_PLUGIN_VERSIONS}; do
    CONTAINER_IMAGE="mcr.microsoft.com/k8s/kms/keyvault:v${KMS_PLUGIN_VERSION}"
    loadContainerImage ${CONTAINER_IMAGE}
    echo "  - ${CONTAINER_IMAGE}" >> ${VHD_LOGS_FILEPATH}
done

loadContainerImage "mcr.microsoft.com/oss/busybox/busybox:1.33.1"
echo "  - busybox" >> ${VHD_LOGS_FILEPATH}

K8S_VERSIONS="
1.24.0
1.23.6
1.22.8
"
for KUBERNETES_VERSION in ${K8S_VERSIONS}; do
  for component in kube-apiserver kube-controller-manager kube-proxy kube-scheduler; do
    CONTAINER_IMAGE="mcr.microsoft.com/oss/kubernetes/${component}:v${KUBERNETES_VERSION}"
    loadContainerImage ${CONTAINER_IMAGE}
    echo "  - ${CONTAINER_IMAGE}" >> ${VHD_LOGS_FILEPATH}
  done
  KUBE_BINARY_URL="https://kubernetesartifacts.azureedge.net/kubernetes/v${KUBERNETES_VERSION}/binaries/kubernetes-node-linux-amd64.tar.gz"
  extractKubeBinaries
done

# Starting with 1.16 we pull cloud-controller-manager and cloud-node-manager
CLOUD_MANAGER_VERSIONS="
1.24.0
<<<<<<< HEAD
1.23.1
1.1.4
=======
1.23.11
1.1.14
1.0.18
0.7.21
0.6.0
>>>>>>> 8bdd9426
"
for CLOUD_MANAGER_VERSION in ${CLOUD_MANAGER_VERSIONS}; do
  for COMPONENT in azure-cloud-controller-manager azure-cloud-node-manager; do
    CONTAINER_IMAGE="mcr.microsoft.com/oss/kubernetes/${COMPONENT}:v${CLOUD_MANAGER_VERSION}"
    loadContainerImage ${CONTAINER_IMAGE}
    echo "  - ${CONTAINER_IMAGE}" >> ${VHD_LOGS_FILEPATH}
  done
done

AZUREDISK_CSI_VERSIONS="
1.10.0
"
for AZUREDISK_CSI_VERSION in ${AZUREDISK_CSI_VERSIONS}; do
  CONTAINER_IMAGE="mcr.microsoft.com/oss/kubernetes-csi/azuredisk-csi:v${AZUREDISK_CSI_VERSION}"
  loadContainerImage ${CONTAINER_IMAGE}
  echo "  - ${CONTAINER_IMAGE}" >> ${VHD_LOGS_FILEPATH}
done

AZUREFILE_CSI_VERSIONS="
1.9.0
"
for AZUREFILE_CSI_VERSION in ${AZUREFILE_CSI_VERSIONS}; do
  CONTAINER_IMAGE="mcr.microsoft.com/oss/kubernetes-csi/azurefile-csi:v${AZUREFILE_CSI_VERSION}"
  loadContainerImage ${CONTAINER_IMAGE}
  echo "  - ${CONTAINER_IMAGE}" >> ${VHD_LOGS_FILEPATH}
done

CSI_ATTACHER_VERSIONS="
3.3.0
"
for CSI_ATTACHER_VERSION in ${CSI_ATTACHER_VERSIONS}; do
  CONTAINER_IMAGE="mcr.microsoft.com/oss/kubernetes-csi/csi-attacher:v${CSI_ATTACHER_VERSION}"
  loadContainerImage ${CONTAINER_IMAGE}
  echo "  - ${CONTAINER_IMAGE}" >> ${VHD_LOGS_FILEPATH}
done

CSI_NODE_DRIVER_REGISTRAR_VERSIONS="
2.4.0
"
for CSI_NODE_DRIVER_REGISTRAR_VERSION in ${CSI_NODE_DRIVER_REGISTRAR_VERSIONS}; do
  CONTAINER_IMAGE="mcr.microsoft.com/oss/kubernetes-csi/csi-node-driver-registrar:v${CSI_NODE_DRIVER_REGISTRAR_VERSION}"
  loadContainerImage ${CONTAINER_IMAGE}
  echo "  - ${CONTAINER_IMAGE}" >> ${VHD_LOGS_FILEPATH}
done

CSI_PROVISIONER_VERSIONS="
3.0.0
"
for CSI_PROVISIONER_VERSION in ${CSI_PROVISIONER_VERSIONS}; do
  CONTAINER_IMAGE="mcr.microsoft.com/oss/kubernetes-csi/csi-provisioner:v${CSI_PROVISIONER_VERSION}"
  loadContainerImage ${CONTAINER_IMAGE}
  echo "  - ${CONTAINER_IMAGE}" >> ${VHD_LOGS_FILEPATH}
done

LIVENESSPROBE_VERSIONS="
2.5.0
"
for LIVENESSPROBE_VERSION in ${LIVENESSPROBE_VERSIONS}; do
  CONTAINER_IMAGE="mcr.microsoft.com/oss/kubernetes-csi/livenessprobe:v${LIVENESSPROBE_VERSION}"
  loadContainerImage ${CONTAINER_IMAGE}
  echo "  - ${CONTAINER_IMAGE}" >> ${VHD_LOGS_FILEPATH}
done

CSI_RESIZER_VERSIONS="
1.3.0
"
for CSI_RESIZER_VERSION in ${CSI_RESIZER_VERSIONS}; do
  CONTAINER_IMAGE="mcr.microsoft.com/oss/kubernetes-csi/csi-resizer:v${CSI_RESIZER_VERSION}"
  loadContainerImage ${CONTAINER_IMAGE}
  echo "  - ${CONTAINER_IMAGE}" >> ${VHD_LOGS_FILEPATH}
done

CSI_SNAPSHOTTER_VERSIONS="
4.2.1
"
for CSI_SNAPSHOTTER_VERSION in ${CSI_SNAPSHOTTER_VERSIONS}; do
  CONTAINER_IMAGE="mcr.microsoft.com/oss/kubernetes-csi/csi-snapshotter:v${CSI_SNAPSHOTTER_VERSION}"
  loadContainerImage ${CONTAINER_IMAGE}
  echo "  - ${CONTAINER_IMAGE}" >> ${VHD_LOGS_FILEPATH}
done

SNAPSHOT_CONTROLLER_VERSIONS="
4.2.1
"
for SNAPSHOT_CONTROLLER_VERSION in ${SNAPSHOT_CONTROLLER_VERSIONS}; do
  CONTAINER_IMAGE="mcr.microsoft.com/oss/kubernetes-csi/snapshot-controller:v${SNAPSHOT_CONTROLLER_VERSION}"
  loadContainerImage ${CONTAINER_IMAGE}
  echo "  - ${CONTAINER_IMAGE}" >> ${VHD_LOGS_FILEPATH}
done

CSI_SECRETS_STORE_PROVIDER_AZURE_VERSIONS="
0.0.12
"
for CSI_SECRETS_STORE_PROVIDER_AZURE_VERSION in ${CSI_SECRETS_STORE_PROVIDER_AZURE_VERSIONS}; do
  CONTAINER_IMAGE="mcr.microsoft.com/oss/azure/secrets-store/provider-azure:${CSI_SECRETS_STORE_PROVIDER_AZURE_VERSION}"
  loadContainerImage ${CONTAINER_IMAGE}
  echo "  - ${CONTAINER_IMAGE}" >> ${VHD_LOGS_FILEPATH}
done

CSI_SECRETS_STORE_DRIVER_VERSIONS="
0.0.19
"
for CSI_SECRETS_STORE_DRIVER_VERSION in ${CSI_SECRETS_STORE_DRIVER_VERSIONS}; do
  CONTAINER_IMAGE="mcr.microsoft.com/oss/kubernetes-csi/secrets-store/driver:v${CSI_SECRETS_STORE_DRIVER_VERSION}"
  loadContainerImage ${CONTAINER_IMAGE}
  echo "  - ${CONTAINER_IMAGE}" >> ${VHD_LOGS_FILEPATH}
done

AAD_POD_IDENTITY_MIC_VERSIONS="
1.6.1
"
for AAD_POD_IDENTITY_MIC_VERSION in ${AAD_POD_IDENTITY_MIC_VERSIONS}; do
  CONTAINER_IMAGE="mcr.microsoft.com/k8s/aad-pod-identity/mic:${AAD_POD_IDENTITY_MIC_VERSION}"
  loadContainerImage ${CONTAINER_IMAGE}
  echo "  - ${CONTAINER_IMAGE}" >> ${VHD_LOGS_FILEPATH}
done

AAD_POD_IDENTITY_NMI_VERSIONS="
1.6.1
"
for AAD_POD_IDENTITY_NMI_VERSION in ${AAD_POD_IDENTITY_NMI_VERSIONS}; do
  CONTAINER_IMAGE="mcr.microsoft.com/k8s/aad-pod-identity/nmi:${AAD_POD_IDENTITY_NMI_VERSION}"
  loadContainerImage ${CONTAINER_IMAGE}
  echo "  - ${CONTAINER_IMAGE}" >> ${VHD_LOGS_FILEPATH}
done

CLUSTER_PROPORTIONAL_AUTOSCALER_VERSIONS="
1.8.5
"
for CLUSTER_PROPORTIONAL_AUTOSCALER_VERSION in ${CLUSTER_PROPORTIONAL_AUTOSCALER_VERSIONS}; do
  CONTAINER_IMAGE="mcr.microsoft.com/oss/kubernetes/autoscaler/cluster-proportional-autoscaler:${CLUSTER_PROPORTIONAL_AUTOSCALER_VERSION}"
  loadContainerImage ${CONTAINER_IMAGE}
  echo "  - ${CONTAINER_IMAGE}" >> ${VHD_LOGS_FILEPATH}
done

# This is to accommodate air-gapped environments, e.g., Azure Stack
CONTAINER_IMAGE="registry:2.7.1"
loadContainerImage ${CONTAINER_IMAGE}
echo "  - ${CONTAINER_IMAGE}" >> ${VHD_LOGS_FILEPATH}

df -h

# warn at 75% space taken
[ -s $(df -P | grep '/dev/sda1' | awk '0+$5 >= 75 {print}') ] || echo "WARNING: 75% of /dev/sda1 is used" >> ${VHD_LOGS_FILEPATH}
# error at 95% space taken
[ -s $(df -P | grep '/dev/sda1' | awk '0+$5 >= 95 {print}') ] || exit 1

echo "Using kernel:" >> ${VHD_LOGS_FILEPATH}
tee -a ${VHD_LOGS_FILEPATH} < /proc/version
{ printf "Installed apt packages:\n"; apt list --installed | grep -v 'Listing...'; } >> ${VHD_LOGS_FILEPATH}
{
  echo "Install completed successfully on " $(date)
  echo "VSTS Build NUMBER: ${BUILD_NUMBER}"
  echo "VSTS Build ID: ${BUILD_ID}"
  echo "Commit: ${COMMIT}"
  echo "Feature flags: ${FEATURE_FLAGS}"
} >> ${VHD_LOGS_FILEPATH}<|MERGE_RESOLUTION|>--- conflicted
+++ resolved
@@ -236,16 +236,8 @@
 # Starting with 1.16 we pull cloud-controller-manager and cloud-node-manager
 CLOUD_MANAGER_VERSIONS="
 1.24.0
-<<<<<<< HEAD
-1.23.1
-1.1.4
-=======
 1.23.11
 1.1.14
-1.0.18
-0.7.21
-0.6.0
->>>>>>> 8bdd9426
 "
 for CLOUD_MANAGER_VERSION in ${CLOUD_MANAGER_VERSIONS}; do
   for COMPONENT in azure-cloud-controller-manager azure-cloud-node-manager; do
