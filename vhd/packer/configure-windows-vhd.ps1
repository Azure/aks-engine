<#
    .SYNOPSIS
        Used to produce Windows AKS images.

    .DESCRIPTION
        This script is used by packer to produce Windows AKS images.
#>

param()

$ErrorActionPreference = "Stop"

filter Timestamp { "$(Get-Date -Format o): $_" }

$global:containerdPackageUrl = "https://mobyartifacts.azureedge.net/moby/moby-containerd/1.4.6+azure/windows/windows_amd64/moby-containerd-1.4.6+azure-1.amd64.zip"

function Write-Log($Message) {
    $msg = $message | Timestamp
    Write-Output $msg
}

function Disable-WindowsUpdates {
    # See https://docs.microsoft.com/en-us/windows/deployment/update/waas-wu-settings
    # for additional information on WU related registry settings

    Write-Log "Disabling automatic windows upates"
    $WindowsUpdatePath = "HKLM:SOFTWARE\Policies\Microsoft\Windows\WindowsUpdate"
    $AutoUpdatePath = "HKLM:SOFTWARE\Policies\Microsoft\Windows\WindowsUpdate\AU"

    if (Test-Path -Path $WindowsUpdatePath) {
        Remove-Item -Path $WindowsUpdatePath -Recurse
    }

    New-Item -Path $WindowsUpdatePath | Out-Null
    New-Item -Path $AutoUpdatePath | Out-Null
    Set-ItemProperty -Path $AutoUpdatePath -Name NoAutoUpdate -Value 1 | Out-Null
}

function Get-ContainerImages {
    param (
        $containerRuntime,
        $windowsServerVersion
    )

    switch ($windowsServerVersion) {
        '2019' {
            $imagesToPull = @(
                "mcr.microsoft.com/windows/servercore:ltsc2019",
                "mcr.microsoft.com/windows/nanoserver:1809",
                "mcr.microsoft.com/oss/kubernetes/pause:1.4.1",
                "mcr.microsoft.com/oss/kubernetes/pause:3.4.1",
                "mcr.microsoft.com/oss/kubernetes-csi/livenessprobe:v2.0.1-alpha.1-windows-1809-amd64",
                "mcr.microsoft.com/oss/kubernetes-csi/csi-node-driver-registrar:v1.2.1-alpha.1-windows-1809-amd64")
        }
        '2004' {
            $imagesToPull = @(
                "mcr.microsoft.com/windows/servercore:2004",
                "mcr.microsoft.com/windows/nanoserver:2004",
                "mcr.microsoft.com/oss/kubernetes/pause:1.4.1",
                "mcr.microsoft.com/oss/kubernetes/pause:3.4.1")
        }
        default {
            $imagesToPull = @()
        }
    }


    if ($containerRuntime -eq 'containerd') {
        # start containerd to pre-pull the images to disk on VHD
        # CSE will configure and register containerd as a service at deployment time
        Start-Job -Name containerd -ScriptBlock { containerd.exe }
        foreach ($image in $imagesToPull) {
            & ctr.exe -n k8s.io images pull $image
        }
        Stop-Job  -Name containerd
        Remove-Job -Name containerd
    }
    else {
        foreach ($image in $imagesToPull) {
            docker pull $image
        }
    }
}

function Get-FilesToCacheOnVHD {
    Write-Log "Caching misc files on VHD"

    $map = @{
        "c:\akse-cache\"              = @(
            "https://github.com/Azure/aks-engine/raw/master/scripts/collect-windows-logs.ps1",
            "https://github.com/Microsoft/SDN/raw/master/Kubernetes/flannel/l2bridge/cni/win-bridge.exe",
            "https://github.com/microsoft/SDN/raw/master/Kubernetes/windows/debug/collectlogs.ps1",
            "https://github.com/microsoft/SDN/raw/master/Kubernetes/windows/debug/dumpVfpPolicies.ps1",
            "https://github.com/microsoft/SDN/raw/master/Kubernetes/windows/debug/portReservationTest.ps1",
            "https://github.com/microsoft/SDN/raw/master/Kubernetes/windows/debug/starthnstrace.cmd",
            "https://github.com/microsoft/SDN/raw/master/Kubernetes/windows/debug/startpacketcapture.cmd",
            "https://github.com/microsoft/SDN/raw/master/Kubernetes/windows/debug/stoppacketcapture.cmd",
            "https://github.com/Microsoft/SDN/raw/master/Kubernetes/windows/debug/VFP.psm1",
            "https://github.com/microsoft/SDN/raw/master/Kubernetes/windows/helper.psm1",
            "https://github.com/Microsoft/SDN/raw/master/Kubernetes/windows/hns.psm1",
            "https://globalcdn.nuget.org/packages/microsoft.applicationinsights.2.11.0.nupkg",
            "https://kubernetesartifacts.azureedge.net/aks-engine/windows/provisioning/signedscripts-v0.0.3.zip",
            "https://kubernetesartifacts.azureedge.net/aks-engine/windows/provisioning/signedscripts-v0.0.4.zip",
            "https://kubernetesartifacts.azureedge.net/aks-engine/windows/provisioning/signedscripts-v0.0.8.zip",
            "https://kubernetesartifacts.azureedge.net/aks-engine/windows/provisioning/signedscripts-v0.0.9.zip",
            "https://kubernetesartifacts.azureedge.net/aks-engine/windows/provisioning/signedscripts-v0.0.10.zip",
            "https://kubernetesartifacts.azureedge.net/aks-engine/windows/provisioning/signedscripts-v0.0.11.zip",
            "https://kubernetesartifacts.azureedge.net/aks-engine/windows/provisioning/signedscripts-v0.0.12.zip",
            "https://kubernetesartifacts.azureedge.net/aks-engine/windows/provisioning/signedscripts-v0.0.13.zip",
            "https://kubernetesartifacts.azureedge.net/aks-engine/windows/provisioning/signedscripts-v0.0.14.zip",
            "https://kubernetesartifacts.azureedge.net/aks-engine/windows/provisioning/signedscripts-v0.0.15.zip"
        );
        "c:\akse-cache\containerd\"   = @(
            $global:containerdPackageUrl
        );
        "c:\akse-cache\csi-proxy\"    = @(
            "https://kubernetesartifacts.azureedge.net/csi-proxy/v0.2.2/binaries/csi-proxy-v0.2.2.tar.gz"
        );
        "c:\akse-cache\win-k8s\"      = @(
            "https://kubernetesartifacts.azureedge.net/kubernetes/v1.19.15-azs/windowszip/v1.19.15-azs-1int.zip",
            "https://kubernetesartifacts.azureedge.net/kubernetes/v1.20.11-azs/windowszip/v1.20.11-azs-1int.zip",
            "https://kubernetesartifacts.azureedge.net/kubernetes/v1.19.15/windowszip/v1.19.15-1int.zip",
            "https://kubernetesartifacts.azureedge.net/kubernetes/v1.20.11/windowszip/v1.20.11-1int.zip",
            "https://kubernetesartifacts.azureedge.net/kubernetes/v1.21.5/windowszip/v1.21.5-1int.zip",
            "https://kubernetesartifacts.azureedge.net/kubernetes/v1.22.2/windowszip/v1.22.2-1int.zip",
            "https://kubernetesartifacts.azureedge.net/kubernetes/v1.23.0-alpha.3/windowszip/v1.23.0-alpha.3-1int.zip"
            "https://kubernetesartifacts.azureedge.net/kubernetes/v1.17.17-azs/windowszip/v1.17.17-azs-1int.zip",
            "https://kubernetesartifacts.azureedge.net/kubernetes/v1.18.15-azs/windowszip/v1.18.15-azs-1int.zip",
            "https://kubernetesartifacts.azureedge.net/kubernetes/v1.18.18-azs/windowszip/v1.18.18-azs-1int.zip",
            "https://kubernetesartifacts.azureedge.net/kubernetes/v1.19.10-azs/windowszip/v1.19.10-azs-1int.zip",
            "https://kubernetesartifacts.azureedge.net/kubernetes/v1.20.6-azs/windowszip/v1.20.6-azs-1int.zip",
            "https://kubernetesartifacts.azureedge.net/kubernetes/v1.17.17/windowszip/v1.17.17-1int.zip",
            "https://kubernetesartifacts.azureedge.net/kubernetes/v1.18.8/windowszip/v1.18.8-1int.zip",
            "https://kubernetesartifacts.azureedge.net/kubernetes/v1.18.17/windowszip/v1.18.17-1int.zip",
            "https://kubernetesartifacts.azureedge.net/kubernetes/v1.18.20/windowszip/v1.18.20-1int.zip",
            "https://kubernetesartifacts.azureedge.net/kubernetes/v1.19.9/windowszip/v1.19.9-1int.zip",
            "https://kubernetesartifacts.azureedge.net/kubernetes/v1.19.14/windowszip/v1.19.14-1int.zip",
            "https://kubernetesartifacts.azureedge.net/kubernetes/v1.20.5/windowszip/v1.20.5-1int.zip",
            "https://kubernetesartifacts.azureedge.net/kubernetes/v1.20.10/windowszip/v1.20.10-1int.zip",
            "https://kubernetesartifacts.azureedge.net/kubernetes/v1.21.0/windowszip/v1.21.0-1int.zip",
            "https://kubernetesartifacts.azureedge.net/kubernetes/v1.21.4/windowszip/v1.21.4-1int.zip",
            "https://kubernetesartifacts.azureedge.net/kubernetes/v1.22.1/windowszip/v1.22.1-1int.zip"
        );
        "c:\akse-cache\win-vnet-cni\" = @(
<<<<<<< HEAD
            "https://kubernetesartifacts.azureedge.net/azure-cni/v1.2.2/binaries/azure-vnet-cni-singletenancy-windows-amd64-v1.2.2.zip",
            "https://kubernetesartifacts.azureedge.net/azure-cni/v1.2.7/binaries/azure-vnet-cni-singletenancy-windows-amd64-v1.2.7.zip",
            "https://kubernetesartifacts.azureedge.net/azure-cni/v1.4.0/binaries/azure-vnet-cni-singletenancy-windows-amd64-v1.4.0.zip",
            "https://kubernetesartifacts.azureedge.net/azure-cni/v1.4.9/binaries/azure-vnet-cni-singletenancy-windows-amd64-v1.4.9.zip",
            "https://kubernetesartifacts.azureedge.net/azure-cni/v1.4.12/binaries/azure-vnet-cni-singletenancy-windows-amd64-v1.4.12.zip"
=======
            "https://kubernetesartifacts.azureedge.net/azure-cni/v1.4.9/binaries/azure-vnet-cni-singletenancy-windows-amd64-v1.4.9.zip",
            "https://kubernetesartifacts.azureedge.net/azure-cni/v1.4.12/binaries/azure-vnet-cni-singletenancy-windows-amd64-v1.4.12.zip",
            "https://kubernetesartifacts.azureedge.net/azure-cni/v1.4.13/binaries/azure-vnet-cni-singletenancy-windows-amd64-v1.4.13.zip"
>>>>>>> a9898b4c
        )
    }

    foreach ($dir in $map.Keys) {
        New-Item -ItemType Directory $dir -Force | Out-Null

        foreach ($URL in $map[$dir]) {
            $fileName = [IO.Path]::GetFileName($URL)
            $dest = [IO.Path]::Combine($dir, $fileName)

            Write-Log "Downloading $URL to $dest"
            curl.exe -f --retry 5 --retry-delay 0 -L $URL -o $dest
            if ($LASTEXITCODE) {
                throw "Curl exited with '$LASTEXITCODE' while attemping to downlaod '$URL'"
            }
        }
    }
}

function Install-ContainerD {
    Write-Log "Getting containerD binaries from $global:containerdPackageUrl"

    $installDir = "c:\program files\containerd"
    Write-Log "Installing containerd to $installDir"
    New-Item -ItemType Directory $installDir -Force | Out-Null

    if ($global:containerdPackageUrl.endswith(".zip")) {
        $zipPath = [IO.Path]::Combine($installDir, "containerd.zip")
        Invoke-WebRequest -UseBasicParsing -Uri $global:containerdPackageUrl -OutFile $zipPath
        Expand-Archive -path $zipPath -DestinationPath $installDir -Force
        Remove-Item -Path $zipPath | Out-Null
    } else {
        $tarPath = [IO.Path]::Combine($installDir, "containerd.tar.gz")
        Invoke-WebRequest -UseBasicParsing -Uri $global:containerdPackageUrl -OutFile $tarPath
        tar -xzf $tarPath --strip=1 -C $installDir
        Remove-Item -Path $tarPath | Out-Null
    }

    $newPath = [Environment]::GetEnvironmentVariable("Path", [EnvironmentVariableTarget]::Machine) + ";$installDir"
    [Environment]::SetEnvironmentVariable("Path", $newPath, [EnvironmentVariableTarget]::Machine)
    $env:Path += ";$installDir"
}

function Install-Docker {
    $defaultDockerVersion = "19.03.14"

    Write-Log "Attempting to install Docker version $defaultDockerVersion"
    Install-PackageProvider -Name DockerMsftProvider -Force -ForceBootstrap | Out-Null
    $package = Find-Package -Name Docker -ProviderName DockerMsftProvider -RequiredVersion $defaultDockerVersion
    Write-Log "Installing Docker version $($package.Version)"
    $package | Install-Package -Force | Out-Null
    Start-Service docker
}

function Install-OpenSSH {
    Write-Log "Installing OpenSSH Server"
    Add-WindowsCapability -Online -Name OpenSSH.Server~~~~0.0.1.0
}

function Install-WindowsPatches {
    param (
        $windowsServerVersion
    )

    switch ($windowsServerVersion) {
        '2019' {
            # Windows Server 2019 update history can be found at https://support.microsoft.com/en-us/help/4464619
            # then you can get download links by searching for specific KBs at http://www.catalog.update.microsoft.com/home.aspx

            # Find a specific patch at https://www.catalog.update.microsoft.com/Search.aspx?q=kb5005625
            # Cumulative updates for WS 2019 from Sept 21, 2021
            # https://www.catalog.update.microsoft.com/Search.aspx?q=KB5005568
            $patchUrls = @("http://download.windowsupdate.com/c/msdownload/update/software/updt/2021/09/windows10.0-kb5005625-x64_9a7d6abe389d940e08d759243c981670c33c71f5.msu")
        }
        '2004' {
            # Windows Server, Version 2004 update history can be found at https://support.microsoft.com/en-us/help/4555932
            # then you can get download links by searching for specific KBs at http://www.catalog.update.microsoft.com/home.aspx

            $patchUrls = @()
        }
        default {
            $patchUrls = @()
        }
    }

    foreach ($patchUrl in $patchUrls) {
        $pathOnly = $patchUrl.Split("?")[0]
        $fileName = Split-Path $pathOnly -Leaf
        $fileExtension = [IO.Path]::GetExtension($fileName)
        $fullPath = [IO.Path]::Combine($env:TEMP, $fileName)

        switch ($fileExtension) {
            ".msu" {
                Write-Log "Downloading windows patch from $pathOnly to $fullPath"
                Invoke-WebRequest -UseBasicParsing $patchUrl -OutFile $fullPath
                Write-Log "Starting install of $fileName"
                $proc = Start-Process -PassThru -FilePath wusa.exe -ArgumentList "$fullPath /quiet /norestart"
                Wait-Process -InputObject $proc
                switch ($proc.ExitCode) {
                    0 {
                        Write-Log "Finished install of $fileName"
                    }
                    3010 {
                        Write-Log "Finished install of $fileName. Reboot required"
                    }
                    default {
                        Write-Log "Error during install of $fileName. ExitCode: $($proc.ExitCode)"
                        exit 1
                    }
                }
            }
            default {
                Write-Log "Installing patches with extension $fileExtension is not currently supported."
                exit 1
            }
        }
    }
}

function Set-AllowedSecurityProtocols {
    $allowedProtocols = @()
    $insecureProtocols = @([System.Net.SecurityProtocolType]::SystemDefault, [System.Net.SecurityProtocolType]::Ssl3)

    foreach ($protocol in [System.Enum]::GetValues([System.Net.SecurityProtocolType])) {
        if ($insecureProtocols -notcontains $protocol) {
            $allowedProtocols += $protocol
        }
    }

    Write-Log "Settings allowed security protocols to: $allowedProtocols"
    [System.Net.ServicePointManager]::SecurityProtocol = $allowedProtocols
}

function Set-WinRmServiceAutoStart {
    Write-Log "Setting WinRM service start to auto"
    sc.exe config winrm start=auto
}

function Set-WinRmServiceDelayedStart {
    # Hyper-V messes with networking components on startup after the feature is enabled
    # causing issues with communication over winrm and setting winrm to delayed start
    # gives Hyper-V enough time to finish configuration before having packer continue.
    Write-Log "Setting WinRM service start to delayed-auto"
    sc.exe config winrm start=delayed-auto
}

function Update-DefenderSignatures {
    Write-Log "Updating windows defender signatures."
    Update-MpSignature
}

function Update-WindowsFeatures {
    $featuresToEnable = @(
        "Containers",
        "Hyper-V",
        "Hyper-V-PowerShell")

    foreach ($feature in $featuresToEnable) {
        Write-Log "Enabling Windows feature: $feature"
        Install-WindowsFeature $feature
    }
}

function Update-Registry {
    # if multple LB policies are included for same endpoint then HNS hangs.
    # this fix forces an error
    Write-Host "Enable a HNS fix in 2021-2C+"
    Set-ItemProperty -Path "HKLM:\SYSTEM\CurrentControlSet\Services\hns\State" -Name HNSControlFlag -Value 1 -Type DWORD
}

# Disable progress writers for this session to greatly speed up operations such as Invoke-WebRequest
$ProgressPreference = 'SilentlyContinue'

$containerRuntime = $env:ContainerRuntime
$validContainerRuntimes = @('containerd', 'docker')
if (-not ($validContainerRuntimes -contains $containerRuntime)) {
    Write-Host "Unsupported container runtime: $containerRuntime"
    exit 1
}

$windowsServerVersion = $env:WindowsServerVersion
$validWindowsServerContainers = @('2019', '2004')
if (-not ($validWindowsServerContainers -contains $windowsServerVersion)) {
    Write-Host "Unsupported Windows Server version: $windowsServerVersion"
    exit 1
}

switch ($env:ProvisioningPhase) {
    "1" {
        Write-Log "Performing actions for provisioning phase 1"
        Set-WinRmServiceDelayedStart
        Set-AllowedSecurityProtocols
        Disable-WindowsUpdates
        Install-WindowsPatches -WindowsServerVersion $windowsServerVersion
        Update-DefenderSignatures
        Install-OpenSSH
        Update-WindowsFeatures
    }
    "2" {
        Write-Log "Performing actions for provisioning phase 2 for container runtime '$containerRuntime'"
        Set-WinRmServiceAutoStart
        if ($containerRuntime -eq 'containerd') {
            Install-ContainerD
        } else {
            Install-Docker
        }
        Update-Registry
        Get-ContainerImages -containerRuntime $containerRuntime -WindowsServerVersion $windowsServerVersion
        Get-FilesToCacheOnVHD
        (New-Guid).Guid | Out-File -FilePath 'c:\vhd-id.txt'
    }
    default {
        Write-Log "Unable to determine provisiong phase... exiting"
        exit 1
    }
}
<|MERGE_RESOLUTION|>--- conflicted
+++ resolved
@@ -1,371 +1,366 @@
-<#
-    .SYNOPSIS
-        Used to produce Windows AKS images.
-
-    .DESCRIPTION
-        This script is used by packer to produce Windows AKS images.
-#>
-
-param()
-
-$ErrorActionPreference = "Stop"
-
-filter Timestamp { "$(Get-Date -Format o): $_" }
-
-$global:containerdPackageUrl = "https://mobyartifacts.azureedge.net/moby/moby-containerd/1.4.6+azure/windows/windows_amd64/moby-containerd-1.4.6+azure-1.amd64.zip"
-
-function Write-Log($Message) {
-    $msg = $message | Timestamp
-    Write-Output $msg
-}
-
-function Disable-WindowsUpdates {
-    # See https://docs.microsoft.com/en-us/windows/deployment/update/waas-wu-settings
-    # for additional information on WU related registry settings
-
-    Write-Log "Disabling automatic windows upates"
-    $WindowsUpdatePath = "HKLM:SOFTWARE\Policies\Microsoft\Windows\WindowsUpdate"
-    $AutoUpdatePath = "HKLM:SOFTWARE\Policies\Microsoft\Windows\WindowsUpdate\AU"
-
-    if (Test-Path -Path $WindowsUpdatePath) {
-        Remove-Item -Path $WindowsUpdatePath -Recurse
-    }
-
-    New-Item -Path $WindowsUpdatePath | Out-Null
-    New-Item -Path $AutoUpdatePath | Out-Null
-    Set-ItemProperty -Path $AutoUpdatePath -Name NoAutoUpdate -Value 1 | Out-Null
-}
-
-function Get-ContainerImages {
-    param (
-        $containerRuntime,
-        $windowsServerVersion
-    )
-
-    switch ($windowsServerVersion) {
-        '2019' {
-            $imagesToPull = @(
-                "mcr.microsoft.com/windows/servercore:ltsc2019",
-                "mcr.microsoft.com/windows/nanoserver:1809",
-                "mcr.microsoft.com/oss/kubernetes/pause:1.4.1",
-                "mcr.microsoft.com/oss/kubernetes/pause:3.4.1",
-                "mcr.microsoft.com/oss/kubernetes-csi/livenessprobe:v2.0.1-alpha.1-windows-1809-amd64",
-                "mcr.microsoft.com/oss/kubernetes-csi/csi-node-driver-registrar:v1.2.1-alpha.1-windows-1809-amd64")
-        }
-        '2004' {
-            $imagesToPull = @(
-                "mcr.microsoft.com/windows/servercore:2004",
-                "mcr.microsoft.com/windows/nanoserver:2004",
-                "mcr.microsoft.com/oss/kubernetes/pause:1.4.1",
-                "mcr.microsoft.com/oss/kubernetes/pause:3.4.1")
-        }
-        default {
-            $imagesToPull = @()
-        }
-    }
-
-
-    if ($containerRuntime -eq 'containerd') {
-        # start containerd to pre-pull the images to disk on VHD
-        # CSE will configure and register containerd as a service at deployment time
-        Start-Job -Name containerd -ScriptBlock { containerd.exe }
-        foreach ($image in $imagesToPull) {
-            & ctr.exe -n k8s.io images pull $image
-        }
-        Stop-Job  -Name containerd
-        Remove-Job -Name containerd
-    }
-    else {
-        foreach ($image in $imagesToPull) {
-            docker pull $image
-        }
-    }
-}
-
-function Get-FilesToCacheOnVHD {
-    Write-Log "Caching misc files on VHD"
-
-    $map = @{
-        "c:\akse-cache\"              = @(
-            "https://github.com/Azure/aks-engine/raw/master/scripts/collect-windows-logs.ps1",
-            "https://github.com/Microsoft/SDN/raw/master/Kubernetes/flannel/l2bridge/cni/win-bridge.exe",
-            "https://github.com/microsoft/SDN/raw/master/Kubernetes/windows/debug/collectlogs.ps1",
-            "https://github.com/microsoft/SDN/raw/master/Kubernetes/windows/debug/dumpVfpPolicies.ps1",
-            "https://github.com/microsoft/SDN/raw/master/Kubernetes/windows/debug/portReservationTest.ps1",
-            "https://github.com/microsoft/SDN/raw/master/Kubernetes/windows/debug/starthnstrace.cmd",
-            "https://github.com/microsoft/SDN/raw/master/Kubernetes/windows/debug/startpacketcapture.cmd",
-            "https://github.com/microsoft/SDN/raw/master/Kubernetes/windows/debug/stoppacketcapture.cmd",
-            "https://github.com/Microsoft/SDN/raw/master/Kubernetes/windows/debug/VFP.psm1",
-            "https://github.com/microsoft/SDN/raw/master/Kubernetes/windows/helper.psm1",
-            "https://github.com/Microsoft/SDN/raw/master/Kubernetes/windows/hns.psm1",
-            "https://globalcdn.nuget.org/packages/microsoft.applicationinsights.2.11.0.nupkg",
-            "https://kubernetesartifacts.azureedge.net/aks-engine/windows/provisioning/signedscripts-v0.0.3.zip",
-            "https://kubernetesartifacts.azureedge.net/aks-engine/windows/provisioning/signedscripts-v0.0.4.zip",
-            "https://kubernetesartifacts.azureedge.net/aks-engine/windows/provisioning/signedscripts-v0.0.8.zip",
-            "https://kubernetesartifacts.azureedge.net/aks-engine/windows/provisioning/signedscripts-v0.0.9.zip",
-            "https://kubernetesartifacts.azureedge.net/aks-engine/windows/provisioning/signedscripts-v0.0.10.zip",
-            "https://kubernetesartifacts.azureedge.net/aks-engine/windows/provisioning/signedscripts-v0.0.11.zip",
-            "https://kubernetesartifacts.azureedge.net/aks-engine/windows/provisioning/signedscripts-v0.0.12.zip",
-            "https://kubernetesartifacts.azureedge.net/aks-engine/windows/provisioning/signedscripts-v0.0.13.zip",
-            "https://kubernetesartifacts.azureedge.net/aks-engine/windows/provisioning/signedscripts-v0.0.14.zip",
-            "https://kubernetesartifacts.azureedge.net/aks-engine/windows/provisioning/signedscripts-v0.0.15.zip"
-        );
-        "c:\akse-cache\containerd\"   = @(
-            $global:containerdPackageUrl
-        );
-        "c:\akse-cache\csi-proxy\"    = @(
-            "https://kubernetesartifacts.azureedge.net/csi-proxy/v0.2.2/binaries/csi-proxy-v0.2.2.tar.gz"
-        );
-        "c:\akse-cache\win-k8s\"      = @(
-            "https://kubernetesartifacts.azureedge.net/kubernetes/v1.19.15-azs/windowszip/v1.19.15-azs-1int.zip",
-            "https://kubernetesartifacts.azureedge.net/kubernetes/v1.20.11-azs/windowszip/v1.20.11-azs-1int.zip",
-            "https://kubernetesartifacts.azureedge.net/kubernetes/v1.19.15/windowszip/v1.19.15-1int.zip",
-            "https://kubernetesartifacts.azureedge.net/kubernetes/v1.20.11/windowszip/v1.20.11-1int.zip",
-            "https://kubernetesartifacts.azureedge.net/kubernetes/v1.21.5/windowszip/v1.21.5-1int.zip",
-            "https://kubernetesartifacts.azureedge.net/kubernetes/v1.22.2/windowszip/v1.22.2-1int.zip",
-            "https://kubernetesartifacts.azureedge.net/kubernetes/v1.23.0-alpha.3/windowszip/v1.23.0-alpha.3-1int.zip"
-            "https://kubernetesartifacts.azureedge.net/kubernetes/v1.17.17-azs/windowszip/v1.17.17-azs-1int.zip",
-            "https://kubernetesartifacts.azureedge.net/kubernetes/v1.18.15-azs/windowszip/v1.18.15-azs-1int.zip",
-            "https://kubernetesartifacts.azureedge.net/kubernetes/v1.18.18-azs/windowszip/v1.18.18-azs-1int.zip",
-            "https://kubernetesartifacts.azureedge.net/kubernetes/v1.19.10-azs/windowszip/v1.19.10-azs-1int.zip",
-            "https://kubernetesartifacts.azureedge.net/kubernetes/v1.20.6-azs/windowszip/v1.20.6-azs-1int.zip",
-            "https://kubernetesartifacts.azureedge.net/kubernetes/v1.17.17/windowszip/v1.17.17-1int.zip",
-            "https://kubernetesartifacts.azureedge.net/kubernetes/v1.18.8/windowszip/v1.18.8-1int.zip",
-            "https://kubernetesartifacts.azureedge.net/kubernetes/v1.18.17/windowszip/v1.18.17-1int.zip",
-            "https://kubernetesartifacts.azureedge.net/kubernetes/v1.18.20/windowszip/v1.18.20-1int.zip",
-            "https://kubernetesartifacts.azureedge.net/kubernetes/v1.19.9/windowszip/v1.19.9-1int.zip",
-            "https://kubernetesartifacts.azureedge.net/kubernetes/v1.19.14/windowszip/v1.19.14-1int.zip",
-            "https://kubernetesartifacts.azureedge.net/kubernetes/v1.20.5/windowszip/v1.20.5-1int.zip",
-            "https://kubernetesartifacts.azureedge.net/kubernetes/v1.20.10/windowszip/v1.20.10-1int.zip",
-            "https://kubernetesartifacts.azureedge.net/kubernetes/v1.21.0/windowszip/v1.21.0-1int.zip",
-            "https://kubernetesartifacts.azureedge.net/kubernetes/v1.21.4/windowszip/v1.21.4-1int.zip",
-            "https://kubernetesartifacts.azureedge.net/kubernetes/v1.22.1/windowszip/v1.22.1-1int.zip"
-        );
-        "c:\akse-cache\win-vnet-cni\" = @(
-<<<<<<< HEAD
-            "https://kubernetesartifacts.azureedge.net/azure-cni/v1.2.2/binaries/azure-vnet-cni-singletenancy-windows-amd64-v1.2.2.zip",
-            "https://kubernetesartifacts.azureedge.net/azure-cni/v1.2.7/binaries/azure-vnet-cni-singletenancy-windows-amd64-v1.2.7.zip",
-            "https://kubernetesartifacts.azureedge.net/azure-cni/v1.4.0/binaries/azure-vnet-cni-singletenancy-windows-amd64-v1.4.0.zip",
-            "https://kubernetesartifacts.azureedge.net/azure-cni/v1.4.9/binaries/azure-vnet-cni-singletenancy-windows-amd64-v1.4.9.zip",
-            "https://kubernetesartifacts.azureedge.net/azure-cni/v1.4.12/binaries/azure-vnet-cni-singletenancy-windows-amd64-v1.4.12.zip"
-=======
-            "https://kubernetesartifacts.azureedge.net/azure-cni/v1.4.9/binaries/azure-vnet-cni-singletenancy-windows-amd64-v1.4.9.zip",
-            "https://kubernetesartifacts.azureedge.net/azure-cni/v1.4.12/binaries/azure-vnet-cni-singletenancy-windows-amd64-v1.4.12.zip",
-            "https://kubernetesartifacts.azureedge.net/azure-cni/v1.4.13/binaries/azure-vnet-cni-singletenancy-windows-amd64-v1.4.13.zip"
->>>>>>> a9898b4c
-        )
-    }
-
-    foreach ($dir in $map.Keys) {
-        New-Item -ItemType Directory $dir -Force | Out-Null
-
-        foreach ($URL in $map[$dir]) {
-            $fileName = [IO.Path]::GetFileName($URL)
-            $dest = [IO.Path]::Combine($dir, $fileName)
-
-            Write-Log "Downloading $URL to $dest"
-            curl.exe -f --retry 5 --retry-delay 0 -L $URL -o $dest
-            if ($LASTEXITCODE) {
-                throw "Curl exited with '$LASTEXITCODE' while attemping to downlaod '$URL'"
-            }
-        }
-    }
-}
-
-function Install-ContainerD {
-    Write-Log "Getting containerD binaries from $global:containerdPackageUrl"
-
-    $installDir = "c:\program files\containerd"
-    Write-Log "Installing containerd to $installDir"
-    New-Item -ItemType Directory $installDir -Force | Out-Null
-
-    if ($global:containerdPackageUrl.endswith(".zip")) {
-        $zipPath = [IO.Path]::Combine($installDir, "containerd.zip")
-        Invoke-WebRequest -UseBasicParsing -Uri $global:containerdPackageUrl -OutFile $zipPath
-        Expand-Archive -path $zipPath -DestinationPath $installDir -Force
-        Remove-Item -Path $zipPath | Out-Null
-    } else {
-        $tarPath = [IO.Path]::Combine($installDir, "containerd.tar.gz")
-        Invoke-WebRequest -UseBasicParsing -Uri $global:containerdPackageUrl -OutFile $tarPath
-        tar -xzf $tarPath --strip=1 -C $installDir
-        Remove-Item -Path $tarPath | Out-Null
-    }
-
-    $newPath = [Environment]::GetEnvironmentVariable("Path", [EnvironmentVariableTarget]::Machine) + ";$installDir"
-    [Environment]::SetEnvironmentVariable("Path", $newPath, [EnvironmentVariableTarget]::Machine)
-    $env:Path += ";$installDir"
-}
-
-function Install-Docker {
-    $defaultDockerVersion = "19.03.14"
-
-    Write-Log "Attempting to install Docker version $defaultDockerVersion"
-    Install-PackageProvider -Name DockerMsftProvider -Force -ForceBootstrap | Out-Null
-    $package = Find-Package -Name Docker -ProviderName DockerMsftProvider -RequiredVersion $defaultDockerVersion
-    Write-Log "Installing Docker version $($package.Version)"
-    $package | Install-Package -Force | Out-Null
-    Start-Service docker
-}
-
-function Install-OpenSSH {
-    Write-Log "Installing OpenSSH Server"
-    Add-WindowsCapability -Online -Name OpenSSH.Server~~~~0.0.1.0
-}
-
-function Install-WindowsPatches {
-    param (
-        $windowsServerVersion
-    )
-
-    switch ($windowsServerVersion) {
-        '2019' {
-            # Windows Server 2019 update history can be found at https://support.microsoft.com/en-us/help/4464619
-            # then you can get download links by searching for specific KBs at http://www.catalog.update.microsoft.com/home.aspx
-
-            # Find a specific patch at https://www.catalog.update.microsoft.com/Search.aspx?q=kb5005625
-            # Cumulative updates for WS 2019 from Sept 21, 2021
-            # https://www.catalog.update.microsoft.com/Search.aspx?q=KB5005568
-            $patchUrls = @("http://download.windowsupdate.com/c/msdownload/update/software/updt/2021/09/windows10.0-kb5005625-x64_9a7d6abe389d940e08d759243c981670c33c71f5.msu")
-        }
-        '2004' {
-            # Windows Server, Version 2004 update history can be found at https://support.microsoft.com/en-us/help/4555932
-            # then you can get download links by searching for specific KBs at http://www.catalog.update.microsoft.com/home.aspx
-
-            $patchUrls = @()
-        }
-        default {
-            $patchUrls = @()
-        }
-    }
-
-    foreach ($patchUrl in $patchUrls) {
-        $pathOnly = $patchUrl.Split("?")[0]
-        $fileName = Split-Path $pathOnly -Leaf
-        $fileExtension = [IO.Path]::GetExtension($fileName)
-        $fullPath = [IO.Path]::Combine($env:TEMP, $fileName)
-
-        switch ($fileExtension) {
-            ".msu" {
-                Write-Log "Downloading windows patch from $pathOnly to $fullPath"
-                Invoke-WebRequest -UseBasicParsing $patchUrl -OutFile $fullPath
-                Write-Log "Starting install of $fileName"
-                $proc = Start-Process -PassThru -FilePath wusa.exe -ArgumentList "$fullPath /quiet /norestart"
-                Wait-Process -InputObject $proc
-                switch ($proc.ExitCode) {
-                    0 {
-                        Write-Log "Finished install of $fileName"
-                    }
-                    3010 {
-                        Write-Log "Finished install of $fileName. Reboot required"
-                    }
-                    default {
-                        Write-Log "Error during install of $fileName. ExitCode: $($proc.ExitCode)"
-                        exit 1
-                    }
-                }
-            }
-            default {
-                Write-Log "Installing patches with extension $fileExtension is not currently supported."
-                exit 1
-            }
-        }
-    }
-}
-
-function Set-AllowedSecurityProtocols {
-    $allowedProtocols = @()
-    $insecureProtocols = @([System.Net.SecurityProtocolType]::SystemDefault, [System.Net.SecurityProtocolType]::Ssl3)
-
-    foreach ($protocol in [System.Enum]::GetValues([System.Net.SecurityProtocolType])) {
-        if ($insecureProtocols -notcontains $protocol) {
-            $allowedProtocols += $protocol
-        }
-    }
-
-    Write-Log "Settings allowed security protocols to: $allowedProtocols"
-    [System.Net.ServicePointManager]::SecurityProtocol = $allowedProtocols
-}
-
-function Set-WinRmServiceAutoStart {
-    Write-Log "Setting WinRM service start to auto"
-    sc.exe config winrm start=auto
-}
-
-function Set-WinRmServiceDelayedStart {
-    # Hyper-V messes with networking components on startup after the feature is enabled
-    # causing issues with communication over winrm and setting winrm to delayed start
-    # gives Hyper-V enough time to finish configuration before having packer continue.
-    Write-Log "Setting WinRM service start to delayed-auto"
-    sc.exe config winrm start=delayed-auto
-}
-
-function Update-DefenderSignatures {
-    Write-Log "Updating windows defender signatures."
-    Update-MpSignature
-}
-
-function Update-WindowsFeatures {
-    $featuresToEnable = @(
-        "Containers",
-        "Hyper-V",
-        "Hyper-V-PowerShell")
-
-    foreach ($feature in $featuresToEnable) {
-        Write-Log "Enabling Windows feature: $feature"
-        Install-WindowsFeature $feature
-    }
-}
-
-function Update-Registry {
-    # if multple LB policies are included for same endpoint then HNS hangs.
-    # this fix forces an error
-    Write-Host "Enable a HNS fix in 2021-2C+"
-    Set-ItemProperty -Path "HKLM:\SYSTEM\CurrentControlSet\Services\hns\State" -Name HNSControlFlag -Value 1 -Type DWORD
-}
-
-# Disable progress writers for this session to greatly speed up operations such as Invoke-WebRequest
-$ProgressPreference = 'SilentlyContinue'
-
-$containerRuntime = $env:ContainerRuntime
-$validContainerRuntimes = @('containerd', 'docker')
-if (-not ($validContainerRuntimes -contains $containerRuntime)) {
-    Write-Host "Unsupported container runtime: $containerRuntime"
-    exit 1
-}
-
-$windowsServerVersion = $env:WindowsServerVersion
-$validWindowsServerContainers = @('2019', '2004')
-if (-not ($validWindowsServerContainers -contains $windowsServerVersion)) {
-    Write-Host "Unsupported Windows Server version: $windowsServerVersion"
-    exit 1
-}
-
-switch ($env:ProvisioningPhase) {
-    "1" {
-        Write-Log "Performing actions for provisioning phase 1"
-        Set-WinRmServiceDelayedStart
-        Set-AllowedSecurityProtocols
-        Disable-WindowsUpdates
-        Install-WindowsPatches -WindowsServerVersion $windowsServerVersion
-        Update-DefenderSignatures
-        Install-OpenSSH
-        Update-WindowsFeatures
-    }
-    "2" {
-        Write-Log "Performing actions for provisioning phase 2 for container runtime '$containerRuntime'"
-        Set-WinRmServiceAutoStart
-        if ($containerRuntime -eq 'containerd') {
-            Install-ContainerD
-        } else {
-            Install-Docker
-        }
-        Update-Registry
-        Get-ContainerImages -containerRuntime $containerRuntime -WindowsServerVersion $windowsServerVersion
-        Get-FilesToCacheOnVHD
-        (New-Guid).Guid | Out-File -FilePath 'c:\vhd-id.txt'
-    }
-    default {
-        Write-Log "Unable to determine provisiong phase... exiting"
-        exit 1
-    }
-}
+<#
+    .SYNOPSIS
+        Used to produce Windows AKS images.
+
+    .DESCRIPTION
+        This script is used by packer to produce Windows AKS images.
+#>
+
+param()
+
+$ErrorActionPreference = "Stop"
+
+filter Timestamp { "$(Get-Date -Format o): $_" }
+
+$global:containerdPackageUrl = "https://mobyartifacts.azureedge.net/moby/moby-containerd/1.4.6+azure/windows/windows_amd64/moby-containerd-1.4.6+azure-1.amd64.zip"
+
+function Write-Log($Message) {
+    $msg = $message | Timestamp
+    Write-Output $msg
+}
+
+function Disable-WindowsUpdates {
+    # See https://docs.microsoft.com/en-us/windows/deployment/update/waas-wu-settings
+    # for additional information on WU related registry settings
+
+    Write-Log "Disabling automatic windows upates"
+    $WindowsUpdatePath = "HKLM:SOFTWARE\Policies\Microsoft\Windows\WindowsUpdate"
+    $AutoUpdatePath = "HKLM:SOFTWARE\Policies\Microsoft\Windows\WindowsUpdate\AU"
+
+    if (Test-Path -Path $WindowsUpdatePath) {
+        Remove-Item -Path $WindowsUpdatePath -Recurse
+    }
+
+    New-Item -Path $WindowsUpdatePath | Out-Null
+    New-Item -Path $AutoUpdatePath | Out-Null
+    Set-ItemProperty -Path $AutoUpdatePath -Name NoAutoUpdate -Value 1 | Out-Null
+}
+
+function Get-ContainerImages {
+    param (
+        $containerRuntime,
+        $windowsServerVersion
+    )
+
+    switch ($windowsServerVersion) {
+        '2019' {
+            $imagesToPull = @(
+                "mcr.microsoft.com/windows/servercore:ltsc2019",
+                "mcr.microsoft.com/windows/nanoserver:1809",
+                "mcr.microsoft.com/oss/kubernetes/pause:1.4.1",
+                "mcr.microsoft.com/oss/kubernetes/pause:3.4.1",
+                "mcr.microsoft.com/oss/kubernetes-csi/livenessprobe:v2.0.1-alpha.1-windows-1809-amd64",
+                "mcr.microsoft.com/oss/kubernetes-csi/csi-node-driver-registrar:v1.2.1-alpha.1-windows-1809-amd64")
+        }
+        '2004' {
+            $imagesToPull = @(
+                "mcr.microsoft.com/windows/servercore:2004",
+                "mcr.microsoft.com/windows/nanoserver:2004",
+                "mcr.microsoft.com/oss/kubernetes/pause:1.4.1",
+                "mcr.microsoft.com/oss/kubernetes/pause:3.4.1")
+        }
+        default {
+            $imagesToPull = @()
+        }
+    }
+
+
+    if ($containerRuntime -eq 'containerd') {
+        # start containerd to pre-pull the images to disk on VHD
+        # CSE will configure and register containerd as a service at deployment time
+        Start-Job -Name containerd -ScriptBlock { containerd.exe }
+        foreach ($image in $imagesToPull) {
+            & ctr.exe -n k8s.io images pull $image
+        }
+        Stop-Job  -Name containerd
+        Remove-Job -Name containerd
+    }
+    else {
+        foreach ($image in $imagesToPull) {
+            docker pull $image
+        }
+    }
+}
+
+function Get-FilesToCacheOnVHD {
+    Write-Log "Caching misc files on VHD"
+
+    $map = @{
+        "c:\akse-cache\"              = @(
+            "https://github.com/Azure/aks-engine/raw/master/scripts/collect-windows-logs.ps1",
+            "https://github.com/Microsoft/SDN/raw/master/Kubernetes/flannel/l2bridge/cni/win-bridge.exe",
+            "https://github.com/microsoft/SDN/raw/master/Kubernetes/windows/debug/collectlogs.ps1",
+            "https://github.com/microsoft/SDN/raw/master/Kubernetes/windows/debug/dumpVfpPolicies.ps1",
+            "https://github.com/microsoft/SDN/raw/master/Kubernetes/windows/debug/portReservationTest.ps1",
+            "https://github.com/microsoft/SDN/raw/master/Kubernetes/windows/debug/starthnstrace.cmd",
+            "https://github.com/microsoft/SDN/raw/master/Kubernetes/windows/debug/startpacketcapture.cmd",
+            "https://github.com/microsoft/SDN/raw/master/Kubernetes/windows/debug/stoppacketcapture.cmd",
+            "https://github.com/Microsoft/SDN/raw/master/Kubernetes/windows/debug/VFP.psm1",
+            "https://github.com/microsoft/SDN/raw/master/Kubernetes/windows/helper.psm1",
+            "https://github.com/Microsoft/SDN/raw/master/Kubernetes/windows/hns.psm1",
+            "https://globalcdn.nuget.org/packages/microsoft.applicationinsights.2.11.0.nupkg",
+            "https://kubernetesartifacts.azureedge.net/aks-engine/windows/provisioning/signedscripts-v0.0.3.zip",
+            "https://kubernetesartifacts.azureedge.net/aks-engine/windows/provisioning/signedscripts-v0.0.4.zip",
+            "https://kubernetesartifacts.azureedge.net/aks-engine/windows/provisioning/signedscripts-v0.0.8.zip",
+            "https://kubernetesartifacts.azureedge.net/aks-engine/windows/provisioning/signedscripts-v0.0.9.zip",
+            "https://kubernetesartifacts.azureedge.net/aks-engine/windows/provisioning/signedscripts-v0.0.10.zip",
+            "https://kubernetesartifacts.azureedge.net/aks-engine/windows/provisioning/signedscripts-v0.0.11.zip",
+            "https://kubernetesartifacts.azureedge.net/aks-engine/windows/provisioning/signedscripts-v0.0.12.zip",
+            "https://kubernetesartifacts.azureedge.net/aks-engine/windows/provisioning/signedscripts-v0.0.13.zip",
+            "https://kubernetesartifacts.azureedge.net/aks-engine/windows/provisioning/signedscripts-v0.0.14.zip",
+            "https://kubernetesartifacts.azureedge.net/aks-engine/windows/provisioning/signedscripts-v0.0.15.zip"
+        );
+        "c:\akse-cache\containerd\"   = @(
+            $global:containerdPackageUrl
+        );
+        "c:\akse-cache\csi-proxy\"    = @(
+            "https://kubernetesartifacts.azureedge.net/csi-proxy/v0.2.2/binaries/csi-proxy-v0.2.2.tar.gz"
+        );
+        "c:\akse-cache\win-k8s\"      = @(
+            "https://kubernetesartifacts.azureedge.net/kubernetes/v1.19.15-azs/windowszip/v1.19.15-azs-1int.zip",
+            "https://kubernetesartifacts.azureedge.net/kubernetes/v1.20.11-azs/windowszip/v1.20.11-azs-1int.zip",
+            "https://kubernetesartifacts.azureedge.net/kubernetes/v1.19.15/windowszip/v1.19.15-1int.zip",
+            "https://kubernetesartifacts.azureedge.net/kubernetes/v1.20.11/windowszip/v1.20.11-1int.zip",
+            "https://kubernetesartifacts.azureedge.net/kubernetes/v1.21.5/windowszip/v1.21.5-1int.zip",
+            "https://kubernetesartifacts.azureedge.net/kubernetes/v1.22.2/windowszip/v1.22.2-1int.zip",
+            "https://kubernetesartifacts.azureedge.net/kubernetes/v1.23.0-alpha.3/windowszip/v1.23.0-alpha.3-1int.zip"
+            "https://kubernetesartifacts.azureedge.net/kubernetes/v1.17.17-azs/windowszip/v1.17.17-azs-1int.zip",
+            "https://kubernetesartifacts.azureedge.net/kubernetes/v1.18.15-azs/windowszip/v1.18.15-azs-1int.zip",
+            "https://kubernetesartifacts.azureedge.net/kubernetes/v1.18.18-azs/windowszip/v1.18.18-azs-1int.zip",
+            "https://kubernetesartifacts.azureedge.net/kubernetes/v1.19.10-azs/windowszip/v1.19.10-azs-1int.zip",
+            "https://kubernetesartifacts.azureedge.net/kubernetes/v1.20.6-azs/windowszip/v1.20.6-azs-1int.zip",
+            "https://kubernetesartifacts.azureedge.net/kubernetes/v1.17.17/windowszip/v1.17.17-1int.zip",
+            "https://kubernetesartifacts.azureedge.net/kubernetes/v1.18.8/windowszip/v1.18.8-1int.zip",
+            "https://kubernetesartifacts.azureedge.net/kubernetes/v1.18.17/windowszip/v1.18.17-1int.zip",
+            "https://kubernetesartifacts.azureedge.net/kubernetes/v1.18.20/windowszip/v1.18.20-1int.zip",
+            "https://kubernetesartifacts.azureedge.net/kubernetes/v1.19.9/windowszip/v1.19.9-1int.zip",
+            "https://kubernetesartifacts.azureedge.net/kubernetes/v1.19.14/windowszip/v1.19.14-1int.zip",
+            "https://kubernetesartifacts.azureedge.net/kubernetes/v1.20.5/windowszip/v1.20.5-1int.zip",
+            "https://kubernetesartifacts.azureedge.net/kubernetes/v1.20.10/windowszip/v1.20.10-1int.zip",
+            "https://kubernetesartifacts.azureedge.net/kubernetes/v1.21.0/windowszip/v1.21.0-1int.zip",
+            "https://kubernetesartifacts.azureedge.net/kubernetes/v1.21.4/windowszip/v1.21.4-1int.zip",
+            "https://kubernetesartifacts.azureedge.net/kubernetes/v1.22.1/windowszip/v1.22.1-1int.zip"
+        );
+        "c:\akse-cache\win-vnet-cni\" = @(
+            "https://kubernetesartifacts.azureedge.net/azure-cni/v1.2.2/binaries/azure-vnet-cni-singletenancy-windows-amd64-v1.2.2.zip",
+            "https://kubernetesartifacts.azureedge.net/azure-cni/v1.2.7/binaries/azure-vnet-cni-singletenancy-windows-amd64-v1.2.7.zip",
+            "https://kubernetesartifacts.azureedge.net/azure-cni/v1.4.0/binaries/azure-vnet-cni-singletenancy-windows-amd64-v1.4.0.zip",
+            "https://kubernetesartifacts.azureedge.net/azure-cni/v1.4.9/binaries/azure-vnet-cni-singletenancy-windows-amd64-v1.4.9.zip",
+            "https://kubernetesartifacts.azureedge.net/azure-cni/v1.4.12/binaries/azure-vnet-cni-singletenancy-windows-amd64-v1.4.12.zip"
+            "https://kubernetesartifacts.azureedge.net/azure-cni/v1.4.13/binaries/azure-vnet-cni-singletenancy-windows-amd64-v1.4.13.zip"
+        )
+    }
+
+    foreach ($dir in $map.Keys) {
+        New-Item -ItemType Directory $dir -Force | Out-Null
+
+        foreach ($URL in $map[$dir]) {
+            $fileName = [IO.Path]::GetFileName($URL)
+            $dest = [IO.Path]::Combine($dir, $fileName)
+
+            Write-Log "Downloading $URL to $dest"
+            curl.exe -f --retry 5 --retry-delay 0 -L $URL -o $dest
+            if ($LASTEXITCODE) {
+                throw "Curl exited with '$LASTEXITCODE' while attemping to downlaod '$URL'"
+            }
+        }
+    }
+}
+
+function Install-ContainerD {
+    Write-Log "Getting containerD binaries from $global:containerdPackageUrl"
+
+    $installDir = "c:\program files\containerd"
+    Write-Log "Installing containerd to $installDir"
+    New-Item -ItemType Directory $installDir -Force | Out-Null
+
+    if ($global:containerdPackageUrl.endswith(".zip")) {
+        $zipPath = [IO.Path]::Combine($installDir, "containerd.zip")
+        Invoke-WebRequest -UseBasicParsing -Uri $global:containerdPackageUrl -OutFile $zipPath
+        Expand-Archive -path $zipPath -DestinationPath $installDir -Force
+        Remove-Item -Path $zipPath | Out-Null
+    } else {
+        $tarPath = [IO.Path]::Combine($installDir, "containerd.tar.gz")
+        Invoke-WebRequest -UseBasicParsing -Uri $global:containerdPackageUrl -OutFile $tarPath
+        tar -xzf $tarPath --strip=1 -C $installDir
+        Remove-Item -Path $tarPath | Out-Null
+    }
+
+    $newPath = [Environment]::GetEnvironmentVariable("Path", [EnvironmentVariableTarget]::Machine) + ";$installDir"
+    [Environment]::SetEnvironmentVariable("Path", $newPath, [EnvironmentVariableTarget]::Machine)
+    $env:Path += ";$installDir"
+}
+
+function Install-Docker {
+    $defaultDockerVersion = "19.03.14"
+
+    Write-Log "Attempting to install Docker version $defaultDockerVersion"
+    Install-PackageProvider -Name DockerMsftProvider -Force -ForceBootstrap | Out-Null
+    $package = Find-Package -Name Docker -ProviderName DockerMsftProvider -RequiredVersion $defaultDockerVersion
+    Write-Log "Installing Docker version $($package.Version)"
+    $package | Install-Package -Force | Out-Null
+    Start-Service docker
+}
+
+function Install-OpenSSH {
+    Write-Log "Installing OpenSSH Server"
+    Add-WindowsCapability -Online -Name OpenSSH.Server~~~~0.0.1.0
+}
+
+function Install-WindowsPatches {
+    param (
+        $windowsServerVersion
+    )
+
+    switch ($windowsServerVersion) {
+        '2019' {
+            # Windows Server 2019 update history can be found at https://support.microsoft.com/en-us/help/4464619
+            # then you can get download links by searching for specific KBs at http://www.catalog.update.microsoft.com/home.aspx
+
+            # Find a specific patch at https://www.catalog.update.microsoft.com/Search.aspx?q=kb5005625
+            # Cumulative updates for WS 2019 from Sept 21, 2021
+            # https://www.catalog.update.microsoft.com/Search.aspx?q=KB5005568
+            $patchUrls = @("http://download.windowsupdate.com/c/msdownload/update/software/updt/2021/09/windows10.0-kb5005625-x64_9a7d6abe389d940e08d759243c981670c33c71f5.msu")
+        }
+        '2004' {
+            # Windows Server, Version 2004 update history can be found at https://support.microsoft.com/en-us/help/4555932
+            # then you can get download links by searching for specific KBs at http://www.catalog.update.microsoft.com/home.aspx
+
+            $patchUrls = @()
+        }
+        default {
+            $patchUrls = @()
+        }
+    }
+
+    foreach ($patchUrl in $patchUrls) {
+        $pathOnly = $patchUrl.Split("?")[0]
+        $fileName = Split-Path $pathOnly -Leaf
+        $fileExtension = [IO.Path]::GetExtension($fileName)
+        $fullPath = [IO.Path]::Combine($env:TEMP, $fileName)
+
+        switch ($fileExtension) {
+            ".msu" {
+                Write-Log "Downloading windows patch from $pathOnly to $fullPath"
+                Invoke-WebRequest -UseBasicParsing $patchUrl -OutFile $fullPath
+                Write-Log "Starting install of $fileName"
+                $proc = Start-Process -PassThru -FilePath wusa.exe -ArgumentList "$fullPath /quiet /norestart"
+                Wait-Process -InputObject $proc
+                switch ($proc.ExitCode) {
+                    0 {
+                        Write-Log "Finished install of $fileName"
+                    }
+                    3010 {
+                        Write-Log "Finished install of $fileName. Reboot required"
+                    }
+                    default {
+                        Write-Log "Error during install of $fileName. ExitCode: $($proc.ExitCode)"
+                        exit 1
+                    }
+                }
+            }
+            default {
+                Write-Log "Installing patches with extension $fileExtension is not currently supported."
+                exit 1
+            }
+        }
+    }
+}
+
+function Set-AllowedSecurityProtocols {
+    $allowedProtocols = @()
+    $insecureProtocols = @([System.Net.SecurityProtocolType]::SystemDefault, [System.Net.SecurityProtocolType]::Ssl3)
+
+    foreach ($protocol in [System.Enum]::GetValues([System.Net.SecurityProtocolType])) {
+        if ($insecureProtocols -notcontains $protocol) {
+            $allowedProtocols += $protocol
+        }
+    }
+
+    Write-Log "Settings allowed security protocols to: $allowedProtocols"
+    [System.Net.ServicePointManager]::SecurityProtocol = $allowedProtocols
+}
+
+function Set-WinRmServiceAutoStart {
+    Write-Log "Setting WinRM service start to auto"
+    sc.exe config winrm start=auto
+}
+
+function Set-WinRmServiceDelayedStart {
+    # Hyper-V messes with networking components on startup after the feature is enabled
+    # causing issues with communication over winrm and setting winrm to delayed start
+    # gives Hyper-V enough time to finish configuration before having packer continue.
+    Write-Log "Setting WinRM service start to delayed-auto"
+    sc.exe config winrm start=delayed-auto
+}
+
+function Update-DefenderSignatures {
+    Write-Log "Updating windows defender signatures."
+    Update-MpSignature
+}
+
+function Update-WindowsFeatures {
+    $featuresToEnable = @(
+        "Containers",
+        "Hyper-V",
+        "Hyper-V-PowerShell")
+
+    foreach ($feature in $featuresToEnable) {
+        Write-Log "Enabling Windows feature: $feature"
+        Install-WindowsFeature $feature
+    }
+}
+
+function Update-Registry {
+    # if multple LB policies are included for same endpoint then HNS hangs.
+    # this fix forces an error
+    Write-Host "Enable a HNS fix in 2021-2C+"
+    Set-ItemProperty -Path "HKLM:\SYSTEM\CurrentControlSet\Services\hns\State" -Name HNSControlFlag -Value 1 -Type DWORD
+}
+
+# Disable progress writers for this session to greatly speed up operations such as Invoke-WebRequest
+$ProgressPreference = 'SilentlyContinue'
+
+$containerRuntime = $env:ContainerRuntime
+$validContainerRuntimes = @('containerd', 'docker')
+if (-not ($validContainerRuntimes -contains $containerRuntime)) {
+    Write-Host "Unsupported container runtime: $containerRuntime"
+    exit 1
+}
+
+$windowsServerVersion = $env:WindowsServerVersion
+$validWindowsServerContainers = @('2019', '2004')
+if (-not ($validWindowsServerContainers -contains $windowsServerVersion)) {
+    Write-Host "Unsupported Windows Server version: $windowsServerVersion"
+    exit 1
+}
+
+switch ($env:ProvisioningPhase) {
+    "1" {
+        Write-Log "Performing actions for provisioning phase 1"
+        Set-WinRmServiceDelayedStart
+        Set-AllowedSecurityProtocols
+        Disable-WindowsUpdates
+        Install-WindowsPatches -WindowsServerVersion $windowsServerVersion
+        Update-DefenderSignatures
+        Install-OpenSSH
+        Update-WindowsFeatures
+    }
+    "2" {
+        Write-Log "Performing actions for provisioning phase 2 for container runtime '$containerRuntime'"
+        Set-WinRmServiceAutoStart
+        if ($containerRuntime -eq 'containerd') {
+            Install-ContainerD
+        } else {
+            Install-Docker
+        }
+        Update-Registry
+        Get-ContainerImages -containerRuntime $containerRuntime -WindowsServerVersion $windowsServerVersion
+        Get-FilesToCacheOnVHD
+        (New-Guid).Guid | Out-File -FilePath 'c:\vhd-id.txt'
+    }
+    default {
+        Write-Log "Unable to determine provisiong phase... exiting"
+        exit 1
+    }
+}