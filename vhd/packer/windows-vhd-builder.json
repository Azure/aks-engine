--- conflicted
+++ resolved
@@ -25,13 +25,8 @@
             "os_type": "Windows",
             "image_publisher": "MicrosoftWindowsServer",
             "image_offer": "WindowsServer",
-<<<<<<< HEAD
             "image_sku": "datacenter-core-1903-with-containers-smalldisk",
             "image_version": "latest",
-=======
-            "image_sku": "2019-Datacenter-Core-smalldisk",
-            "image_version": "17763.1397.2008070242",
->>>>>>> 5eaf1206
             "resource_group_name": "{{user `resource_group_name`}}",
             "capture_container_name": "aksengine-vhds-windows-ws19h1",
             "capture_name_prefix": "aksengine-{{user `create_time`}}",
@@ -130,4 +125,4 @@
             ]
         }
     ]
-}
+}