# Using the Container Monitoring addon (Azure Monitor for containers)

Container Monitoring addon gives you performance monitoring ability by collecting memory and processor metrics from controllers, nodes, and containers that are available in Kubernetes through the Metrics API. After you enable Container Monitoring addon, these metrics are automatically collected for you through a containerized version of the Log Analytics agent for Linux and stored in your [Log Analytics] workspace. The included pre-defined views display the residing container workloads and what affects the performance health of the Kubernetes cluster so that you can:

- Identify containers that are running on the node and their average processor and memory utilization. This knowledge can help you identify resource bottlenecks.
- Identify where the container resides in a controller or a pod. This knowledge can help you view the controller's or pod's overall performance.
- Review the resource utilization of workloads running on the host that are unrelated to the standard processes that support the pod.
- Understand the behavior of the cluster under average and heaviest loads. This knowledge can help you identify capacity needs and determine the maximum load that the cluster can sustain.
- Logs (stdout/stderr) of the Containers to troubleshoot the issues in containers
- Scraping metrics from Prometheus. Refer [configuring prometheus scraping settings](https://docs.microsoft.com/en-us/azure/azure-monitor/insights/container-insights-agent-config#overview-of-configurable-prometheus-scraping-settings)

Refer to [Azure Monitor for containers](https://docs.microsoft.com/en-us/azure/azure-monitor/insights/container-insights-overview) for more details.

## Components

Your ability to monitor performance relies on a containerized Log Analytics agent for Linux, which collects performance and event data from all nodes, pods and containers in the cluster.
The agent is automatically deployed and registered with the specified or default Log Analytics workspace after you enable container monitoring addon.

## Onboarding

Container Monitoring can be onboarded either through the monitoring add-on or the Helm chart.
Following are supported options to enable container-monitoring add-on during the cluster creation or post cluster creation.

> Note: option 1) and 2) are supported only through `aks-engine deploy` command.
> Note: For Azure stack cloud environments, only option 3) and 4) are supported.

### 1. Using Default Log Analytics Workspace

Container Monitoring add-on uses default log analytics workspace if its available for the corresponding region of the cluster. If there exist no default log analytics workspaces for the corresponding region of the cluster, then it will create new default log analytics workspace.
With the following definition, container monitoring addon will be onboarded fully without need of any additional steps such as adding container insights solution and tags etc.

        {
            "name": "container-monitoring",
            "enabled": true
        }

Refer to [Sample Kubernetes definition file with monitoringa addon using default log analytics workspace](../../examples/addons/container-monitoring/kubernetes-container-monitoring.json)

###  2. Using existing Log Analytics Workspace

If you prefer to use an existing log analytics workspace, then you can set  the fully qualified azure resource id of the existing log analytics workspace as in the below config.
With this definition, container monitoring addon will be onboarded fully without need of any additional steps such as adding container insights solution and tags etc.
Azure Log analytics workspace can be in any Azure subscription in which you have Log Analytics Contributor role permission on the specified Azure Log Analytics workspace.

      {
            "name": "container-monitoring",
            "enabled": true,
             "config": {
                 "logAnalyticsWorkspaceResourceId" : "/subscriptions/<WorkspaceSubscriptionId>/resourceGroups/<WorkspaceResourceGroup>/providers/Microsoft.OperationalInsights/workspaces/<workspaceName>"
             }
     }

Refer to [Sample Kubernetes definition file with monitoring addon using existing log analytics workspace](../../examples/addons/container-monitoring/kubernetes-container-monitoring_existing_log_analytics_workspace.json)

### 3. Using Workspace GUID or Key

You can also configure with workspace GUID and Key of the existing Log analytics workspace, but this is a legacy option and requires additional configuration steps

         {
            "name": "container-monitoring",
            "enabled": true,
            "config": {
              "workspaceGuid": "<Azure Log Analytics Workspace Guid in Base-64 encoded>",
              "workspaceKey": "<Azure Log Analytics Workspace Key in Base-64 encoded>"
            }
          }

Refer to [Sample Kubernetes definition file with monitoring addon using workspace GUID and key of the existing log analytics workspace](../../examples/addons/container-monitoring/kubernetes-container-monitoring_existing_workspace_id_and_key.json)

### 4. Using Azure Monitor for containers Helm chart

If you prefer Helm chart, refer to [Azure Monitor – Containers Helm chart](https://github.com/Helm/charts/tree/master/incubator/azuremonitor-containers) for onboarding instructions

For more details and instructions to [onboard the container monitoring addon for the AKS Engine cluster(s)](../../examples/addons/container-monitoring/README.md)

## UX

After successful onboarding, navigating to [Azure Monitor for containers](https://aka.ms/azmon-containers) to view and monitor, and analyze health of your onboarded AKS Engine cluster, pods and containers etc.

## Required Roles and Permissions

- For onboarding monitoring addon
     -  If the existing Azure Log Analytics workspace is used, then the Log Analytics Contributor role on existing Azure Log Analytics is required
     -  For the new Azure Log Analytics workspace, user requires the contributor role on the Subscription or the Resource group where the AKS Engine cluster resources will be deployed

  - User requires the reader role permission on the Azure Log Analytics workspace
  - For Azure AKS-Engine clusters, user requires reader role permission on cluster resource group and resources under that

## Supported Azure Cloud Environment(s)

 -  Azure Public Cloud
 -  Azure China Cloud
 -  Azure US Government Cloud
 -  Azure Stack Cloud

### Disable Monitoring

After you enable monitoring of your AKS Engine cluster, you can stop container monitoring on the cluster if you decide you no longer want to monitor it.

- If you have onboarded the monitoring using the HELM chart, then you can disable monitoring by uninstalling the chart. Refer Uninstalling the Chart section in [azuremonitor-containers](https://github.com/helm/charts/tree/master/incubator/azuremonitor-containers)

- If you have onboarded using the Container Monitoring addon, then you can remove monitoring addon with below steps

      1. ssh to master node of your AKS Engine cluster master node and navigate to /etc/kubernetes/addons directory
      2. delete all the resources related to container monitoring addon with `kubectl delete -f omsagent-daemonset.yaml` command against your AKS Engine cluster
      3. delete the container monitoring addon manifest file omsagent-daemonset.yaml  under /etc/kubernetes/addons

### Upgrade Container Monitoring Addon

For upgrading the container monitoring addon, you can disable the monitoring addon as described in Disable Monitoring section and use the HELM chart to install and upgrade.

### Container Runtime(s)

<<<<<<< HEAD
Starting with agent version ciprod05262020, chart will support Container Runtime Interface(CRI) compatiable runtimes such as CRI-O and ContainerD etc. in addition to Docker/Moby.
=======
Starting with agent version ciprod05262020, container monitoring addon will support Container Runtime Interface(CRI) compatiable runtimes such as CRI-O and ContainerD etc. in addition to Docker/Moby.

The container monitoring addon also supports log collection from windows nodes starting from agent version ciprod05262020-2. Currently only Docker/Moby supported on windows nodes.
>>>>>>> b5b7bfaa

## Contact

If you have any questions or feedback regarding the container monitoring addon, please reach us out through [this](mailto:askcoin@microsoft.com) email.<|MERGE_RESOLUTION|>--- conflicted
+++ resolved
@@ -111,13 +111,9 @@
 
 ### Container Runtime(s)
 
-<<<<<<< HEAD
-Starting with agent version ciprod05262020, chart will support Container Runtime Interface(CRI) compatiable runtimes such as CRI-O and ContainerD etc. in addition to Docker/Moby.
-=======
 Starting with agent version ciprod05262020, container monitoring addon will support Container Runtime Interface(CRI) compatiable runtimes such as CRI-O and ContainerD etc. in addition to Docker/Moby.
 
 The container monitoring addon also supports log collection from windows nodes starting from agent version ciprod05262020-2. Currently only Docker/Moby supported on windows nodes.
->>>>>>> b5b7bfaa
 
 ## Contact
 
