--- conflicted
+++ resolved
@@ -7,17 +7,10 @@
 - Review the resource utilization of workloads running on the host that are unrelated to the standard processes that support the pod.
 - Understand the behavior of the cluster under average and heaviest loads. This knowledge can help you identify capacity needs and determine the maximum load that the cluster can sustain.
 - Logs (stdout/stderr) of the Containers to troubleshoot the issues in containers
-<<<<<<< HEAD
-
-## Components
-
-Your ability to monitor performance relies on a containerized Log Analytics agent for Linux, which collects performance and event data from all nodes in the cluster. The agent is automatically deployed and registered with the specified Log Analytics workspace after you enable container monitoring addon and specify the right encoded workspaceid and workspace key in the addon config.
-=======
   
 ## Components
 
 Your ability to monitor performance relies on a containerized Log Analytics agent for Linux, which collects performance and event data from all nodes in the cluster. The agent is automatically deployed and registered with the specified Log Analytics workspace after you enable container monitoring addon and specify the right encoded workspaceid and workspace key in the addon config.
->>>>>>> 44704a06
 
     "name": "container-monitoring",
     "enabled": true,
@@ -26,12 +19,6 @@
       "workspaceKey": "Base 64 encoded workspace key"
     }
 
-<<<<<<< HEAD
 ## Onboarding
 
-Follow the instructions to [onboard the container monitoring addon for the AKS Engine cluster(s)](../../examples/addons/container-monitoring/README.md)
-=======
-## Onboarding
-
-Follow the instructions to [onboard the container monitoring addon for the AKS-Engine cluster(s)](../../examples/addons/container-monitoring/README.md)
->>>>>>> 44704a06
+Follow the instructions to [onboard the container monitoring addon for the AKS-Engine cluster(s)](../../examples/addons/container-monitoring/README.md)