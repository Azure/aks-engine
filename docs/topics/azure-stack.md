# AKS Engine on Azure Stack Hub

* [Introduction](#introduction)
* [Marketplace Prerequisites](#marketplace-prerequisites)
* [Service Principals and Identity Providers](#service-principals-and-identity-providers)
* [CLI flags](#cli-flags)
* [Cluster Definition (aka API Model)](#cluster-definition-aka-api-model)
  * [location](#location)
  * [kubernetesConfig](#kubernetesConfig)
  * [customCloudProfile](#customCloudProfile)
  * [masterProfile](#masterProfile)
  * [agentPoolProfiles](#agentPoolProfiles)
* [Azure Stack Hub Instances Registered with Azure's China cloud](#azure-stack-hub-instances-registered-with-azures-china-cloud)
* [Disconnected Azure Stack Hub Instances](#disconnected-azure-stack-hub-instances)
* [AKS Engine Versions](#aks-engine-versions)
* [Cloud Provider for Azure](#cloud-provider-for-azure)
* [Azure Monitor for containers](#azure-Monitor-for-containers)
* [Volume Provisioner: Container Storage Interface Drivers (preview)](#volume-provisioner-container-storage-interface-drivers-preview)
* [Known Issues and Limitations](#known-issues-and-limitations)
* [Frequently Asked Questions](#frequently-asked-questions)

## Introduction

Specific AKS Engine [versions](#aks-engine-versions) can be used to provision self-managed Kubernetes clusters on [Azure Stack Hub](https://azure.microsoft.com/overview/azure-stack/). AKS Engine's `generate`, [deploy](../tutorials/quickstart.md#deploy), [upgrade](upgrade.md), and [scale](scale.md) commands can be executed as if you were targeting Azure's public cloud. You are only required to slightly update your cluster definition to provide some extra information about your Azure Stack Hub instance.

The goal of this guide is to explain how to provision Kubernetes clusters to Azure Stack Hub using AKS Engine and to capture the differences between Azure and Azure Stack Hub. Bear in mind as well that not every AKS Engine feature or configuration option is currently supported on Azure Stack Hub. In most cases, these are not available because dependent Azure components are not part of Azure Stack Hub.

## Marketplace prerequisites

Because Azure Stack Hub instances do not have infinite storage available, Azure Stack Hub administrators are in charge of managing it by selecting which marketplace items are downloaded from Azure's marketplace. The Azure Stack Hub administrator can follow this [guide](https://docs.microsoft.com/azure-stack/operator/azure-stack-download-azure-marketplace-item) for a general explanation about how to download marketplace items from Azure.

Before you try to deploy the first Kubernetes cluster, make sure these marketplace items were made available to the target subscription by the Azure Stack Hub administrator.

* `Custom Script for Linux 2.0` virtual machine extension
* [Required](#aks-engine-versions) `AKS Base Image` virtual machine

## Service Principals and Identity Providers

Kubernetes uses a `service principal` identity to talk to Azure Stack Hub APIs to dynamically manage resources such as storage or load balancers. Therefore, you will need to create a service principal before you can provision a Kubernetes cluster using AKS Engine.

This [guide](https://docs.microsoft.com/azure-stack/operator/azure-stack-create-service-principals) explains how to create and manage service principals on Azure Stack Hub for both Azure Active Directory (AAD) and Active Directory Federation Services (ADFS) identity providers. This other [guide](../../docs/topics/service-principals.md) is a good resource to understand the permissions that the service principal requires to deploy under your subscription.

Once you have created the required service principal, make sure to assign it the `contributor` role at the target subscription scope.

## CLI flags

To indicate to AKS Engine that your target platform is Azure Stack Hub, all commands require CLI flag `azure-env` to be set to `"AzureStackCloud"`.

If your Azure Stack Hub instance uses ADFS to authenticate identities, then flag `identity-system` is also required.

``` bash
aks-engine deploy \
  --azure-env AzureStackCloud \
  --api-model kubernetes.json \
  --location local \
  --resource-group kube-rg \
  --identity-system adfs \
  --client-id $SPN_CLIENT_ID \
  --client-secret $SPN_CLIENT_SECRET \
  --subscription-id $TENANT_SUBSCRIPTION_ID \
  --output-directory kube-rg
```

## Cluster Definition (aka API Model)

This section details how to tailor your cluster definitions in order to make them compatible with Azure Stack Hub. You can start off from this [template](../../examples/azure-stack/kubernetes-azurestack.json).

Unless otherwise specified down below, standard [cluster definition](../../docs/topics/clusterdefinitions.md) properties should also work with Azure Stack Hub. Please create an [issue](https://github.com/Azure/aks-engine/issues/new) if you find that we missed a property that should be called out.

### location

| Name       | Required | Description                                                   |
| ---------- | -------- | ------------------------------------------------------------- |
| location   | yes      | The region name of the target Azure Stack Hub. |

### kubernetesConfig

`kubernetesConfig` describes Kubernetes specific configuration.

| Name                            | Required | Description                          |
| ------------------------------- | -------- | ------------------------------------ |
| addons                          | no       | A few addons are not supported on Azure Stack Hub. See the [complete list](#unsupported-addons) down below.|
| kubernetesImageBase             | no       | For AKS Engine versions lower than v0.48.0, this is a required field. It specifies the default image base URL to be used for all Kubernetes-related containers such as hyperkube, cloud-controller-manager, pause, addon-manager, etc. This property should be set to `"mcr.microsoft.com/k8s/azurestack/core/"`. |
| networkPlugin                   | yes      | Specifies the network plugin implementation for the cluster. Valid values are `"kubenet"` (default) for k8s software networking implementation and `"azure"`, which provides an Azure native networking experience. |
| networkPolicy                   | no      | Specifies the network policy enforcement tool for the cluster (currently Linux-only). Valid values are: `"azure"` (experimental) for Azure CNI-compliant network policy (note: Azure CNI-compliant network policy requires explicit `"networkPlugin": "azure"` configuration as well). |
| useInstanceMetadata             | no      | Use the Azure cloud provider instance metadata service for appropriate resource discovery operations. This property should be always set to `"false"`. |

### customCloudProfile

`customCloudProfile` contains information specific to the target Azure Stack Hub instance.

| Name                            | Required | Description|
| ------------------------------- | -------- | ---------- |
| environment                     | no       | The custom cloud type. This property should be always set to `"AzureStackCloud"`. |
| identitySystem                  | yes      | Specifies the identity provider used by the Azure Stack Hub instance. Valid values are `"azure_ad"` (default) and `"adfs"`. |
| portalUrl                       | yes      | The tenant portal URL. |
| dependenciesLocation            | no       | Specifies where to locate the dependencies required to during the provision/upgrade process. Valid values are `"public"` (default), `"china"`, `"german"` and `"usgovernment".` |

### masterProfile

`masterProfile` describes the settings for control plane configuration.

| Name                            | Required | Description|
| ------------------------------- | -------- | ---------- |
| vmsize                          | yes      | Specifies a valid [Azure Stack Hub VM size](https://docs.microsoft.com/azure-stack/user/azure-stack-vm-sizes). |
| distro                          | yes      | Specifies the control plane's Linux distribution. `"aks-ubuntu-18.04"` is supported. This is a custom image based on UbuntuServer that come with pre-installed software necessary for Kubernetes deployments. |

### agentPoolProfiles

`agentPoolProfiles` are used to create agents with different capabilities.

| Name                            | Required | Description|
| ------------------------------- | -------- | ---------- |
| vmsize                          | yes      | Describes a valid [Azure Stack Hub VM size](https://docs.microsoft.com/azure-stack/user/azure-stack-vm-sizes). |
| osType                          | no       | Specifies the agent pool's Operating System. Supported values are `"Windows"` and `"Linux"`. Defaults to `"Linux"`. |
| distro                          | yes      | Specifies the control plane's Linux distribution. `"aks-ubuntu-18.04"` is supported. This is a custom image based on UbuntuServer that come with pre-installed software necessary for Kubernetes deployments. |
| availabilityProfile             | yes      | Only `"AvailabilitySet"` is currently supported. |
| acceleratedNetworkingEnabled    | yes      | Use `Azure Accelerated Networking` feature for Linux agents. This property should be always set to `"false"`. |

`linuxProfile` provides the linux configuration for each linux node in the cluster
| Name                            | Required | Description|
| ------------------------------- | -------- | ---------- |
| enableUnattendedUpgrades | no    | Configure each Linux node VM (including control plane node VMs) to run `/usr/bin/unattended-upgrade` in the background according to a daily schedule. If enabled, the default `unattended-upgrades` package configuration will be used as provided by the Ubuntu distro version running on the VM. More information [here](https://help.ubuntu.com/community/AutomaticSecurityUpdates). By default, `enableUnattendedUpgrades` is set to `true`.|
| runUnattendedUpgradesOnBootstrap| no       | Invoke an unattended-upgrade when each Linux node VM comes online for the first time. In practice this is accomplished by performing an `apt-get update`, followed by a manual invocation of `/usr/bin/unattended-upgrade`, to fetch updated apt configuration, and install all package updates provided by the unattended-upgrade facility, respectively. Defaults to `"false"`. |

## Azure Stack Hub Instances Registered with Azure's China cloud

If your Azure Stack Hub instance is located in China, then the `dependenciesLocation` property of your cluster definition should be set to `"china"`. This switch ensures that the provisioning process fetches software dependencies from reachable hosts within China's mainland.

## Disconnected Azure Stack Hub Instances

By default, the AKS Engine provisioning process relies on an internet connection to download the software dependencies required to create or upgrade a cluster (Kubernetes images, etcd binaries, network plugins and so on).

If your Azure Stack Hub instance is air-gapped or if network connectivity in your geographical location is not reliable, then the default approach will not work, take a long time or timeout due to transient networking issues.

To overcome these issues, you should set the `distro` property of your cluster definition to `"aks-ubuntu-18.04"`. This will instruct AKS Engine to deploy VM nodes using a base OS image called `AKS Base Image`. This custom image, generally based on Ubuntu Server, already contains the required software dependencies in its file system. Hence, internet connectivity won't be required during the provisioning process.

The `AKS Base Image` marketplace item has to be available in your Azure Stack Hub's Marketplace before it could be used by AKS Engine. Your Azure Stack Hub administrator can follow this [guide](https://docs.microsoft.com/azure-stack/operator/azure-stack-download-azure-marketplace-item) for a general explanation about how to download marketplace items from Azure.

Each AKS Engine release is validated and tied to a specific version of the AKS Base Image. Therefore, you need to take note of the base image version required by the AKS Engine release that you plan to use, and then download exactly that base image version. New builds of the `AKS Base Image` are frequently released to ensure that your disconnected cluster can be upgraded to the latest supported version of each component.

Make sure `linuxProfile.runUnattendedUpgradesOnBootstrap` is set to `"false"` when you deploy, or upgrade, a cluster to air-gapped Azure Stack Hub clouds.

## AKS Engine Versions

| AKS Engine                 | AKS Base Image     | Kubernetes versions | Notes |
|----------------------------|--------------------|---------------------|-------|
| [v0.43.1](https://github.com/Azure/aks-engine/releases/tag/v0.43.1)   | [AKS Base Ubuntu 16.04-LTS Image Distro, October 2019 (2019.10.24)](https://github.com/Azure/aks-engine/blob/v0.43.0/releases/vhd-notes/aks-ubuntu-1604/aks-ubuntu-1604-201910_2019.10.24.txt) | 1.15.5, 1.15.4, 1.14.8, 1.14.7 |  |
| [v0.48.0](https://github.com/Azure/aks-engine/releases/tag/v0.48.0)   | [AKS Base Ubuntu 16.04-LTS Image Distro, March 2020 (2020.03.19)](https://github.com/Azure/aks-engine/blob/v0.48.0/vhd/release-notes/aks-engine-ubuntu-1604/aks-engine-ubuntu-1604-202003_2020.03.19.txt) | 1.15.10, 1.14.7 |  |
| [v0.51.0](https://github.com/Azure/aks-engine/releases/tag/v0.51.0)   | [AKS Base Ubuntu 16.04-LTS Image Distro, May 2020 (2020.05.13)](https://github.com/Azure/aks-engine/blob/v0.51.0/vhd/release-notes/aks-engine-ubuntu-1604/aks-engine-ubuntu-1604-202005_2020.05.13.txt), [AKS Base Windows Image (17763.1217.200513)](https://github.com/Azure/aks-engine/blob/v0.51.0/vhd/release-notes/aks-windows/2019-datacenter-core-smalldisk-17763.1217.200513.txt)  | 1.15.12, 1.16.8, 1.16.9 | API Model Samples ([Linux](https://github.com/Azure/aks-engine/blob/v0.51.0/examples/azure-stack/kubernetes-azurestack.json), [Windows](https://github.com/Azure/aks-engine/blob/v0.51.0/examples/azure-stack/kubernetes-windows.json)) |
| [v0.55.0](https://github.com/Azure/aks-engine/releases/tag/v0.55.0)   | [AKS Base Ubuntu 16.04-LTS Image Distro, August 2020 (2020.08.24)](https://github.com/Azure/aks-engine/blob/v0.55.0/vhd/release-notes/aks-engine-ubuntu-1604/aks-engine-ubuntu-1604-202007_2020.08.24.txt), [AKS Base Windows Image (17763.1397.200820)](https://github.com/Azure/aks-engine/blob/v0.55.0/vhd/release-notes/aks-windows/2019-datacenter-core-smalldisk-17763.1397.200820.txt)  | 1.15.12, 1.16.14, 1.17.11 | API Model Samples ([Linux](https://github.com/Azure/aks-engine/blob/v0.55.0/examples/azure-stack/kubernetes-azurestack.json), [Windows](https://github.com/Azure/aks-engine/blob/v0.55.0/examples/azure-stack/kubernetes-windows.json)) |
| [v0.55.4](https://github.com/Azure/aks-engine/releases/tag/v0.55.4)   | [AKS Base Ubuntu 16.04-LTS Image Distro, September 2020 (2020.09.14)](https://github.com/Azure/aks-engine/blob/v0.55.0/vhd/release-notes/aks-engine-ubuntu-1604/aks-engine-ubuntu-1604-202007_2020.08.24.txt), [AKS Base Windows Image (17763.1397.200820)](https://github.com/Azure/aks-engine/blob/v0.55.0/vhd/release-notes/aks-windows/2019-datacenter-core-smalldisk-17763.1397.200820.txt)  | 1.15.12, 1.16.14, 1.17.11 | API Model Samples ([Linux](https://github.com/Azure/aks-engine/blob/v0.55.0/examples/azure-stack/kubernetes-azurestack.json), [Windows](https://github.com/Azure/aks-engine/blob/v0.55.0/examples/azure-stack/kubernetes-windows.json)) |
| [v0.60.1](https://github.com/Azure/aks-engine/releases/tag/v0.60.1)   | [AKS Base Ubuntu 18.04-LTS Image Distro, 2021 Q1 (2021.01.28)](https://github.com/Azure/aks-engine/blob/v0.60.1/vhd/release-notes/aks-engine-ubuntu-1804/aks-engine-ubuntu-1804-202007_2021.01.28.txt), [AKS Base Ubuntu 16.04-LTS Image Distro, January 2021 (2021.01.28)](https://github.com/Azure/aks-engine/blob/v0.60.1/vhd/release-notes/aks-engine-ubuntu-1604/aks-engine-ubuntu-1604-202007_2021.01.28.txt), [AKS Base Windows Image (17763.1697.210129)](https://github.com/Azure/aks-engine/blob/v0.60.1/vhd/release-notes/aks-windows/2109-datacenter-core-smalldisk-17763.1697.210129.txt)  | 1.16.14, 1.16.15, 1.17.17, 1.18.15 | API Model Samples ([Linux](https://github.com/Azure/aks-engine/blob/v0.60.1/examples/azure-stack/kubernetes-azurestack.json), [Windows](https://github.com/Azure/aks-engine/blob/v0.60.1/examples/azure-stack/kubernetes-windows.json)) |
| [v0.63.0](https://github.com/Azure/aks-engine/releases/tag/v0.63.0)   | [AKS Base Ubuntu 18.04-LTS Image Distro, 2021 Q2 (2021.05.24)](https://github.com/Azure/aks-engine/blob/v0.63.0/vhd/release-notes/aks-engine-ubuntu-1804/aks-engine-ubuntu-1804-202007_2021.05.24.txt), [AKS Base Windows Image (17763.1935.210520)](https://github.com/Azure/aks-engine/blob/v0.63.0/vhd/release-notes/aks-windows/2109-datacenter-core-smalldisk-17763.1935.210520.txt)  | 1.18.18, 1.19.10, 1.20.6 | API Model Samples ([Linux](https://github.com/Azure/aks-engine/blob/v0.65.0/examples/azure-stack/kubernetes-azurestack.json), [Windows](https://github.com/Azure/aks-engine/blob/v0.65.0/examples/azure-stack/kubernetes-windows.json)) |
| [v0.67.0](https://github.com/Azure/aks-engine/releases/tag/v0.67.0) | [AKS Base Ubuntu 18.04-LTS Image Distro, 2021 Q3 (2021.09.27)](https://github.com/Azure/aks-engine/blob/v0.67.0/vhd/release-notes/aks-engine-ubuntu-1804/aks-engine-ubuntu-1804-202007_2021.09.27.txt), [AKS Base Windows Image (17763.2213.210927)](https://github.com/Azure/aks-engine/blob/v0.67.0/vhd/release-notes/aks-windows/2019-datacenter-core-smalldisk-17763.2213.210927.txt) | 1.19.15, 1.20.11 | API Model Samples ([Linux](https://github.com/Azure/aks-engine/blob/v0.70.0/examples/azure-stack/kubernetes-azurestack.json), [Windows](https://github.com/Azure/aks-engine/blob/v0.70.0/examples/azure-stack/kubernetes-windows.json)) |
| [v0.67.3](https://github.com/Azure/aks-engine/releases/tag/v0.67.3)   | [AKS Base Ubuntu 18.04-LTS Image Distro, 2021 Q3 (2021.09.27)](https://github.com/Azure/aks-engine/blob/v0.67.3/vhd/release-notes/aks-engine-ubuntu-1804/aks-engine-ubuntu-1804-202007_2021.09.27.txt), [AKS Base Windows Image (17763.2213.210927)](https://github.com/Azure/aks-engine/blob/v0.67.3/vhd/release-notes/aks-windows/2019-datacenter-core-smalldisk-17763.2213.210927.txt)  | 1.19.15, 1.20.11 | API Model Samples ([Linux](https://github.com/Azure/aks-engine/blob/v0.70.0/examples/azure-stack/kubernetes-azurestack.json), [Windows](https://github.com/Azure/aks-engine/blob/v0.70.0/examples/azure-stack/kubernetes-windows.json)) |
| [v0.70.0](https://github.com/Azure/aks-engine/releases/tag/v0.70.0)   | [AKS Base Ubuntu 18.04-LTS Image Distro, 2022 Q2 (2022.04.07)](https://github.com/Azure/aks-engine/blob/v0.70.0/vhd/release-notes/aks-engine-ubuntu-1804/aks-engine-ubuntu-1804-202112_2022.04.07.txt), [AKS Base Windows Image (17763.2565.220408)](https://github.com/Azure/aks-engine/blob/v0.70.0/vhd/release-notes/aks-windows/2019-datacenter-core-smalldisk-17763.2565.220408.txt)  | 1.21.10*, 1.22.7* | API Model Samples ([Linux](https://github.com/Azure/aks-engine/blob/v0.71.0/examples/azure-stack/kubernetes-azurestack.json), [Windows](https://github.com/Azure/aks-engine/blob/v0.71.0/examples/azure-stack/kubernetes-windows.json)) |
| [v0.71.0](https://github.com/Azure/aks-engine/releases/tag/v0.71.0)   | [AKS Base Ubuntu 18.04-LTS Image Distro, 2022 Q3 (2022.08.12)](https://github.com/Azure/aks-engine/blob/v0.71.0/vhd/release-notes/aks-engine-ubuntu-1804/aks-engine-ubuntu-1804-202112_2022.08.12.txt), [AKS Base Windows Image (17763.3232.220805)](https://github.com/Azure/aks-engine/blob/v0.71.0/vhd/release-notes/aks-windows/2019-datacenter-core-smalldisk-17763.3232.220805.txt)  | 1.22.7*, 1.23.6* | API Model Samples ([Linux](https://github.com/Azure/aks-engine/blob/master/examples/azure-stack/kubernetes-azurestack.json), [Windows](https://github.com/Azure/aks-engine/blob/master/examples/azure-stack/kubernetes-windows.json)) |

>\* Starting from Kubernetes v1.21, **only** [Cloud Provider for Azure](#cloud-provider-for-azure) is supported on Azure Stack Hub.

## Azure Monitor for containers

Azure Monitor for containers can be deployed to AKS Engine clusters hosted in Azure Stack Hub Cloud Environments. Refer to [Azure Monitor for containers](../topics/monitoring.md#azure-monitor-for-containers) for more details on how to onboard and monitor clusters, nodes, pods, containers inventory, performance metrics and logs.

## Cloud Provider for Azure

The [Cloud Provider for Azure](https://github.com/kubernetes-sigs/cloud-provider-azure) project (aka `cloud-controller-manager`, out-of-tree cloud provider or external cloud provider) implements the [Kubernetes cloud provider interface](https://github.com/kubernetes/cloud-provider) for Azure clouds. The out-of-tree implementation is the replacement for the deprecated [in-tree implementation](https://github.com/kubernetes/kubernetes/tree/master/staging/src/k8s.io/legacy-cloud-providers/azure).

On Azure Stack Hub, starting from Kubernetes v1.21, AKS Engine-based clusters will exclusively use `cloud-controller-manager`. Hence, to deploy a Kubernetes v1.21+ cluster, it is required to set `orchestratorProfile.kubernetesConfig.useCloudControllerManager` to `true` in the API Model ([example](/examples/azure-stack/kubernetes-azurestack.json)). AKS Engine's upgrade process will automatically update the `useCloudControllerManager` flag.

> **Upgrade considerations:** the process of upgrading a Kubernetes cluster from v1.20 (or lower version) to v1.21 (or greater version) will cause downtime to workloads relying on the `kubernetes.io/azure-disk` in-tree volume provisioner. Before upgrading to Kubernetes v1.21+, it is **highly recommended** to perform a full backup of the application data and validate in a **pre-production environment** that the cluster storage resources (PV and PVC) can be migrated to the a new volume provisioner. Learn how to migrate to the Azure Disk CSI driver [here](#migrate-persistent-storage-to-the-azure-disk-csi-driver).

### Volume Provisioners

The [in-tree volume provisioner](https://kubernetes.io/blog/2019/12/09/kubernetes-1-17-feature-csi-migration-beta/) is only compatible with the in-tree cloud provider. Therefore, a v1.21+ cluster has to include a Container Storage Interface (CSI) Driver if user workloads rely on persistent storage. A few solutions available on Azure Stack Hub are listed [below](#volume-provisioner-container-storage-interface-drivers-preview).

AKS Engine will **not** enable any CSI driver by default on Azure Stack Hub. For workloads that require a CSI driver, it is possible to either explicitly enable the `azuredisk-csi-driver` [addon](../topics/clusterdefinitions.md#addons) (Linux-only clusters) or use `Helm` to [install the `azuredisk-csi-driver` chart](#1-install-azure-disk-csi-driver-manually) (Linux and/or Windows clusters).

### Migrate Persistent Storage to the Azure Disk CSI driver

The process of upgrading an AKS Engine-based cluster from v1.20 (or lower version) to v1.21 (or greater version) will cause downtime to workloads relying on the `kubernetes.io/azure-disk` in-tree volume provisioner as this provisioner is not part of the [Cloud Provider for Azure](#cloud-provider-for-azure).

If the data persisted in the underlying Azure disks should be preserved, then the following extra steps are required once the cluster upgrade process is completed:

1. [Install the Azure Disk CSI driver](#1-install-azure-disk-csi-driver-manually).
<<<<<<< HEAD
1. [Remove the deprecated in-tree storage classes](#2-recreate-storage-classes).
=======
1. [Remove the deprecated in-tree storage classes](#2-replace-storage-classes).
>>>>>>> c9e52fd8
1. [Recreate the persistent volumes and claims](#3-recreate-persistent-volumes).

#### 1. Install Azure Disk CSI driver manually

The following script uses `Helm` to install the Azure Disk CSI Driver:

```bash
DRIVER_VERSION=v1.10.0
helm repo add azuredisk-csi-driver https://raw.githubusercontent.com/kubernetes-sigs/azuredisk-csi-driver/master/charts
helm install azuredisk-csi-driver azuredisk-csi-driver/azuredisk-csi-driver \
  --namespace kube-system \
  --set cloud=AzureStackCloud \
  --set controller.runOnMaster=true \
  --version ${DRIVER_VERSION}
```

<<<<<<< HEAD
#### 2. Recreate Storage Classes
=======
#### 2. Replace Storage Classes
>>>>>>> c9e52fd8

The `kube-addon-manager` will automatically create the Azure Disk CSI driver storage classes (`disk.csi.azure.com`) once the in-tree storage classes (`kubernetes.io/azure-disk`) are manually deleted:

```bash
IN_TREE_SC="default managed-premium managed-standard"

# Delete deprecated "kubernetes.io/azure-disk" storage classes
kubectl delete storageclasses ${IN_TREE_SC}

# Wait for addon manager to create the "disk.csi.azure.com" storage class resources
kubectl get --watch storageclasses
```

#### 3. Recreate Persistent Volumes

Once the Azure Disk CSI Driver is installed and the storage classes replaced, the next step is to recreate the persistent volumes (PV) and persistent volumes claims (PVC) using the Azure Disk CSI driver (or alternative CSI solution).

This is a multi-step process that can be different depending on how these resources were initially deployed. The high level steps are:

* Delete the deployment or statefulset that references the PV + PVC pairs to migrate (backup resource definition if necessary).
* Ensure the PVs' `persistentVolumeReclaimPolicy` property is set to value `Retain` ([example](https://learn.microsoft.com/en-us/azure/aks/csi-storage-drivers#migrate-in-tree-persistent-volumes)).
* Delete the PV + PVC pairs to migrate (backup resource definitions if necessary).
<<<<<<< HEAD
* Update the PV resource definition/s to migrate by removing the `azureDisk` object and adding the `csi` object ([example](https://github.com/kubernetes-sigs/azuredisk-csi-driver/blob/master/docs/driver-parameters.md#static-provisioning-bring-your-own-azure-disk))
* Recreate, in the following order, the PV resource/s, PVC resource/s (if necessary), and finally the deployment or statefulset.

The following migration [script] is provided as a template.
=======
* To migrate, update the PVs' resource definition by removing the `azureDisk` object and adding a `csi` object with reference to the original AzureDisk ([example](https://github.com/kubernetes-sigs/azuredisk-csi-driver/blob/master/docs/driver-parameters.md#static-provisioning-bring-your-own-azure-disk)).
* Recreate, in the following order, the PV resource/s, PVC resource/s (if necessary), and finally the deployment or statefulset.

The following migration [script](../../examples/azure-stack/migratepv.sh) is provided as a template.

> After running the migration script, if the pod is stuck with error "Unable to attach or mount volumes", make sure [Azure Disk CSI Driver was installed](#1-install-azure-disk-csi-driver-manually) and [storage classes were recreated](#2-replace-storage-classes).
>>>>>>> c9e52fd8

## Volume Provisioner: Container Storage Interface Drivers (preview)

As a [replacement of the current in-tree volume provisioner](https://kubernetes.io/blog/2019/12/09/kubernetes-1-17-feature-csi-migration-beta/), three Container Storage Interface (CSI) Drivers are available on Azure Stack Hub. Please find details in the following table.

|                       | Azure Disk CSI Driver                                                                                                        | Azure Blob CSI Driver                                                                                                   | NFS CSI Driver                                                           |
|-----------------------|------------------------------------------------------------------------------------------------------------------------------|-------------------------------------------------------------------------------------------------------------------------|--------------------------------------------------------------------------|
| Stage on Azure Stack  | Public Preview                                                                                                               | Private Preview                                                                                                         | Public Preview                                                           |
| Project Repository    | [azuredisk-csi-driver](https://github.com/kubernetes-sigs/azuredisk-csi-driver)                                              | [blob-csi-driver](https://github.com/kubernetes-sigs/blob-csi-driver)                                                   | [csi-driver-nfs](https://github.com/kubernetes-csi/csi-driver-nfs)       |
| CSI Driver Version    | v1.0.0+                                                                                                                      | v1.0.0+                                                                                                                 | v3.0.0+                                                                  |
| Access Mode           | ReadWriteOnce                                                                                                                | ReadWriteOnce<br/>ReadOnlyMany<br/>ReadWriteMany                                                                        | ReadWriteOnce<br/>ReadOnlyMany<br/>ReadWriteMany                         |
| Windows Agent Node    | Support                                                                                                                      | Not support and no plans                                                                                                | Not support and no plans                                                 |
| Dynamic Provisioning  | Support                                                                                                                      | Support                                                                                                                 | Support                                                                  |
| Considerations        | [Azure Disk CSI Driver Limitations](https://github.com/kubernetes-sigs/azuredisk-csi-driver/blob/master/docs/limitations.md) | [Azure Blob CSI Driver Limitations](https://github.com/kubernetes-sigs/blob-csi-driver/blob/master/docs/limitations.md) | Users will be responsible for setting up and maintaining the NFS server. |
| Slack Support Channel | [#provider-azure](https://kubernetes.slack.com/archives/C5HJXTT9Q)                                                           | [#provider-azure](https://kubernetes.slack.com/archives/C5HJXTT9Q)                                                      | [#sig-storage](https://kubernetes.slack.com/archives/C09QZFCE5)          |

> To deploy a CSI driver to an air-gapped cluster, make sure that your `helm` chart is referencing container images that are reachable from the cluster nodes.

### Requirements

* Azure Stack build 2011 and later.
* AKS Engine version v0.60.1 and later.
* Kubernetes version 1.18 and later.
* Since the Controller server of CSI Drivers requires 2 replicas, a single node master pool is not recommended.
* [Helm 3](https://helm.sh/docs/intro/install/)

### CSI Driver Examples

In this section, please follow the example commands to deploy a StatefulSet application consuming CSI Driver.

#### Azure Disk CSI Driver

```bash
# Install CSI Driver
helm repo add azuredisk-csi-driver https://raw.githubusercontent.com/kubernetes-sigs/azuredisk-csi-driver/master/charts
helm install azuredisk-csi-driver azuredisk-csi-driver/azuredisk-csi-driver --namespace kube-system --set cloud=AzureStackCloud --set controller.runOnMaster=true --version v1.10.0

# Deploy Storage Class
kubectl apply -f https://raw.githubusercontent.com/kubernetes-sigs/azuredisk-csi-driver/master/deploy/example/storageclass-azuredisk-csi-azurestack.yaml

# Deploy example StatefulSet application
kubectl apply -f https://raw.githubusercontent.com/kubernetes-sigs/azuredisk-csi-driver/master/deploy/example/statefulset.yaml

# Validate volumes and applications
# You should see a sequence of timestamps are persisted in the volume.
kubectl exec statefulset-azuredisk-0 -- tail /mnt/azuredisk/outfile

# Delete example StatefulSet application
kubectl delete -f https://raw.githubusercontent.com/kubernetes-sigs/azuredisk-csi-driver/master/deploy/example/statefulset.yaml

# Delete Storage Class
# Before delete the Storage Class, please make sure Pods that consume the Storage Class have been terminated.
kubectl delete -f https://raw.githubusercontent.com/kubernetes-sigs/azuredisk-csi-driver/master/deploy/example/storageclass-azuredisk-csi-azurestack.yaml

# Uninstall CSI Driver
helm uninstall azuredisk-csi-driver --namespace kube-system
helm repo remove azuredisk-csi-driver
```

#### Azure Blob CSI Driver

```bash
# Install CSI Driver
helm repo add blob-csi-driver https://raw.githubusercontent.com/kubernetes-sigs/blob-csi-driver/master/charts
helm install blob-csi-driver blob-csi-driver/blob-csi-driver --namespace kube-system --set cloud=AzureStackCloud --set controller.runOnMaster=true --version v1.0.0

# Deploy Storage Class
kubectl apply -f https://raw.githubusercontent.com/kubernetes-sigs/blob-csi-driver/master/deploy/example/storageclass-blobfuse.yaml

# Deploy example StatefulSet application
kubectl apply -f https://raw.githubusercontent.com/kubernetes-sigs/blob-csi-driver/master/deploy/example/statefulset.yaml

# Validate volumes and applications
# You should see a sequence of timestamps are persisted in the volume.
kubectl exec statefulset-blob-0 -- tail /mnt/blob/outfile

# Delete example StatefulSet application
kubectl delete -f https://raw.githubusercontent.com/kubernetes-sigs/blob-csi-driver/master/deploy/example/statefulset.yaml

# Delete Storage Class
# Before delete the Storage Class, please make sure Pods that consume the Storage Class have been terminated.
kubectl delete -f https://raw.githubusercontent.com/kubernetes-sigs/blob-csi-driver/master/deploy/example/storageclass-blobfuse.yaml

# Uninstall CSI Driver
helm uninstall blob-csi-driver --namespace kube-system
helm repo remove blob-csi-driver
```

#### NFS CSI Driver

```bash
# Install CSI Driver
helm repo add csi-driver-nfs https://raw.githubusercontent.com/kubernetes-csi/csi-driver-nfs/master/charts
helm install csi-driver-nfs csi-driver-nfs/csi-driver-nfs --namespace kube-system --set controller.runOnMaster=true --version v3.0.0

# Deploy NFS Server. Please note that this NFS Server is just for validation, please set up and maintain your NFS Server properly for production.
kubectl apply -f https://raw.githubusercontent.com/kubernetes-csi/csi-driver-nfs/master/deploy/example/nfs-provisioner/nfs-server.yaml

# Deploy Storage Class
kubectl apply -f https://raw.githubusercontent.com/kubernetes-csi/csi-driver-nfs/master/deploy/example/storageclass-nfs.yaml

# Deploy example StatefulSet application
kubectl apply -f https://raw.githubusercontent.com/kubernetes-csi/csi-driver-nfs/master/deploy/example/statefulset.yaml

# Validate volumes and applications
# You should see a sequence of timestamps are persisted in the volume.
kubectl exec statefulset-nfs-0 -- tail /mnt/nfs/outfile

# Delete example StatefulSet application
kubectl delete -f https://raw.githubusercontent.com/kubernetes-csi/csi-driver-nfs/master/deploy/example/statefulset.yaml

# Delete Storage Class
# Before delete the Storage Class, please make sure Pods that consume the Storage Class have been terminated.
kubectl delete -f https://raw.githubusercontent.com/kubernetes-csi/csi-driver-nfs/master/deploy/example/storageclass-nfs.yaml

# Delete example NFS Server.
kubectl delete -f https://raw.githubusercontent.com/kubernetes-csi/csi-driver-nfs/master/deploy/example/nfs-provisioner/nfs-server.yaml

# Uninstall CSI Driver
helm uninstall csi-driver-nfs --namespace kube-system
helm repo remove csi-driver-nfs
```

## Known Issues and Limitations

This section lists all known issues you may find when you use the GA version.

### Unsupported Addons

AKS Engine includes a number of optional [addons](../topics/clusterdefinitions.md#addons) that can be deployed as part of the cluster provisioning process.

The list below includes the addons currently unsupported on Azure Stack Hub:

* AAD Pod Identity
* Blobfuse Flex Volume
* Cluster Autoscaler
* KeyVault Flex Volume
* SMB Flex Volume

### OSProfile exceeds maximum characters length error

Addons enabled in the API Model are Base64 encoded and included in the VMs ARM template. There is a length limit of 87380 characters for the custom data, thus if too many addons are enabled in the API Model, the `aks-engine` operations could fail with the below error:
```
Custom data in OSProfile must be in Base64 encoding and with a maximum length of 87380 characters
```
In such cases, try reduce the number of enabled addons or remove all of them in the API Model.

### Limited Number of Frontend Public IPs

The `Basic` load balancer SKU available on Azure Stack Hub limits the number of frontend IPs to 5. That implies that each cluster's agents pool is limited to 5 public IPs.

If you need to expose more than 5 services, then the recommendation is to route traffic to those services using an Ingress controller.

### get-versions command

By default, `aks-engine get-versions` shows which Kubernetes versions are supported by each AKS Engine release on Azure's public cloud. Include flag `--azure-env` to get the list of supported Kubernetes versions on a custom cloud such as an Azure Stack Hub cloud (`aks-engine get-versions --azure-env AzureStackCloud`). Upgrade paths for Azure Stack Hub can also be found [here](https://docs.microsoft.com/azure-stack/user/kubernetes-aks-engine-release-notes).

### Upgrade from private-preview Kubernetes cluster with Windows nodes

There is no official support for private-preview Kubernetes cluster with Windows nodes created with AKS Engine v0.43.1 to upgrade with AKS Engine v0.55.0. Users are encouraged to deploy new Kubernetes cluster with Windows nodes with the latest AKS Engine version.

### Upgrading Kubernetes clusters created with the Ubuntu 16.04 distro

Starting with AKS Engine v0.63.0, the Ubuntu 16.04 distro is not longer a supported option as the OS reached its end-of-life. For AKS Engine v0.67.0 or later versions, aks-engine upgrade will automatically overwrite the unsupported `aks-ubuntu-16.04` distro value with with `aks-ubuntu-18.04`.

For AKS Engine v0.63.0, in order to upgrade a cluster, make sure to set the OS distro to `aks-ubuntu-18.04` in your input API model, the one generated by `aks-engine deploy`, and passed as input to `aks-engine upgrade`.

```json
    "masterProfile": {
      "distro": "aks-ubuntu-18.04"
    },

    "agentPoolProfiles": [
      {
        "distro": "aks-ubuntu-18.04"
      }
    ]
```

## Frequently Asked Questions

### Sample extensions are not working

Extensions in AKS Engine provide an easy way to include your own customization at provisioning time.

Because Azure and Azure Stack Hub currently rely on a different version of the Compute Resource Provider API, you may find that some of sample [extensions](https://github.com/Azure/aks-engine/tree/master/extensions) fail to deploy correctly.

This can be resolved by making a small modification to the extension `template.json` file. Replacing all usages of template parameter `apiVersionDeployments` by the hard-code value `2017-12-01` (or whatever API version Azure Stack Hub runs at the time you try to deploy) should be all you need.

Once you are done updating the extension template, host the extension directory in your own Github repository or storage account. Finally, at deployment time, make sure that your cluster definition points to the new [rootURL](https://github.com/Azure/aks-engine/blob/master/docs/topics/extensions.md#rooturl).

### The cluster nodes do not contain the latest Ubuntu OS security patches

If an `aks-ubuntu-18.04` image is created by the AKS Engine team prior to the release of an OS security patch, then the image won't include those security patches until an unattended upgrade is triggered.

When `linuxProfile.enableUnattendedUpgrades` is set to `true`, unattended upgrades will be checked and/or installed once a day. To ensure that the nodes are rebooted in a non-disruptive way, you can deploy [kured](https://github.com/weaveworks/kured) or similar solutions.

To deploy a cluster that includes the latests OS security patches right from the beginning, set `linuxProfile.runUnattendedUpgradesOnBootstrap` to `"true"` (see [example](../../examples/azure-stack/kubernetes-azurestack.json)).

To apply the latest OS security patches to an existing cluster, you can either do it manually or use the `aks-engine upgrade` command. A manual upgrade can be done by executing `apt-get update && apt-get upgrade` and rebooting the node if necessary. If you use the `aks-engine upgrade` command, set `linuxProfile.runUnattendedUpgradesOnBootstrap` to `"true"` in the generated `apimodel.json` and execute `aks-engine upgrade` (a forced upgrade to the current Kubernetes version also works).

### Troubleshooting

This [how-to guide](/docs/howto/troubleshooting.md) has a good high-level explanation of how AKS Engine interacts with the Azure Resource Manager (ARM) and lists a few potential issues that can cause AKS Engine commands to fail.

Please refer to the [get-logs](../topics/get-logs.md) command documentation to simplify the logs collection task.

## Next Steps

* [What is the AKS engine on Azure Stack Hub?](https://docs.microsoft.com/azure-stack/user/azure-stack-kubernetes-aks-engine-overview)<|MERGE_RESOLUTION|>--- conflicted
+++ resolved
@@ -184,11 +184,7 @@
 If the data persisted in the underlying Azure disks should be preserved, then the following extra steps are required once the cluster upgrade process is completed:
 
 1. [Install the Azure Disk CSI driver](#1-install-azure-disk-csi-driver-manually).
-<<<<<<< HEAD
-1. [Remove the deprecated in-tree storage classes](#2-recreate-storage-classes).
-=======
 1. [Remove the deprecated in-tree storage classes](#2-replace-storage-classes).
->>>>>>> c9e52fd8
 1. [Recreate the persistent volumes and claims](#3-recreate-persistent-volumes).
 
 #### 1. Install Azure Disk CSI driver manually
@@ -205,11 +201,7 @@
   --version ${DRIVER_VERSION}
 ```
 
-<<<<<<< HEAD
-#### 2. Recreate Storage Classes
-=======
 #### 2. Replace Storage Classes
->>>>>>> c9e52fd8
 
 The `kube-addon-manager` will automatically create the Azure Disk CSI driver storage classes (`disk.csi.azure.com`) once the in-tree storage classes (`kubernetes.io/azure-disk`) are manually deleted:
 
@@ -232,19 +224,12 @@
 * Delete the deployment or statefulset that references the PV + PVC pairs to migrate (backup resource definition if necessary).
 * Ensure the PVs' `persistentVolumeReclaimPolicy` property is set to value `Retain` ([example](https://learn.microsoft.com/en-us/azure/aks/csi-storage-drivers#migrate-in-tree-persistent-volumes)).
 * Delete the PV + PVC pairs to migrate (backup resource definitions if necessary).
-<<<<<<< HEAD
-* Update the PV resource definition/s to migrate by removing the `azureDisk` object and adding the `csi` object ([example](https://github.com/kubernetes-sigs/azuredisk-csi-driver/blob/master/docs/driver-parameters.md#static-provisioning-bring-your-own-azure-disk))
-* Recreate, in the following order, the PV resource/s, PVC resource/s (if necessary), and finally the deployment or statefulset.
-
-The following migration [script] is provided as a template.
-=======
 * To migrate, update the PVs' resource definition by removing the `azureDisk` object and adding a `csi` object with reference to the original AzureDisk ([example](https://github.com/kubernetes-sigs/azuredisk-csi-driver/blob/master/docs/driver-parameters.md#static-provisioning-bring-your-own-azure-disk)).
 * Recreate, in the following order, the PV resource/s, PVC resource/s (if necessary), and finally the deployment or statefulset.
 
 The following migration [script](../../examples/azure-stack/migratepv.sh) is provided as a template.
 
 > After running the migration script, if the pod is stuck with error "Unable to attach or mount volumes", make sure [Azure Disk CSI Driver was installed](#1-install-azure-disk-csi-driver-manually) and [storage classes were recreated](#2-replace-storage-classes).
->>>>>>> c9e52fd8
 
 ## Volume Provisioner: Container Storage Interface Drivers (preview)
 
