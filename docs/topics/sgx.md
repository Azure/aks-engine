--- conflicted
+++ resolved
@@ -48,146 +48,11 @@
 
 ### Device plugin installation
 
-<<<<<<< HEAD
 Using kubectl, deploy device plugin DaemonSet: 
 1. For kubernetes versions before v1.17, use: <br>
     kubectl create -f [device-plugin-before-k8s-1-17.yaml](sgx/device-plugin-before-k8s-1-17.yaml)
 2. For kubernetes v1.17 and onwards, use: <br> 
     kubectl create -f [device-plugin.yaml](sgx/device-plugin.yaml)
-=======
-#### Running on Azure
-
-*NOTE: For kubernetes versions before v1.17, replace
-1. `node.kubernetes.io/instance-type` -> `beta.kubernetes.io/instance-type`
-2. `kubernetes.io/os` -> `beta.kubernetes.io/os`
-
-If you are deploying your cluster on Azure, you can leverage the `node.kubernetes.io/instance-type` label in your node selector rules to target only the [DCsv2-series](https://docs.microsoft.com/en-us/azure/virtual-machines/dcv2-series) nodes -
-
-```yaml
-nodeAffinity:
-  requiredDuringSchedulingIgnoredDuringExecution:
-    nodeSelectorTerms:
-    - matchExpressions:
-      - key: node.kubernetes.io/instance-type
-        operator: In
-        values:
-        - Standard_DC2s
-        - Standard_DC4s
-        - Standard_DC1s_v2
-        - Standard_DC2s_v2
-        - Standard_DC4s_v2
-        - Standard_DC8_v2
-```
-Using kubectl, install the device plugin DaemonSet:
-
-```yaml
-apiVersion: apps/v1
-kind: DaemonSet
-metadata:
-  name: sgx-device-plugin
-  namespace: kube-system
-  labels:
-    app: sgx-device-plugin
-spec:
-  selector:
-    matchLabels:
-      app: sgx-device-plugin
-  template:
-    metadata:
-      labels:
-        app: sgx-device-plugin
-    spec:
-      affinity:
-        nodeAffinity:
-          requiredDuringSchedulingIgnoredDuringExecution:
-            nodeSelectorTerms:
-            - matchExpressions:
-              - key: node.kubernetes.io/instance-type
-                operator: In
-                values:
-                - Standard_DC2s
-                - Standard_DC4s
-                - Standard_DC1s_v2
-                - Standard_DC2s_v2
-                - Standard_DC4s_v2
-                - Standard_DC8_v2
-              - key: kubernetes.io/os
-                operator: In
-                values:
-                - linux
-      containers:
-      - name: sgx-device-plugin
-        image: mcr.microsoft.com/aks/acc/sgx-device-plugin:1.0
-        imagePullPolicy: IfNotPresent
-        volumeMounts:
-        - name: device-plugin
-          mountPath: /var/lib/kubelet/device-plugins
-        - name: dev-sgx
-          mountPath: /dev/sgx
-        securityContext:
-          privileged: true
-      volumes:
-      - name: device-plugin
-        hostPath:
-          path: /var/lib/kubelet/device-plugins
-      - name: dev-sgx
-        hostPath:
-          path: /dev/sgx
-```
-#### Running outside Azure
-We recommend labelling the nodes so that a nodeSelector can be used to run the device plugin only on the nodes that support Intel SGX based Trusted Execution Environments. Use the following command to apply the appropriate labels to the Intel SGX enabled nodes:
-
-`kubectl label nodes <node-name> tee=sgx`
-
-We also recommend tainting the nodes so that only pods that toleration that taint are scheduled to that specific node. Apply the following taints to all nodes that are Intel SGX enabled using the following command:
-
-`kubectl taint nodes <node-name> kubernetes.azure.com/sgx_epc_mem_in_MiB=true:NoSchedule`
-
-Using kubectl, install the device plugin DaemonSet:
-
-```yaml
-apiVersion: apps/v1
-kind: DaemonSet
-metadata:
-  name: sgx-device-plugin
-  namespace: kube-system
-  labels:
-    app: sgx-device-plugin
-spec:
-  selector:
-    matchLabels:
-      app: sgx-device-plugin
-  template:
-    metadata:
-      labels:
-        app: sgx-device-plugin
-    spec:
-      tolerations:
-      - key: kubernetes.azure.com/sgx_epc_mem_in_MiB
-        operator: Exists
-        effect: NoSchedule
-      containers:
-      - name: sgx-device-plugin
-        image: "mcr.microsoft.com/aks/acc/sgx-device-plugin:1.0"
-        imagePullPolicy: IfNotPresent
-        volumeMounts:
-        - name: device-plugin
-          mountPath: /var/lib/kubelet/device-plugins
-        - name: dev-sgx
-          mountPath: /dev/sgx
-        securityContext:
-          privileged: true
-      volumes:
-      - name: device-plugin
-        hostPath:
-          path: /var/lib/kubelet/device-plugins
-      - name: dev-sgx
-        hostPath:
-          path: /dev/sgx
-      nodeSelector:
-        tee: sgx
-```
->>>>>>> 135d7fd3
 
 Confirm that the DaemonSet pods are running on each Intel SGX enabled node as follows:
 
@@ -218,11 +83,7 @@
 
 ## Scheduling Pods to TEE enabled Hardware
 
-<<<<<<< HEAD
 The following pod specification demonstrates how you would schedule a pod to have access to a TEE by defining a limit on the specific EPC memory that is advertised to the Kubernetes scheduler by the device plugin
-=======
-The following pod specification demonstrates how you would schedule a pod to have access to a TEE by defining a limit on the specific EPC memory that is advertised to the Kubernetes scheduler by the device plugin available in alpha.
->>>>>>> 135d7fd3
 
 ```yaml
 apiVersion: apps/v1
