--- conflicted
+++ resolved
@@ -154,18 +154,13 @@
 				addValue(parametersMap, "servicePrincipalClientSecret", properties.ServicePrincipalProfile.Secret)
 			}
 
-<<<<<<< HEAD
-			if kubernetesConfig != nil && to.Bool(kubernetesConfig.EnableEncryptionWithExternalKms) && !kubernetesConfig.UseManagedIdentity && properties.ServicePrincipalProfile.ObjectID != "" {
-				addValue(parametersMap, "servicePrincipalObjectId", properties.ServicePrincipalProfile.ObjectID)
-=======
-			if kubernetesConfig != nil && helpers.IsTrueBoolPointer(kubernetesConfig.EnableEncryptionWithExternalKms) {
+			if kubernetesConfig != nil && to.Bool(kubernetesConfig.EnableEncryptionWithExternalKms) {
 				if kubernetesConfig.KeyVaultSku != "" {
 					addValue(parametersMap, "clusterKeyVaultSku", kubernetesConfig.KeyVaultSku)
 				}
 				if !kubernetesConfig.UseManagedIdentity && properties.ServicePrincipalProfile.ObjectID != "" {
 					addValue(parametersMap, "servicePrincipalObjectId", properties.ServicePrincipalProfile.ObjectID)
 				}
->>>>>>> 9f531f98
 			}
 		}
 
