--- conflicted
+++ resolved
@@ -205,13 +205,10 @@
 		indexesToRemove = append(indexesToRemove, nsgIndex)
 	}
 
-<<<<<<< HEAD
-=======
 	if nsgIndex > 0 {
 		indexesToRemove = append(indexesToRemove, nsgIndex)
 	}
 
->>>>>>> 0e200767
 	templateMap[resourcesFieldName] = removeIndexesFromArray(resources, indexesToRemove)
 
 	return nil
@@ -404,10 +401,6 @@
 			} else {
 				resourceMap[dependsOnFieldName] = []string{}
 			}
-<<<<<<< HEAD
-
-=======
->>>>>>> 0e200767
 			if strings.Contains(resourceName, "variables('masterVMNamePrefix')") {
 				continue
 			} else {
