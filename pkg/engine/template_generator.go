--- conflicted
+++ resolved
@@ -7,7 +7,6 @@
 	"archive/zip"
 	"bytes"
 	"encoding/base64"
-	"encoding/json"
 	"fmt"
 	"runtime/debug"
 	"sort"
@@ -207,34 +206,10 @@
 func (t *TemplateGenerator) getTemplateFuncMap(cs *api.ContainerService) template.FuncMap {
 	return template.FuncMap{
 		"IsAzureStackCloud": func() bool {
-<<<<<<< HEAD
-			var cloudProfileName string
-			if cs.Properties.CustomCloudProfile != nil {
-				if cs.Properties.CustomCloudProfile.Enviornment != nil {
-					cloudProfileName = cs.Properties.CustomCloudProfile.Enviornment.Name
-				}
-			}
-			return strings.EqualFold(cloudProfileName, api.AzureStackCloud)
-		},
-		"GetCustomEnvironmentJSON": func() string {
-			var environmentJSON string
-			if cs.Properties.CustomCloudProfile != nil {
-				if cs.Properties.CustomCloudProfile.Enviornment != nil {
-					bytes, err := json.Marshal(cs.Properties.CustomCloudProfile.Enviornment)
-					if err != nil {
-						log.Fatalf("Could not serialize Enviornment object - %s", err.Error())
-					}
-					environmentJSON = string(bytes)
-					environmentJSON = strings.Replace(environmentJSON, "\"", "\\\"", -1)
-				}
-			}
-			return environmentJSON
-=======
 			return cs.Properties.IsAzureStackCloud()
 		},
 		"GetCustomEnvironmentJSON": func() string {
 			return cs.Properties.GetCustomEnvironmentJSON()
->>>>>>> 6792b2c8
 		},
 		"IsMasterVirtualMachineScaleSets": func() bool {
 			return cs.Properties.MasterProfile != nil && cs.Properties.MasterProfile.IsVirtualMachineScaleSets()
