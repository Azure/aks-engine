--- conflicted
+++ resolved
@@ -378,13 +378,8 @@
 	resourceNameSuffixString := "resourceNameSuffix"
 	poolnameString := "poolName"
 
-<<<<<<< HEAD
-	creationSource := "acsengine-k8s-agentpool1-12345678-0"
+	creationSource := "aksengine-k8s-agentpool1-12345678-0"
 	orchestrator := "Kubernetes:1.9.10"
-=======
-	creationSource := "aksengine-k8s-agentpool1-12345678-0"
-	orchestrator := "Kubernetes:1.7.9"
->>>>>>> 7a02bd43
 	resourceNameSuffix := "12345678"
 	poolname := "agentpool1"
 
@@ -451,13 +446,8 @@
 	resourceNameSuffixString := "resourceNameSuffix"
 	poolnameString := "poolName"
 
-<<<<<<< HEAD
-	creationSource := "acsengine-k8s-agentpool1-12345678-0"
+	creationSource := "aksengine-k8s-agentpool1-12345678-0"
 	orchestrator := "Kubernetes:1.9.10"
-=======
-	creationSource := "aksengine-k8s-agentpool1-12345678-0"
-	orchestrator := "Kubernetes:1.7.9"
->>>>>>> 7a02bd43
 	resourceNameSuffix := "12345678"
 	poolname := "agentpool1"
 
