--- conflicted
+++ resolved
@@ -5,13 +5,9 @@
 
 import (
 	"context"
-	"fmt"
 	"os"
 	"testing"
-<<<<<<< HEAD
 	"time"
-=======
->>>>>>> 60ad562b
 
 	"github.com/Azure/aks-engine/pkg/api"
 	"github.com/Azure/aks-engine/pkg/api/common"
@@ -539,4 +535,74 @@
 		Expect(vmname).To(Equal(""))
 		Expect(err).To(HaveOccurred())
 	})
+
+	It("Tests CopyCustomPropertiesToNewNode", func() {
+		u := &Upgrader{}
+
+		mockClient := &armhelpers.MockAKSEngineClient{MockKubernetesClient: &armhelpers.MockKubernetesClient{}}
+		mockClient.MockKubernetesClient.FailGetNode = true
+
+		u.Init(&i18n.Translator{}, log.NewEntry(log.New()), ClusterTopology{}, nil, "", nil, TestAKSEngineVersion)
+		err := u.copyCustomPropertiesToNewNode(mockClient.MockKubernetesClient, "oldNodeName", "newNodeName")
+		Expect(err).Should(HaveOccurred())
+
+		oldNode := &v1.Node{}
+		oldNode.Annotations = map[string]string{}
+		oldNode.Annotations["ann1"] = "val1"
+		oldNode.Annotations["ann2"] = "val2"
+		oldNode.Annotations["customAnn"] = "customVal"
+
+		oldNode.Labels = map[string]string{}
+		oldNode.Labels["label1"] = "val1"
+		oldNode.Labels["label2"] = "val2"
+		oldNode.Labels["customLabel"] = "customVal"
+
+		oldNode.Spec.Taints = []v1.Taint{
+			{
+				Key:    "key1",
+				Value:  "val1",
+				Effect: "NoSchedule",
+			},
+			{
+				Key:    "key2",
+				Value:  "val2",
+				Effect: "NoSchedule",
+			},
+		}
+
+		newNode := &v1.Node{}
+		newNode.Annotations = map[string]string{}
+		newNode.Annotations["ann1"] = "newval1"
+		newNode.Annotations["ann2"] = "newval2"
+
+		newNode.Labels = map[string]string{}
+		newNode.Labels["label1"] = "newval1"
+		newNode.Labels["label2"] = "newval2"
+
+		mockClient.MockKubernetesClient.GetNodeFunc = func(nodeName string) (*v1.Node, error) {
+			if nodeName == "oldnode" {
+				return oldNode, nil
+			}
+
+			return newNode, nil
+		}
+
+		mockClient.MockKubernetesClient.UpdateNodeFunc = func(node *v1.Node) (*v1.Node, error) {
+			return node, nil
+		}
+
+		err = u.copyCustomNodeProperties(mockClient.MockKubernetesClient, "oldnode", oldNode, "newnode", newNode)
+		Expect(err).NotTo(HaveOccurred())
+		Expect(len(newNode.Annotations)).To(Equal(3))
+		Expect(newNode.Annotations["ann1"]).To(Equal("newval1"))
+		Expect(newNode.Annotations["ann2"]).To(Equal("newval2"))
+		Expect(newNode.Annotations["customAnn"]).To(Equal("customVal"))
+
+		Expect(len(newNode.Labels)).To(Equal(3))
+		Expect(newNode.Labels["label1"]).To(Equal("newval1"))
+		Expect(newNode.Labels["label2"]).To(Equal("newval2"))
+		Expect(newNode.Labels["customLabel"]).To(Equal("customVal"))
+
+		Expect(len(newNode.Spec.Taints)).To(Equal(2))
+	})
 })