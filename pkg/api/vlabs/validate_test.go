// Copyright (c) Microsoft Corporation. All rights reserved.
// Licensed under the MIT license.

package vlabs

import (
	"fmt"
	"strings"
	"testing"

	"github.com/Azure/aks-engine/pkg/api/common"
	"github.com/Azure/aks-engine/pkg/helpers"
	"github.com/Azure/go-autorest/autorest/to"
	"github.com/blang/semver"
	"github.com/pkg/errors"
)

const (
	ValidKubernetesNodeStatusUpdateFrequency        = "10s"
	ValidKubernetesCtrlMgrNodeMonitorGracePeriod    = "40s"
	ValidKubernetesCtrlMgrPodEvictionTimeout        = "5m0s"
	ValidKubernetesCtrlMgrRouteReconciliationPeriod = "10s"
	ValidKubernetesCloudProviderBackoff             = false
	ValidKubernetesCloudProviderBackoffRetries      = 6
	ValidKubernetesCloudProviderBackoffJitter       = 1
	ValidKubernetesCloudProviderBackoffDuration     = 5
	ValidKubernetesCloudProviderBackoffExponent     = 1.5
	ValidKubernetesCloudProviderRateLimit           = false
	ValidKubernetesCloudProviderRateLimitQPS        = 3
	ValidKubernetesCloudProviderRateLimitBucket     = 10
)

var falseVal = false
var trueVal = true

func Test_OrchestratorProfile_Validate(t *testing.T) {
	tests := map[string]struct {
		properties    *Properties
		expectedError string
		isUpdate      bool
	}{
		"should error when KubernetesConfig populated for non-Kubernetes OrchestratorType": {
			properties: &Properties{
				OrchestratorProfile: &OrchestratorProfile{
					OrchestratorType: "DCOS",
					KubernetesConfig: &KubernetesConfig{
						ClusterSubnet: "10.0.0.0/16",
					},
				},
			},
			expectedError: "KubernetesConfig can be specified only when OrchestratorType is Kubernetes",
		},
		"should error when KubernetesConfig has invalid etcd version": {
			properties: &Properties{
				OrchestratorProfile: &OrchestratorProfile{
					OrchestratorType: "Kubernetes",
					KubernetesConfig: &KubernetesConfig{
						EtcdVersion: "1.0.0",
					},
				},
			},
			expectedError: "Invalid etcd version \"1.0.0\", please use one of the following versions: [2.2.5 2.3.0 2.3.1 2.3.2 2.3.3 2.3.4 2.3.5 2.3.6 2.3.7 2.3.8 3.0.0 3.0.1 3.0.2 3.0.3 3.0.4 3.0.5 3.0.6 3.0.7 3.0.8 3.0.9 3.0.10 3.0.11 3.0.12 3.0.13 3.0.14 3.0.15 3.0.16 3.0.17 3.1.0 3.1.1 3.1.2 3.1.2 3.1.3 3.1.4 3.1.5 3.1.6 3.1.7 3.1.8 3.1.9 3.1.10 3.2.0 3.2.1 3.2.2 3.2.3 3.2.4 3.2.5 3.2.6 3.2.7 3.2.8 3.2.9 3.2.11 3.2.12 3.2.13 3.2.14 3.2.15 3.2.16 3.2.23 3.2.24 3.2.25 3.2.26 3.3.0 3.3.1 3.3.8 3.3.9 3.3.10 3.3.13 3.3.15 3.3.18]",
		},
		"should error when KubernetesConfig has invalid containerd version for containerd runtime": {
			properties: &Properties{
				OrchestratorProfile: &OrchestratorProfile{
					OrchestratorType: "Kubernetes",
					KubernetesConfig: &KubernetesConfig{
						ContainerRuntime:  Containerd,
						ContainerdVersion: "1.0.0",
					},
				},
			},
			expectedError: "Invalid containerd version \"1.0.0\", please use one of the following versions: [1.3.2]",
		},
		"should error when KubernetesConfig has invalid containerd version for kata-containers runtime": {
			properties: &Properties{
				OrchestratorProfile: &OrchestratorProfile{
					OrchestratorType: "Kubernetes",
					KubernetesConfig: &KubernetesConfig{
						ContainerRuntime:  KataContainers,
						ContainerdVersion: "1.0.0",
					},
				},
			},
			expectedError: "Invalid containerd version \"1.0.0\", please use one of the following versions: [1.3.2]",
		},
		"should error when KubernetesConfig has containerdVersion value for docker container runtime": {
			properties: &Properties{
				OrchestratorProfile: &OrchestratorProfile{
					OrchestratorType: "Kubernetes",
					KubernetesConfig: &KubernetesConfig{
						ContainerRuntime:  Docker,
						ContainerdVersion: "1.0.0",
					},
				},
			},
			expectedError: fmt.Sprintf("containerdVersion is only valid in a non-docker context, use %s or %s containerRuntime values instead if you wish to provide a containerdVersion", Containerd, KataContainers),
		},
		"should error when KubernetesConfig has containerdVersion value for default (empty string) container runtime": {
			properties: &Properties{
				OrchestratorProfile: &OrchestratorProfile{
					OrchestratorType: "Kubernetes",
					KubernetesConfig: &KubernetesConfig{
						ContainerdVersion: "1.0.0",
					},
				},
			},
			expectedError: fmt.Sprintf("containerdVersion is only valid in a non-docker context, use %s or %s containerRuntime values instead if you wish to provide a containerdVersion", Containerd, KataContainers),
		},
		"should error when KubernetesConfig has enableAggregatedAPIs enabled and enableRBAC disabled": {
			properties: &Properties{
				OrchestratorProfile: &OrchestratorProfile{
					OrchestratorType:    "Kubernetes",
					OrchestratorVersion: "1.13.11",
					KubernetesConfig: &KubernetesConfig{
						EnableAggregatedAPIs: true,
						EnableRbac:           &falseVal,
					},
				},
			},
			expectedError: "enableAggregatedAPIs requires the enableRbac feature as a prerequisite",
		},
		"should error when KubernetesConfig has enableRBAC disabled for >= 1.15": {
			properties: &Properties{
				OrchestratorProfile: &OrchestratorProfile{
					OrchestratorType:    "Kubernetes",
					OrchestratorVersion: common.GetLatestPatchVersion("1.15", common.GetAllSupportedKubernetesVersions(false, false)),
					KubernetesConfig: &KubernetesConfig{
						EnableRbac: &falseVal,
					},
				},
			},
			expectedError: fmt.Sprintf("RBAC support is required for Kubernetes version 1.15.0 or greater; unable to build Kubernetes v%s cluster with enableRbac=false", common.GetLatestPatchVersion("1.15", common.GetAllSupportedKubernetesVersions(false, false))),
		},
		"should error when KubernetesConfig has enableDataEncryptionAtRest enabled with invalid version": {
			properties: &Properties{
				OrchestratorProfile: &OrchestratorProfile{
					OrchestratorType:    "Kubernetes",
					OrchestratorVersion: "1.6.9",
					KubernetesConfig: &KubernetesConfig{
						EnableDataEncryptionAtRest: &trueVal,
					},
				},
			},
			expectedError: "enableDataEncryptionAtRest is only available in Kubernetes version 1.7.0 or greater; unable to validate for Kubernetes version 1.6.9",
		},
		"should error when KubernetesConfig has enableDataEncryptionAtRest enabled with invalid encryption key": {
			properties: &Properties{
				OrchestratorProfile: &OrchestratorProfile{
					OrchestratorType:    "Kubernetes",
					OrchestratorVersion: "1.13.11",
					KubernetesConfig: &KubernetesConfig{
						EnableDataEncryptionAtRest: &trueVal,
						EtcdEncryptionKey:          "fakeEncryptionKey",
					},
				},
			},
			expectedError: "etcdEncryptionKey must be base64 encoded. Please provide a valid base64 encoded value or leave the etcdEncryptionKey empty to auto-generate the value",
		},
		"should error when KubernetesConfig has enableEncryptionWithExternalKms enabled with invalid version": {
			properties: &Properties{
				OrchestratorProfile: &OrchestratorProfile{
					OrchestratorType:    "Kubernetes",
					OrchestratorVersion: "1.6.9",
					KubernetesConfig: &KubernetesConfig{
						EnableEncryptionWithExternalKms: &trueVal,
					},
				},
			},
			expectedError: "enableEncryptionWithExternalKms is only available in Kubernetes version 1.10.0 or greater; unable to validate for Kubernetes version 1.6.9",
		},
		"should error when KubernetesConfig has Standard loadBalancerSku with invalid version": {
			properties: &Properties{
				OrchestratorProfile: &OrchestratorProfile{
					OrchestratorType:    "Kubernetes",
					OrchestratorVersion: "1.6.9",
					KubernetesConfig: &KubernetesConfig{
						LoadBalancerSku: StandardLoadBalancerSku,
					},
				},
			},
			expectedError: "loadBalancerSku is only available in Kubernetes version 1.11.0 or greater; unable to validate for Kubernetes version 1.6.9",
		},
		"should error when KubernetesConfig has enablePodSecurity enabled with invalid settings": {
			properties: &Properties{
				OrchestratorProfile: &OrchestratorProfile{
					OrchestratorType:    "Kubernetes",
					OrchestratorVersion: "1.13.11",
					KubernetesConfig: &KubernetesConfig{
						EnablePodSecurityPolicy: &trueVal,
					},
				},
			},
			expectedError: "enablePodSecurityPolicy requires the enableRbac feature as a prerequisite",
		},
		"should not error with empty object": {
			properties: &Properties{
				OrchestratorProfile: &OrchestratorProfile{
					OrchestratorType: "Kubernetes",
					DcosConfig:       &DcosConfig{},
				},
			},
		},
		"should error when DcosConfig orchestrator has invalid configuration": {
			properties: &Properties{
				OrchestratorProfile: &OrchestratorProfile{
					OrchestratorType:    "DCOS",
					OrchestratorVersion: "1.12.0",
				},
			},
			expectedError: "the following OrchestratorProfile configuration is not supported: OrchestratorType: DCOS, OrchestratorRelease: , OrchestratorVersion: 1.12.0. Please check supported Release or Version for this build of aks-engine",
		},
		"should error when DcosConfig orchestrator configuration has invalid static IP": {
			properties: &Properties{
				OrchestratorProfile: &OrchestratorProfile{
					OrchestratorType: "DCOS",
					DcosConfig: &DcosConfig{
						BootstrapProfile: &BootstrapProfile{
							StaticIP: "0.0.0.0.0.0",
						},
					},
				},
			},
			expectedError: "DcosConfig.BootstrapProfile.StaticIP '0.0.0.0.0.0' is an invalid IP address",
		},
		"should error when DcosConfig populated for non-Kubernetes OrchestratorType 1": {
			properties: &Properties{
				OrchestratorProfile: &OrchestratorProfile{
					OrchestratorType: "Kubernetes",
					DcosConfig: &DcosConfig{
						DcosWindowsBootstrapURL: "http://www.microsoft.com",
					},
				},
			},
			expectedError: "DcosConfig can be specified only when OrchestratorType is DCOS",
		},
		"should error when DcosConfig populated for non-Kubernetes OrchestratorType 2": {
			properties: &Properties{
				OrchestratorProfile: &OrchestratorProfile{
					OrchestratorType: "Kubernetes",
					DcosConfig: &DcosConfig{
						DcosWindowsBootstrapURL: "http://www.microsoft.com",
						DcosBootstrapURL:        "http://www.microsoft.com",
					},
				},
			},
			expectedError: "DcosConfig can be specified only when OrchestratorType is DCOS",
		},
		"kubernetes should have failed on old patch version": {
			properties: &Properties{
				OrchestratorProfile: &OrchestratorProfile{
					OrchestratorType:    "Kubernetes",
					OrchestratorVersion: "1.6.0",
				},
			},
			expectedError: fmt.Sprint("the following OrchestratorProfile configuration is not supported: OrchestratorType: \"Kubernetes\", OrchestratorRelease: \"\", OrchestratorVersion: \"1.6.0\". Please use one of the following versions: ", common.GetAllSupportedKubernetesVersions(false, false)),
		},
		"kubernetes should not fail on old patch version if update": {
			properties: &Properties{
				OrchestratorProfile: &OrchestratorProfile{
					OrchestratorType:    "Kubernetes",
					OrchestratorVersion: "1.6.0",
				},
			},
			isUpdate: true,
		},
		"kubernetes should not have failed on version with v prefix": {
			properties: &Properties{
				OrchestratorProfile: &OrchestratorProfile{
					OrchestratorType:    "Kubernetes",
					OrchestratorVersion: "v1.13.11",
				},
			},
		},
		"should error when maximumLoadBalancerRuleCount populated with a negative integer": {
			properties: &Properties{
				OrchestratorProfile: &OrchestratorProfile{
					OrchestratorType: "Kubernetes",
					KubernetesConfig: &KubernetesConfig{
						MaximumLoadBalancerRuleCount: -1,
					},
				},
			},
			expectedError: "maximumLoadBalancerRuleCount shouldn't be less than 0",
		},
		"should error when outboundRuleIdleTimeoutInMinutes populated is out of valid range": {
			properties: &Properties{
				OrchestratorProfile: &OrchestratorProfile{
					OrchestratorType: "Kubernetes",
					KubernetesConfig: &KubernetesConfig{
						LoadBalancerSku:                  StandardLoadBalancerSku,
						ExcludeMasterFromStandardLB:      to.BoolPtr(true),
						OutboundRuleIdleTimeoutInMinutes: 3,
					},
				},
			},
			expectedError: "outboundRuleIdleTimeoutInMinutes shouldn't be less than 4 or greater than 120",
		},
	}

	for testName, test := range tests {
		test := test
		t.Run(testName, func(t *testing.T) {
			t.Parallel()
			err := test.properties.ValidateOrchestratorProfile(test.isUpdate)

			if test.expectedError == "" && err == nil {
				return
			}
			if test.expectedError == "" && err != nil {
				t.Errorf("%s expected no error but received: %s", testName, err.Error())
				return
			}
			if test.expectedError != "" && err == nil {
				t.Errorf("%s expected error: %s, but received no error", testName, test.expectedError)
				return
			}
			if !strings.Contains(err.Error(), test.expectedError) {
				t.Errorf("%s expected error: %s but received: %s", testName, test.expectedError, err.Error())
			}
		})
	}
}

func Test_KubernetesConfig_Validate(t *testing.T) {
	// Tests that should pass across all versions
	for _, k8sVersion := range common.GetAllSupportedKubernetesVersions(true, false) {
		c := KubernetesConfig{}
		if err := c.Validate(k8sVersion, false, false, false); err != nil {
			t.Errorf("should not error on empty KubernetesConfig: %v, version %s", err, k8sVersion)
		}

		c = KubernetesConfig{
			ClusterSubnet:                "10.120.0.0/16",
			DockerBridgeSubnet:           "10.120.1.0/16",
			MaxPods:                      42,
			CloudProviderBackoff:         to.BoolPtr(ValidKubernetesCloudProviderBackoff),
			CloudProviderBackoffRetries:  ValidKubernetesCloudProviderBackoffRetries,
			CloudProviderBackoffJitter:   ValidKubernetesCloudProviderBackoffJitter,
			CloudProviderBackoffDuration: ValidKubernetesCloudProviderBackoffDuration,
			CloudProviderBackoffExponent: ValidKubernetesCloudProviderBackoffExponent,
			CloudProviderRateLimit:       to.BoolPtr(ValidKubernetesCloudProviderRateLimit),
			CloudProviderRateLimitQPS:    ValidKubernetesCloudProviderRateLimitQPS,
			CloudProviderRateLimitBucket: ValidKubernetesCloudProviderRateLimitBucket,
			KubeletConfig: map[string]string{
				"--node-status-update-frequency": ValidKubernetesNodeStatusUpdateFrequency,
			},
			ControllerManagerConfig: map[string]string{
				"--node-monitor-grace-period":   ValidKubernetesCtrlMgrNodeMonitorGracePeriod,
				"--pod-eviction-timeout":        ValidKubernetesCtrlMgrPodEvictionTimeout,
				"--route-reconciliation-period": ValidKubernetesCtrlMgrRouteReconciliationPeriod,
			},
		}
		if err := c.Validate(k8sVersion, false, false, false); err != nil {
			t.Errorf("should not error on a KubernetesConfig with valid param values: %v", err)
		}

		c = KubernetesConfig{
			ClusterSubnet: "10.16.x.0/invalid",
		}
		if err := c.Validate(k8sVersion, false, false, false); err == nil {
			t.Error("should error on invalid ClusterSubnet")
		}

		c = KubernetesConfig{
			DockerBridgeSubnet: "10.120.1.0/invalid",
		}
		if err := c.Validate(k8sVersion, false, false, false); err == nil {
			t.Error("should error on invalid DockerBridgeSubnet")
		}

		c = KubernetesConfig{
			KubeletConfig: map[string]string{
				"--non-masquerade-cidr": "10.120.1.0/24",
			},
		}
		if err := c.Validate(k8sVersion, false, false, false); err != nil {
			t.Error("should not error on valid --non-masquerade-cidr")
		}

		// Re-implement these tests if we re-introduce --ip-maquerade-cidr
		/*c = KubernetesConfig{
			KubeletConfig: map[string]string{
				"--non-masquerade-cidr": "10.120.1.0/invalid",
			},
		}
		if err := c.Validate(k8sVersion, false); err == nil {
			t.Error("should error on invalid --non-masquerade-cidr")
		}*/

		c = KubernetesConfig{
			MaxPods: KubernetesMinMaxPods - 1,
		}
		if err := c.Validate(k8sVersion, false, false, false); err == nil {
			t.Error("should error on invalid MaxPods")
		}

		c = KubernetesConfig{
			KubeletConfig: map[string]string{
				"--node-status-update-frequency": "invalid",
			},
		}
		if err := c.Validate(k8sVersion, false, false, false); err == nil {
			t.Error("should error on invalid --node-status-update-frequency kubelet config")
		}

		c = KubernetesConfig{
			ControllerManagerConfig: map[string]string{
				"--node-monitor-grace-period": "invalid",
			},
		}
		if err := c.Validate(k8sVersion, false, false, false); err == nil {
			t.Error("should error on invalid --node-monitor-grace-period")
		}

		c = KubernetesConfig{
			ControllerManagerConfig: map[string]string{
				"--node-monitor-grace-period": "30s",
			},
			KubeletConfig: map[string]string{
				"--node-status-update-frequency": "10s",
			},
		}
		if err := c.Validate(k8sVersion, false, false, false); err == nil {
			t.Error("should error when --node-monitor-grace-period is not sufficiently larger than --node-status-update-frequency kubelet config")
		}

		c = KubernetesConfig{
			ControllerManagerConfig: map[string]string{
				"--pod-eviction-timeout": "invalid",
			},
		}
		if err := c.Validate(k8sVersion, false, false, false); err == nil {
			t.Error("should error on invalid --pod-eviction-timeout")
		}

		c = KubernetesConfig{
			ControllerManagerConfig: map[string]string{
				"--route-reconciliation-period": "invalid",
			},
		}
		if err := c.Validate(k8sVersion, false, false, false); err == nil {
			t.Error("should error on invalid --route-reconciliation-period")
		}

		c = KubernetesConfig{
			DNSServiceIP: "192.168.0.10",
		}
		if err := c.Validate(k8sVersion, false, false, false); err == nil {
			t.Error("should error when DNSServiceIP but not ServiceCidr")
		}

		c = KubernetesConfig{
			ServiceCidr: "192.168.0.10/24",
		}
		if err := c.Validate(k8sVersion, false, false, false); err == nil {
			t.Error("should error when ServiceCidr but not DNSServiceIP")
		}

		c = KubernetesConfig{
			DNSServiceIP: "invalid",
			ServiceCidr:  "192.168.0.0/24",
		}
		if err := c.Validate(k8sVersion, false, false, false); err == nil {
			t.Error("should error when DNSServiceIP is invalid")
		}

		c = KubernetesConfig{
			DNSServiceIP: "192.168.1.10",
			ServiceCidr:  "192.168.0.0/not-a-len",
		}
		if err := c.Validate(k8sVersion, false, false, false); err == nil {
			t.Error("should error when ServiceCidr is invalid")
		}

		c = KubernetesConfig{
			DNSServiceIP: "192.168.1.10",
			ServiceCidr:  "192.168.0.0/24",
		}
		if err := c.Validate(k8sVersion, false, false, false); err == nil {
			t.Error("should error when DNSServiceIP is outside of ServiceCidr")
		}

		c = KubernetesConfig{
			DNSServiceIP: "172.99.255.255",
			ServiceCidr:  "172.99.0.1/16",
		}
		if err := c.Validate(k8sVersion, false, false, false); err == nil {
			t.Error("should error when DNSServiceIP is broadcast address of ServiceCidr")
		}

		c = KubernetesConfig{
			DNSServiceIP: "172.99.0.1",
			ServiceCidr:  "172.99.0.1/16",
		}
		if err := c.Validate(k8sVersion, false, false, false); err == nil {
			t.Error("should error when DNSServiceIP is first IP of ServiceCidr")
		}

		c = KubernetesConfig{
			DNSServiceIP: "172.99.255.10",
			ServiceCidr:  "172.99.0.1/16",
		}
		if err := c.Validate(k8sVersion, false, false, false); err != nil {
			t.Error("should not error when DNSServiceIP and ServiceCidr are valid")
		}

		c = KubernetesConfig{
			ClusterSubnet: "192.168.0.1/24",
			NetworkPlugin: "azure",
		}

		if err := c.Validate(k8sVersion, false, false, false); err == nil {
			t.Error("should error when ClusterSubnet has a mask of 24 bits or higher")
		}

		c = KubernetesConfig{
			ClusterSubnet: "192.168.0.1/24",
			NetworkPlugin: "azure",
		}

		if err := c.Validate(k8sVersion, false, false); err == nil {
			t.Error("should error when ClusterSubnet has a mask of 24 bits or higher")
		}

		c = KubernetesConfig{
			ProxyMode: KubeProxyMode("invalid"),
		}

		if err := c.Validate(k8sVersion, false, false, false); err == nil {
			t.Error("should error when ProxyMode has an invalid string value")
		}

		for _, validProxyModeValue := range []KubeProxyMode{KubeProxyModeIPTables, KubeProxyModeIPVS} {
			c = KubernetesConfig{
				ProxyMode: validProxyModeValue,
			}

			if err := c.Validate(k8sVersion, false, false, false); err != nil {
				t.Error("should error when ProxyMode has a valid string value")
			}

			c = KubernetesConfig{
				ProxyMode: validProxyModeValue,
			}

			if err := c.Validate(k8sVersion, false, false, false); err != nil {
				t.Error("should error when ProxyMode has a valid string value")
			}
		}
	}

	// Tests that apply to 1.6 and later releases
	for _, k8sVersion := range common.GetAllSupportedKubernetesVersions(false, false) {
		c := KubernetesConfig{
			CloudProviderBackoff:   to.BoolPtr(true),
			CloudProviderRateLimit: to.BoolPtr(true),
		}
		if err := c.Validate(k8sVersion, false, false, false); err != nil {
			t.Error("should not error when basic backoff and rate limiting are set to true with no options")
		}
	}

	// Tests that apply to 1.8 and later releases
	for _, k8sVersion := range common.GetVersionsGt(common.GetAllSupportedKubernetesVersions(true, false), "1.8.0", true, true) {
		c := KubernetesConfig{
			UseCloudControllerManager: to.BoolPtr(true),
		}
		if err := c.Validate(k8sVersion, false, false, false); err != nil {
			t.Error("should not error because UseCloudControllerManager is available since v1.8")
		}
	}

	// Tests that apply to dualstack with 1.16 and later releases
	for _, k8sVersion := range common.GetVersionsGt(common.GetAllSupportedKubernetesVersions(false, false), "1.16.0", true, true) {
		c := KubernetesConfig{
			NetworkPlugin: "kubenet",
			ClusterSubnet: "10.244.0.0/16,ace:cab:deca::/8",
		}

		if err := c.Validate(k8sVersion, false, false, false); err == nil {
			t.Error("should error when more than 1 cluster subnet provided with ipv6dualstack feature disabled")
		}

<<<<<<< HEAD
=======
		// validate config when ipv6 dual stack feature is enabled
		c = KubernetesConfig{
			NetworkPlugin: "azure",
		}

		if err := c.Validate(k8sVersion, false, true, false); err == nil {
			t.Error("should error when network plugin is not kubenet")
		}

>>>>>>> 96c8c3ee
		c = KubernetesConfig{
			NetworkPlugin: "kubenet",
			ClusterSubnet: "10.244.0.0/16,ace:cab:deca::/8,fec0::/7",
		}

		if err := c.Validate(k8sVersion, false, true, false); err == nil {
			t.Error("should error when more than 2 cluster subnets provided")
		}

		c = KubernetesConfig{
			NetworkPlugin: "kubenet",
			ClusterSubnet: "10.244.0.0/16,ace:cab:deca::/8",
		}

		if err := c.Validate(k8sVersion, false, true, false); err == nil {
			t.Error("should error when proxy mode is not set to ipvs")
		}

		c = KubernetesConfig{
			ServiceCidr: "10.0.0.0/16,fe80:20d::/112",
		}

		if err := c.Validate(k8sVersion, false, false, false); err == nil {
			t.Error("should error when more than 1 service cidr provided with ipv6dualstack feature disabled")
		}

		c = KubernetesConfig{
			NetworkPlugin: "kubenet",
			ClusterSubnet: "10.244.0.0/16,ace:cab:deca::/8",
			ProxyMode:     "ipvs",
			ServiceCidr:   "10.0.0.0/16,fe80:20d::/112,fec0::/7",
			DNSServiceIP:  "10.0.0.10",
		}

		if err := c.Validate(k8sVersion, false, true, false); err == nil {
			t.Error("should error when more than 2 service cidr provided with ipv6dualstack feature enabled")
		}

		c = KubernetesConfig{
			NetworkPlugin: "kubenet",
			ClusterSubnet: "10.244.0.0/16,ace:cab:deca::/8",
			ProxyMode:     "ipvs",
			ServiceCidr:   "10.0.0.0/16,2001:db8::/129",
			DNSServiceIP:  "10.0.0.10",
		}

		if err := c.Validate(k8sVersion, false, true, false); err == nil {
			t.Error("should error when secondary cidr is invalid with ipv6dualstack feature enabled")
		}

		c = KubernetesConfig{
			NetworkPlugin: "kubenet",
			ClusterSubnet: "10.244.0.0/16,ace:cab:deca::/8",
			ProxyMode:     "ipvs",
			ServiceCidr:   "10.0.0.0/16,fe80:20d::/112",
			DNSServiceIP:  "10.0.0.10",
		}

		if err := c.Validate(k8sVersion, false, true, false); err != nil {
			t.Error("shouldn't have errored with ipv6 dual stack feature enabled")
		}

		// validate config with azure cni dual stack and network policy enabled.
		c = KubernetesConfig{
			NetworkPlugin: "azure",
			ClusterSubnet: "10.240.0.0/12,fe80:20d::/112",
			NetworkPolicy: "azure",
		}

		if err := c.Validate(k8sVersion, false, true); err == nil {
			t.Errorf("should error when network policy defined for azure cni dual stack: %v", err)
		}

		//validate azure cni dual stack enabled scenario
		c = KubernetesConfig{
			NetworkPlugin: "azure",
			ClusterSubnet: "10.240.0.0/16,ace:cab:deca::/8",
			ProxyMode:     "ipvs",
			ServiceCidr:   "10.0.0.0/16,fe80:20d::/112",
			DNSServiceIP:  "10.0.0.10",
		}

		if err := c.Validate(k8sVersion, false, true); err != nil {
			t.Errorf("shouldn't have errored with azure cni ipv6 dual stack feature enabled: %v", err)
		}
	}

	// Tests that apply to single stack IPv6 with 1.18 and later releases
	for _, k8sVersion := range common.GetVersionsGt(common.GetAllSupportedKubernetesVersions(false, false), "1.18.0-alpha.4", true, true) {
		c := KubernetesConfig{
			NetworkPlugin: "azure",
		}
		if err := c.Validate(k8sVersion, false, false, true); err == nil {
			t.Error("should error when network plugin is not kubenet for single stack IPv6")
		}
		if err := c.Validate(k8sVersion, false, true, true); err == nil {
			t.Error("should error when dual stack and single stack IPv6 enabled simultaneously")
		}
	}
}

func Test_Properties_ValidateCustomKubeComponent(t *testing.T) {
	p := &Properties{}
	p.OrchestratorProfile = &OrchestratorProfile{}
	p.OrchestratorProfile.OrchestratorType = Kubernetes
	p.OrchestratorProfile.KubernetesConfig = &KubernetesConfig{}

	p.OrchestratorProfile.OrchestratorVersion = "1.17.0"
	p.OrchestratorProfile.KubernetesConfig.CustomHyperkubeImage = "example.azurecr.io/hyperkube-amd64:tag"
	err := p.validateCustomKubeComponent()
	expectedMsg := "customHyperkubeImage has no effect in Kubernetes version 1.17.0 or above"
	if err.Error() != expectedMsg {
		t.Errorf("expected error message : %s to be thrown, but got : %s", expectedMsg, err.Error())
	}

	p.OrchestratorProfile.KubernetesConfig.CustomHyperkubeImage = ""
	p.OrchestratorProfile.KubernetesConfig.CustomKubeAPIServerImage = "example.azurecr.io/kube-apiserver-amd64:tag"
	p.OrchestratorProfile.KubernetesConfig.CustomKubeControllerManagerImage = "example.azurecr.io/kube-controller-manager-amd64:tag"
	p.OrchestratorProfile.KubernetesConfig.CustomKubeProxyImage = "example.azurecr.io/kube-proxy-amd64:tag"
	p.OrchestratorProfile.KubernetesConfig.CustomKubeSchedulerImage = "example.azurecr.io/kube-scheduler-amd64:tag"
	p.OrchestratorProfile.KubernetesConfig.CustomKubeBinaryURL = "https://example.blob.core.windows.net/kubernetes-node-linux-amd64.tar.gz"
	err = p.validateCustomKubeComponent()
	if err != nil {
		t.Errorf("should not error because custom kube components can be used in 1.17, got error : %s", err.Error())
	}

	p.OrchestratorProfile.OrchestratorVersion = "1.16.0"
	err = p.validateCustomKubeComponent()
	expectedMsg = "customKubeAPIServerImage, customKubeControllerManagerImage, customKubeProxyImage, customKubeSchedulerImage or customKubeBinaryURL have no effect in Kubernetes version 1.16 or earlier"
	if err.Error() != expectedMsg {
		t.Errorf("expected error message : %s to be thrown, but got : %s", expectedMsg, err.Error())
	}

	p.OrchestratorProfile.KubernetesConfig.CustomHyperkubeImage = "example.azurecr.io/hyperkube-amd64:tag"
	p.OrchestratorProfile.KubernetesConfig.CustomKubeAPIServerImage = ""
	p.OrchestratorProfile.KubernetesConfig.CustomKubeControllerManagerImage = ""
	p.OrchestratorProfile.KubernetesConfig.CustomKubeProxyImage = ""
	p.OrchestratorProfile.KubernetesConfig.CustomKubeSchedulerImage = ""
	p.OrchestratorProfile.KubernetesConfig.CustomKubeBinaryURL = ""
	err = p.validateCustomKubeComponent()
	if err != nil {
		t.Errorf("should not error because custom hyperkube image can be used in 1.16, got error : %s", err.Error())
	}
}

func Test_Properties_ValidatePrivateAzureRegistryServer(t *testing.T) {
	p := &Properties{}
	p.OrchestratorProfile = &OrchestratorProfile{}
	p.OrchestratorProfile.OrchestratorType = Kubernetes
	p.OrchestratorProfile.KubernetesConfig = &KubernetesConfig{}

	p.OrchestratorProfile.OrchestratorVersion = "1.16.0"
	p.OrchestratorProfile.KubernetesConfig.PrivateAzureRegistryServer = "example.azurecr.io"
	err := p.validatePrivateAzureRegistryServer()
	expectedMsg := "customHyperkubeImage must be provided when privateAzureRegistryServer is provided"
	if err.Error() != expectedMsg {
		t.Errorf("expected error message : %s to be thrown, but got : %s", expectedMsg, err.Error())
	}

	p.OrchestratorProfile.KubernetesConfig.CustomHyperkubeImage = "example.azurecr.io/hyperkube-amd64:tag"
	err = p.validatePrivateAzureRegistryServer()
	if err != nil {
		t.Errorf("should not error because CustomHyperkubeImage is provided, got error : %s", err.Error())
	}

	p.OrchestratorProfile.OrchestratorVersion = "1.17.0"
	p.OrchestratorProfile.KubernetesConfig.PrivateAzureRegistryServer = "example.azurecr.io"
	err = p.validatePrivateAzureRegistryServer()
	expectedMsg = "customKubeAPIServerImage, customKubeControllerManagerImage, customKubeProxyImage or customKubeSchedulerImage must be provided when privateAzureRegistryServer is provided"
	if err.Error() != expectedMsg {
		t.Errorf("expected error message : %s to be thrown, but got : %s", expectedMsg, err.Error())
	}

	p.OrchestratorProfile.KubernetesConfig.PrivateAzureRegistryServer = "example.azurecr.io"
	p.OrchestratorProfile.KubernetesConfig.CustomKubeAPIServerImage = "example.azurecr.io/kube-apiserver-amd64:tag"
	p.OrchestratorProfile.KubernetesConfig.CustomKubeControllerManagerImage = "example.azurecr.io/kube-controller-manager-amd64:tag"
	p.OrchestratorProfile.KubernetesConfig.CustomKubeProxyImage = "example.azurecr.io/kube-proxy-amd64:tag"
	p.OrchestratorProfile.KubernetesConfig.CustomKubeSchedulerImage = "example.azurecr.io/kube-scheduler-amd64:tag"
	err = p.validatePrivateAzureRegistryServer()
	if err != nil {
		t.Errorf("should not error because CustomKubeAPIServerImage, CustomKubeControllerManagerImage, CustomKubeProxyImage, and CustomKubeSchedulerImage are provided, got error : %s", err.Error())
	}

	p.OrchestratorProfile.KubernetesConfig.PrivateAzureRegistryServer = ""
	err = p.validatePrivateAzureRegistryServer()
	if err != nil {
		t.Errorf("should not error because PrivateAzureRegistryServer is not provided, got error : %s", err.Error())
	}
}

func Test_Properties_ValidateDistro(t *testing.T) {
	p := &Properties{}
	p.OrchestratorProfile = &OrchestratorProfile{}
	p.OrchestratorProfile.OrchestratorType = Kubernetes
	p.MasterProfile = &MasterProfile{
		DNSPrefix: "foo",
	}

	// Should not error on valid distros in non-update scenarios
	for _, distro := range DistroValues {
		p.MasterProfile.Distro = distro
		p.AgentPoolProfiles = []*AgentPoolProfile{
			{
				Name:   "pool1",
				Distro: distro,
			},
		}
		if err := p.validateMasterProfile(false); err != nil {
			t.Errorf(
				"should not error on distro=\"%s\"",
				distro,
			)
		}
		if err := p.validateAgentPoolProfiles(false); err != nil {
			t.Errorf(
				"should not error on distro=\"%s\"",
				distro,
			)
		}
	}

	// Should not error on valid distros in update scenarios
	for _, distro := range DistroValues {
		p.MasterProfile.Distro = distro
		p.AgentPoolProfiles = []*AgentPoolProfile{
			{
				Name:   "pool1",
				Distro: distro,
			},
		}
		if err := p.validateMasterProfile(true); err != nil {
			t.Errorf(
				"should not error on distro=\"%s\"",
				distro,
			)
		}
		if err := p.validateAgentPoolProfiles(true); err != nil {
			t.Errorf(
				"should not error on distro=\"%s\"",
				distro,
			)
		}
	}

	// Should error for invalid distros on non-update scenarios
	bogusDistroValues := []Distro{AKSDockerEngine, AKS1604Deprecated, AKS1804Deprecated, "bogon"}
	for _, distro := range bogusDistroValues {
		p.MasterProfile.Distro = distro
		p.AgentPoolProfiles = []*AgentPoolProfile{
			{
				Name:   "pool1",
				Distro: distro,
			},
		}
		if err := p.validateMasterProfile(false); err == nil {
			t.Errorf(
				"should error on distro=\"%s\"",
				distro,
			)
		}
		if err := p.validateAgentPoolProfiles(false); err == nil {
			t.Errorf(
				"should error on distro=\"%s\"",
				distro,
			)
		}
	}

	// Should not error for deprecated distro on update scenarios
	oldDistros := []Distro{AKSDockerEngine, AKS1604Deprecated, AKS1804Deprecated}
	for _, distro := range oldDistros {
		p.MasterProfile.Distro = distro
		p.AgentPoolProfiles = []*AgentPoolProfile{
			{
				Name:   "pool1",
				Distro: distro,
			},
		}
		if err := p.validateMasterProfile(true); err != nil {
			t.Errorf(
				"should error on distro=\"%s\"",
				distro,
			)
		}
		if err := p.validateAgentPoolProfiles(true); err != nil {
			t.Errorf(
				"should error on distro=\"%s\"",
				distro,
			)
		}
	}
}

func Test_Properties_ValidateNetworkPolicy(t *testing.T) {
	p := &Properties{}
	p.OrchestratorProfile = &OrchestratorProfile{}
	p.OrchestratorProfile.OrchestratorType = Kubernetes

	k8sVersion := "1.8.0"
	for _, policy := range NetworkPolicyValues {
		p.OrchestratorProfile.KubernetesConfig = &KubernetesConfig{}
		p.OrchestratorProfile.KubernetesConfig.NetworkPolicy = policy
		if err := p.OrchestratorProfile.KubernetesConfig.validateNetworkPolicy(k8sVersion, false); err != nil {
			t.Errorf(
				"should not error on networkPolicy=\"%s\" on k8sVersion=\"%s\"",
				policy,
				k8sVersion,
			)
		}
	}

	p.OrchestratorProfile.KubernetesConfig.NetworkPolicy = "not-existing"
	if err := p.OrchestratorProfile.KubernetesConfig.validateNetworkPolicy(k8sVersion, false); err == nil {
		t.Errorf(
			"should error on invalid networkPolicy",
		)
	}

	k8sVersion = "1.7.9"
	p.OrchestratorProfile.KubernetesConfig.NetworkPolicy = "azure"
	p.OrchestratorProfile.KubernetesConfig.NetworkPlugin = "azure"
	if err := p.OrchestratorProfile.KubernetesConfig.validateNetworkPolicy(k8sVersion, false); err == nil {
		t.Errorf(
			"should error on azure networkPolicy + azure networkPlugin with k8s version < 1.8.0",
		)
	}

	p.OrchestratorProfile.KubernetesConfig.NetworkPolicy = "calico"
	if err := p.OrchestratorProfile.KubernetesConfig.validateNetworkPolicy(k8sVersion, true); err == nil {
		t.Errorf(
			"should error on calico for windows clusters",
		)
	}

	p.OrchestratorProfile.KubernetesConfig.NetworkPolicy = NetworkPolicyCilium
	if err := p.OrchestratorProfile.KubernetesConfig.validateNetworkPolicy(k8sVersion, true); err == nil {
		t.Errorf(
			"should error on cilium for windows clusters",
		)
	}

	p.OrchestratorProfile.KubernetesConfig.NetworkPolicy = NetworkPolicyAntrea
	if err := p.OrchestratorProfile.KubernetesConfig.validateNetworkPolicy(k8sVersion, true); err == nil {
		t.Errorf(
			"should error on antrea for windows clusters",
		)
	}
}

func Test_Properties_ValidateNetworkPlugin(t *testing.T) {
	p := &Properties{}
	p.OrchestratorProfile = &OrchestratorProfile{}
	p.OrchestratorProfile.OrchestratorType = Kubernetes

	for _, policy := range NetworkPluginValues {
		p.OrchestratorProfile.KubernetesConfig = &KubernetesConfig{}
		p.OrchestratorProfile.KubernetesConfig.NetworkPlugin = policy
		if err := p.OrchestratorProfile.KubernetesConfig.validateNetworkPlugin(false); err != nil {
			t.Errorf(
				"should not error on networkPolicy=\"%s\"",
				policy,
			)
		}
	}

	p.OrchestratorProfile.KubernetesConfig.NetworkPlugin = "not-existing"
	if err := p.OrchestratorProfile.KubernetesConfig.validateNetworkPlugin(false); err == nil {
		t.Errorf(
			"should error on invalid networkPlugin",
		)
	}

	p.OrchestratorProfile.KubernetesConfig.NetworkPlugin = NetworkPluginAntrea
	if err := p.OrchestratorProfile.KubernetesConfig.validateNetworkPlugin(true); err == nil {
		t.Errorf(
			"should error on antrea for windows clusters",
		)
	}
}

func Test_Properties_ValidateNetworkPluginPlusPolicy(t *testing.T) {
	p := &Properties{}
	p.OrchestratorProfile = &OrchestratorProfile{}
	p.OrchestratorProfile.OrchestratorType = Kubernetes

	for _, config := range networkPluginPlusPolicyAllowed {
		p.OrchestratorProfile.KubernetesConfig = &KubernetesConfig{}
		p.OrchestratorProfile.KubernetesConfig.NetworkPlugin = config.networkPlugin
		p.OrchestratorProfile.KubernetesConfig.NetworkPolicy = config.networkPolicy
		if err := p.OrchestratorProfile.KubernetesConfig.validateNetworkPluginPlusPolicy(); err != nil {
			t.Errorf(
				"should not error on networkPolicy=\"%s\" + networkPlugin=\"%s\"",
				config.networkPolicy, config.networkPlugin,
			)
		}
	}

	for _, config := range []k8sNetworkConfig{
		{
			networkPlugin: "azure",
			networkPolicy: NetworkPolicyCilium,
		},
		{
			networkPlugin: "azure",
			networkPolicy: "flannel",
		},
		{
			networkPlugin: "flannel",
			networkPolicy: "flannel",
		},
		{
			networkPlugin: "flannel",
			networkPolicy: "calico",
		},
		{
			networkPlugin: "kubenet",
			networkPolicy: "none",
		},
		{
			networkPlugin: "azure",
			networkPolicy: "none",
		},
		{
			networkPlugin: "kubenet",
			networkPolicy: "kubenet",
		},
		{
			networkPlugin: "cilium",
		},
	} {
		p.OrchestratorProfile.KubernetesConfig = &KubernetesConfig{}
		p.OrchestratorProfile.KubernetesConfig.NetworkPlugin = config.networkPlugin
		p.OrchestratorProfile.KubernetesConfig.NetworkPolicy = config.networkPolicy
		if err := p.OrchestratorProfile.KubernetesConfig.validateNetworkPluginPlusPolicy(); err == nil {
			t.Errorf(
				"should error on networkPolicy=\"%s\" + networkPlugin=\"%s\"",
				config.networkPolicy, config.networkPlugin,
			)
		}
	}
}

func Test_Properties_ValidateNetworkMode(t *testing.T) {
	p := &Properties{}
	p.OrchestratorProfile = &OrchestratorProfile{}
	p.OrchestratorProfile.OrchestratorType = Kubernetes
	p.OrchestratorProfile.KubernetesConfig = &KubernetesConfig{}

	p.OrchestratorProfile.KubernetesConfig.NetworkPlugin = "azure"
	p.OrchestratorProfile.KubernetesConfig.NetworkPolicy = ""
	for _, mode := range NetworkModeValues {
		if err := p.OrchestratorProfile.KubernetesConfig.validateNetworkMode(); err != nil {
			t.Errorf(
				"should not error on networkMode=\"%s\" + networkPlugin=\"azure\" + networkPolicy=\"\"",
				mode,
			)
		}
	}

	p.OrchestratorProfile.KubernetesConfig.NetworkMode = "not-existing"
	if err := p.OrchestratorProfile.KubernetesConfig.validateNetworkMode(); err == nil {
		t.Errorf(
			"should error on invalid networkMode",
		)
	}

	p.OrchestratorProfile.KubernetesConfig.NetworkPolicy = "calico"
	p.OrchestratorProfile.KubernetesConfig.NetworkMode = "bridge"
	if err := p.OrchestratorProfile.KubernetesConfig.validateNetworkMode(); err == nil {
		t.Errorf(
			"should error on networkPolicy=\"calico\" + networkMode=\"bridge\"",
		)
	}

	p.OrchestratorProfile.KubernetesConfig.NetworkPlugin = Kubernetes
	p.OrchestratorProfile.KubernetesConfig.NetworkMode = "bridge"
	if err := p.OrchestratorProfile.KubernetesConfig.validateNetworkMode(); err == nil {
		t.Errorf(
			"should error on networkPlugin=\"kubenet\"",
		)
	}
}

func TestProperties_ValidateLinuxProfile(t *testing.T) {
	cs := getK8sDefaultContainerService(true)
	cs.Properties.LinuxProfile.SSH = struct {
		PublicKeys []PublicKey `json:"publicKeys" validate:"required,min=1"`
	}{
		PublicKeys: []PublicKey{{}},
	}
	expectedMsg := "KeyData in LinuxProfile.SSH.PublicKeys cannot be empty string"
	err := cs.Validate(true)

	if err.Error() != expectedMsg {
		t.Errorf("expected error message : %s to be thrown, but got : %s", expectedMsg, err.Error())
	}

	cs.Properties.LinuxProfile.SSH = struct {
		PublicKeys []PublicKey `json:"publicKeys" validate:"required,min=1"`
	}{
		PublicKeys: []PublicKey{
			{
				KeyData: "not empty",
			},
			{},
		},
	}
	expectedMsg = "KeyData in LinuxProfile.SSH.PublicKeys cannot be empty string"
	err = cs.Validate(true)

	if err.Error() != expectedMsg {
		t.Errorf("expected error message : %s to be thrown, but got : %s", expectedMsg, err.Error())
	}
}

func TestProperties_ValidateInvalidExtensions(t *testing.T) {
	tests := []struct {
		name              string
		agentPoolProfiles []*AgentPoolProfile
		expectedErr       error
	}{
		{
			name: "Extensions for VirtualMachineScaleSets",
			agentPoolProfiles: []*AgentPoolProfile{
				{
					Name:                "agentpool",
					VMSize:              "Standard_D2_v2",
					Count:               1,
					AvailabilityProfile: VirtualMachineScaleSets,
					Extensions: []Extension{
						{
							Name:        "extensionName",
							SingleOrAll: "single",
							Template:    "fakeTemplate",
						},
					},
				},
			},
			expectedErr: errors.New("Extensions are currently not supported with VirtualMachineScaleSets. Please specify \"availabilityProfile\": \"AvailabilitySet\""),
		},
		{
			name: "prometheus-grafana-k8s extensions for Winows agents",
			agentPoolProfiles: []*AgentPoolProfile{
				{
					Name:                "agentpool",
					VMSize:              "Standard_D2_v2",
					Count:               1,
					AvailabilityProfile: AvailabilitySet,
					OSType:              "Windows",
					Extensions: []Extension{
						{
							Name: "prometheus-grafana-k8s",
						},
					},
				},
			},
			expectedErr: errors.New("prometheus-grafana-k8s extension is currently not supported for Windows agents"),
		},
	}

	for _, test := range tests {
		test := test
		t.Run(test.name, func(t *testing.T) {
			t.Parallel()
			cs := getK8sDefaultContainerService(true)
			cs.Properties.AgentPoolProfiles = test.agentPoolProfiles
			err := cs.Validate(true)
			if !helpers.EqualError(err, test.expectedErr) {
				t.Errorf("expected error with message : %s, but got %s", test.expectedErr.Error(), err.Error())
			}
		})
	}

}

func TestProperties_ValidateInvalidExtensionProfiles(t *testing.T) {
	tests := []struct {
		name              string
		extensionProfiles []*ExtensionProfile
		expectedErr       error
	}{
		{
			name: "Extension Profile without Keyvault ID",
			extensionProfiles: []*ExtensionProfile{
				{
					Name: "FakeExtensionProfile",
					ExtensionParametersKeyVaultRef: &KeyvaultSecretRef{
						VaultID:    "",
						SecretName: "fakeSecret",
					},
				},
			},
			expectedErr: errors.New("the Keyvault ID must be specified for Extension FakeExtensionProfile"),
		},
		{
			name: "Extension Profile without Keyvault Secret",
			extensionProfiles: []*ExtensionProfile{
				{
					Name: "FakeExtensionProfile",
					ExtensionParametersKeyVaultRef: &KeyvaultSecretRef{
						VaultID:    "fakeVaultID",
						SecretName: "",
					},
				},
			},
			expectedErr: errors.New("the Keyvault Secret must be specified for Extension FakeExtensionProfile"),
		},
		{
			name: "Extension Profile with invalid secret format",
			extensionProfiles: []*ExtensionProfile{
				{
					Name: "FakeExtensionProfile",
					ExtensionParametersKeyVaultRef: &KeyvaultSecretRef{
						VaultID:    "fakeVaultID",
						SecretName: "fakeSecret",
					},
				},
			},
			expectedErr: errors.New("Extension FakeExtensionProfile's keyvault secret reference is of incorrect format"),
		},
	}

	for _, test := range tests {
		test := test
		t.Run(test.name, func(t *testing.T) {
			t.Parallel()
			cs := getK8sDefaultContainerService(true)
			cs.Properties.ExtensionProfiles = test.extensionProfiles
			err := cs.Validate(true)
			if !helpers.EqualError(err, test.expectedErr) {
				t.Errorf("expected error with message : %s, but got %s", test.expectedErr.Error(), err.Error())
			}
		})
	}
}

func Test_ServicePrincipalProfile_ValidateSecretOrKeyvaultSecretRef(t *testing.T) {

	t.Run("ServicePrincipalProfile with secret should pass", func(t *testing.T) {
		t.Parallel()
		cs := getK8sDefaultContainerService(false)

		if err := cs.Validate(false); err != nil {
			t.Errorf("should not error %v", err)
		}
	})

	t.Run("ServicePrincipalProfile with KeyvaultSecretRef (with version) should pass", func(t *testing.T) {
		t.Parallel()
		cs := getK8sDefaultContainerService(false)
		cs.Properties.ServicePrincipalProfile.Secret = ""
		cs.Properties.ServicePrincipalProfile.KeyvaultSecretRef = &KeyvaultSecretRef{
			VaultID:       "/subscriptions/SUB-ID/resourceGroups/RG-NAME/providers/Microsoft.KeyVault/vaults/KV-NAME",
			SecretName:    "secret-name",
			SecretVersion: "version",
		}
		if err := cs.Validate(false); err != nil {
			t.Errorf("should not error %v", err)
		}
	})

	t.Run("ServicePrincipalProfile with KeyvaultSecretRef (without version) should pass", func(t *testing.T) {
		t.Parallel()
		cs := getK8sDefaultContainerService(false)
		cs.Properties.ServicePrincipalProfile.Secret = ""
		cs.Properties.ServicePrincipalProfile.KeyvaultSecretRef = &KeyvaultSecretRef{
			VaultID:    "/subscriptions/SUB-ID/resourceGroups/RG-NAME/providers/Microsoft.KeyVault/vaults/KV-NAME",
			SecretName: "secret-name",
		}

		if err := cs.Validate(false); err != nil {
			t.Errorf("should not error %v", err)
		}
	})

	t.Run("ServicePrincipalProfile with Secret and KeyvaultSecretRef should NOT pass", func(t *testing.T) {
		t.Parallel()
		cs := getK8sDefaultContainerService(false)
		cs.Properties.ServicePrincipalProfile.Secret = "secret"
		cs.Properties.ServicePrincipalProfile.KeyvaultSecretRef = &KeyvaultSecretRef{
			VaultID:    "/subscriptions/SUB-ID/resourceGroups/RG-NAME/providers/Microsoft.KeyVault/vaults/KV-NAME",
			SecretName: "secret-name",
		}

		if err := cs.Validate(false); err == nil {
			t.Error("error should have occurred")
		}
	})

	t.Run("ServicePrincipalProfile with incorrect KeyvaultSecretRef format should NOT pass", func(t *testing.T) {
		t.Parallel()
		cs := getK8sDefaultContainerService(false)
		cs.Properties.ServicePrincipalProfile.Secret = ""
		cs.Properties.ServicePrincipalProfile.KeyvaultSecretRef = &KeyvaultSecretRef{
			VaultID:    "randomID",
			SecretName: "secret-name",
		}

		if err := cs.Validate(false); err == nil || err.Error() != "service principal client keyvault secret reference is of incorrect format" {
			t.Error("error should have occurred")
		}
	})
}

func TestValidateKubernetesLabelValue(t *testing.T) {

	validLabelValues := []string{"", "a", "a1", "this--valid--label--is--exactly--sixty--three--characters--long", "123456", "my-label_valid.com"}
	invalidLabelValues := []string{"a$$b", "-abc", "not.valid.", "This____long____label___is______sixty______four_____chararacters", "Label with spaces"}

	for _, l := range validLabelValues {
		if err := validateKubernetesLabelValue(l); err != nil {
			t.Fatalf("Label value %v should not return error: %v", l, err)
		}
	}

	for _, l := range invalidLabelValues {
		if err := validateKubernetesLabelValue(l); err == nil {
			t.Fatalf("Label value %v should return an error", l)
		}
	}
}

func TestValidateKubernetesLabelKey(t *testing.T) {

	validLabelKeys := []string{"a", "a1", "this--valid--label--is--exactly--sixty--three--characters--long", "123456", "my-label_valid.com", "foo.bar/name", "1.2321.324/key_name.foo", "valid.long.253.characters.label.key.prefix.12345678910.fooooooooooooooooooooooooooooooooooooooooooooooooooooooooooooooooooooooooooooooooooooooooooooooooooooooooooooooooooooooooooooooooooooooooooooooooooooooooooooooooooooooooooooooooooooooooooooooooooooo/my-key"}
	invalidLabelKeys := []string{"", "a/b/c", ".startswithdot", "spaces in key", "foo/", "/name", "$.$/com", "too-long-254-characters-key-prefix-------------------------------------------------------------------------------------------------------------------------------------------------------------------------------------------------------------------------123/name", "wrong-slash\\foo"}

	for _, l := range validLabelKeys {
		if err := validateKubernetesLabelKey(l); err != nil {
			t.Fatalf("Label key %v should not return error: %v", l, err)
		}
	}

	for _, l := range invalidLabelKeys {
		if err := validateKubernetesLabelKey(l); err == nil {
			t.Fatalf("Label key %v should return an error", l)
		}
	}
}

func Test_AadProfile_Validate(t *testing.T) {
	t.Run("Valid aadProfile should pass", func(t *testing.T) {
		t.Parallel()
		cs := getK8sDefaultContainerService(false)
		for _, aadProfile := range []*AADProfile{
			{
				ClientAppID: "92444486-5bc3-4291-818b-d53ae480991b",
				ServerAppID: "403f018b-4d89-495b-b548-0cf9868cdb0a",
			},
			{
				ClientAppID: "92444486-5bc3-4291-818b-d53ae480991b",
				ServerAppID: "403f018b-4d89-495b-b548-0cf9868cdb0a",
				TenantID:    "feb784f6-7174-46da-aeae-da66e80c7a11",
			},
		} {
			cs.Properties.AADProfile = aadProfile
			if err := cs.Properties.validateAADProfile(); err != nil {
				t.Errorf("should not error %v", err)
			}
		}
	})

	t.Run("Invalid aadProfiles should NOT pass", func(t *testing.T) {
		t.Parallel()
		cs := getK8sDefaultContainerService(false)
		for _, aadProfile := range []*AADProfile{
			{
				ClientAppID: "1",
				ServerAppID: "d",
			},
			{
				ClientAppID: "6a247d73-ae33-4559-8e5d-4001fdc17b15",
			},
			{
				ClientAppID: "92444486-5bc3-4291-818b-d53ae480991b",
				ServerAppID: "403f018b-4d89-495b-b548-0cf9868cdb0a",
				TenantID:    "1",
			},
			{
				ClientAppID:  "92444486-5bc3-4291-818b-d53ae480991b",
				ServerAppID:  "403f018b-4d89-495b-b548-0cf9868cdb0a",
				TenantID:     "feb784f6-7174-46da-aeae-da66e80c7a11",
				AdminGroupID: "1",
			},
			{},
		} {
			cs.Properties.AADProfile = aadProfile
			if err := cs.Validate(true); err == nil {
				t.Errorf("error should have occurred")
			}
		}
	})

	t.Run("aadProfiles should not be supported non-Kubernetes orchestrators", func(t *testing.T) {
		t.Parallel()
		cs := getK8sDefaultContainerService(false)
		cs.Properties.OrchestratorProfile = &OrchestratorProfile{
			OrchestratorType: DCOS,
		}
		cs.Properties.AADProfile = &AADProfile{
			ClientAppID: "92444486-5bc3-4291-818b-d53ae480991b",
			ServerAppID: "403f018b-4d89-495b-b548-0cf9868cdb0a",
		}
		expectedMsg := "'aadProfile' is only supported by orchestrator 'Kubernetes'"
		if err := cs.Properties.validateAADProfile(); err == nil || err.Error() != expectedMsg {
			t.Errorf("error should have occurred with msg : %s, but got : %s", expectedMsg, err.Error())
		}
	})
}

func TestProperties_ValidateInvalidStruct(t *testing.T) {
	cs := getK8sDefaultContainerService(false)
	cs.Properties.OrchestratorProfile = &OrchestratorProfile{}
	expectedMsg := "missing Properties.OrchestratorProfile.OrchestratorType"
	if err := cs.Validate(false); err == nil || err.Error() != expectedMsg {
		t.Errorf("expected validation error with message : %s", err.Error())
	}
}

func getK8sDefaultContainerService(hasWindows bool) *ContainerService {
	p := &Properties{
		OrchestratorProfile: &OrchestratorProfile{
			OrchestratorType: Kubernetes,
		},
		MasterProfile: &MasterProfile{
			Count:     1,
			DNSPrefix: "foo",
			VMSize:    "Standard_DS2_v2",
		},
		AgentPoolProfiles: []*AgentPoolProfile{
			{
				Name:                "agentpool",
				VMSize:              "Standard_D2_v2",
				Count:               1,
				AvailabilityProfile: AvailabilitySet,
			},
		},
		LinuxProfile: &LinuxProfile{
			AdminUsername: "azureuser",
			SSH: struct {
				PublicKeys []PublicKey `json:"publicKeys" validate:"required,min=1"`
			}{
				PublicKeys: []PublicKey{{
					KeyData: "publickeydata",
				}},
			},
		},
		ServicePrincipalProfile: &ServicePrincipalProfile{
			ClientID: "clientID",
			Secret:   "clientSecret",
		},
	}

	if hasWindows {
		p.AgentPoolProfiles = []*AgentPoolProfile{
			{
				Name:                "agentpool",
				VMSize:              "Standard_D2_v2",
				Count:               1,
				AvailabilityProfile: AvailabilitySet,
				OSType:              Windows,
			},
		}
		p.WindowsProfile = &WindowsProfile{
			AdminUsername: "azureuser",
			AdminPassword: "replacepassword1234$",
		}
	}
	cs := ContainerService{
		Location:   "westus",
		Properties: p,
	}
	return &cs
}

func Test_Properties_ValidateContainerRuntime(t *testing.T) {
	p := &Properties{}
	p.OrchestratorProfile = &OrchestratorProfile{}
	p.OrchestratorProfile.OrchestratorType = Kubernetes

	for _, runtime := range ContainerRuntimeValues {
		p.OrchestratorProfile.KubernetesConfig = &KubernetesConfig{}
		p.OrchestratorProfile.KubernetesConfig.ContainerRuntime = runtime
		if err := p.validateContainerRuntime(); err != nil {
			t.Errorf(
				"should not error on containerRuntime=\"%s\"",
				runtime,
			)
		}
	}

	p.OrchestratorProfile.KubernetesConfig.ContainerRuntime = "not-existing"
	if err := p.validateContainerRuntime(); err == nil {
		t.Errorf(
			"should error on invalid containerRuntime",
		)
	}

	p.OrchestratorProfile.KubernetesConfig.ContainerRuntime = KataContainers
	p.AgentPoolProfiles = []*AgentPoolProfile{
		{
			OSType: Windows,
		},
	}
	if err := p.validateContainerRuntime(); err == nil {
		t.Errorf(
			"should error on kata-containers for windows clusters",
		)
	}

	p.OrchestratorProfile.KubernetesConfig.ContainerRuntime = Containerd
	p.AgentPoolProfiles = []*AgentPoolProfile{
		{
			OSType: Windows,
		},
	}
	if err := p.validateContainerRuntime(); err == nil {
		t.Errorf(
			"should error on containerd for windows clusters",
		)
	}
}

func TestValidateAddons(t *testing.T) {
	tests := []struct {
		name        string
		p           *Properties
		expectedErr error
	}{
		{
			name: "aad addon enabled w/ no AADProfile",
			p: &Properties{
				OrchestratorProfile: &OrchestratorProfile{
					KubernetesConfig: &KubernetesConfig{
						Addons: []KubernetesAddon{
							{
								Name:    "aad",
								Enabled: to.BoolPtr(true),
							},
						},
					},
				},
			},
			expectedErr: errors.New("aad addon can't be enabled without a valid aadProfile w/ adminGroupID"),
		},
		{
			name: "aad addon enabled w/ no AADProfile.AdminGroupID",
			p: &Properties{
				OrchestratorProfile: &OrchestratorProfile{
					KubernetesConfig: &KubernetesConfig{
						Addons: []KubernetesAddon{
							{
								Name:    "aad",
								Enabled: to.BoolPtr(true),
							},
						},
					},
				},
				AADProfile: &AADProfile{},
			},
			expectedErr: errors.New("aad addon can't be enabled without a valid aadProfile w/ adminGroupID"),
		},
		{
			name: "valid aad addon enabled spec",
			p: &Properties{
				OrchestratorProfile: &OrchestratorProfile{
					KubernetesConfig: &KubernetesConfig{
						Addons: []KubernetesAddon{
							{
								Name:    "aad",
								Enabled: to.BoolPtr(true),
							},
						},
					},
				},
				AADProfile: &AADProfile{
					AdminGroupID: "7d04bcd3-3c48-49ab-a064-c0b7d69896da",
				},
			},
			expectedErr: nil,
		},
		{
			name: "cilium addon enabled w/ no networkPolicy",
			p: &Properties{
				OrchestratorProfile: &OrchestratorProfile{
					KubernetesConfig: &KubernetesConfig{
						Addons: []KubernetesAddon{
							{
								Name:    "cilium",
								Enabled: to.BoolPtr(true),
							},
						},
					},
				},
			},
			expectedErr: errors.Errorf("%s addon may only be enabled if the networkPolicy=%s", common.CiliumAddonName, NetworkPolicyCilium),
		},
		{
			name: "cilium addon enabled w/ azure networkPolicy",
			p: &Properties{
				OrchestratorProfile: &OrchestratorProfile{
					KubernetesConfig: &KubernetesConfig{
						NetworkPolicy: "azure",
						Addons: []KubernetesAddon{
							{
								Name:    "cilium",
								Enabled: to.BoolPtr(true),
							},
						},
					},
				},
			},
			expectedErr: errors.Errorf("%s addon may only be enabled if the networkPolicy=%s", common.CiliumAddonName, NetworkPolicyCilium),
		},
		{
			name: "cilium addon enabled w/ calico networkPolicy",
			p: &Properties{
				OrchestratorProfile: &OrchestratorProfile{
					KubernetesConfig: &KubernetesConfig{
						NetworkPolicy: "calico",
						Addons: []KubernetesAddon{
							{
								Name:    "cilium",
								Enabled: to.BoolPtr(true),
							},
						},
					},
				},
			},
			expectedErr: errors.Errorf("%s addon may only be enabled if the networkPolicy=%s", common.CiliumAddonName, NetworkPolicyCilium),
		},
		{
			name: "cilium addon enabled w/ cilium networkPolicy",
			p: &Properties{
				OrchestratorProfile: &OrchestratorProfile{
					KubernetesConfig: &KubernetesConfig{
						NetworkPolicy: NetworkPolicyCilium,
						Addons: []KubernetesAddon{
							{
								Name:    "cilium",
								Enabled: to.BoolPtr(true),
							},
						},
					},
				},
			},
			expectedErr: nil,
		},
		{
			name: "cilium addon enabled w/ cilium networkPolicy + networkPlugin",
			p: &Properties{
				OrchestratorProfile: &OrchestratorProfile{
					KubernetesConfig: &KubernetesConfig{
						NetworkPolicy: NetworkPolicyCilium,
						NetworkPlugin: NetworkPluginCilium,
						Addons: []KubernetesAddon{
							{
								Name:    "cilium",
								Enabled: to.BoolPtr(true),
							},
						},
					},
				},
			},
			expectedErr: nil,
		},
		{
			name: "cilium addon enabled w/ k8s >= 1.16",
			p: &Properties{
				OrchestratorProfile: &OrchestratorProfile{
					OrchestratorVersion: "1.16.0",
					KubernetesConfig: &KubernetesConfig{
						NetworkPolicy: NetworkPolicyCilium,
						Addons: []KubernetesAddon{
							{
								Name:    "cilium",
								Enabled: to.BoolPtr(true),
							},
						},
					},
				},
			},
			expectedErr: errors.Errorf("%s addon is not supported on Kubernetes v1.16.0 or greater", common.CiliumAddonName),
		},
		{
			name: "antrea addon enabled w/ no networkPolicy",
			p: &Properties{
				OrchestratorProfile: &OrchestratorProfile{
					KubernetesConfig: &KubernetesConfig{
						Addons: []KubernetesAddon{
							{
								Name:    common.AntreaAddonName,
								Enabled: to.BoolPtr(true),
							},
						},
					},
				},
			},
			expectedErr: errors.Errorf("%s addon may only be enabled if the networkPolicy=%s", common.AntreaAddonName, NetworkPolicyAntrea),
		},
		{
			name: "antrea addon enabled w/ azure networkPolicy",
			p: &Properties{
				OrchestratorProfile: &OrchestratorProfile{
					KubernetesConfig: &KubernetesConfig{
						NetworkPolicy: "azure",
						Addons: []KubernetesAddon{
							{
								Name:    common.AntreaAddonName,
								Enabled: to.BoolPtr(true),
							},
						},
					},
				},
			},
			expectedErr: errors.Errorf("%s addon may only be enabled if the networkPolicy=%s", common.AntreaAddonName, NetworkPolicyAntrea),
		},
		{
			name: "antrea addon enabled w/ calico networkPolicy",
			p: &Properties{
				OrchestratorProfile: &OrchestratorProfile{
					KubernetesConfig: &KubernetesConfig{
						NetworkPolicy: "calico",
						Addons: []KubernetesAddon{
							{
								Name:    common.AntreaAddonName,
								Enabled: to.BoolPtr(true),
							},
						},
					},
				},
			},
			expectedErr: errors.Errorf("%s addon may only be enabled if the networkPolicy=%s", common.AntreaAddonName, NetworkPolicyAntrea),
		},
		{
			name: "antrea addon enabled w/ antrea networkPolicy",
			p: &Properties{
				OrchestratorProfile: &OrchestratorProfile{
					KubernetesConfig: &KubernetesConfig{
						NetworkPolicy: NetworkPolicyAntrea,
						Addons: []KubernetesAddon{
							{
								Name:    common.AntreaAddonName,
								Enabled: to.BoolPtr(true),
							},
						},
					},
				},
			},
			expectedErr: nil,
		},
		{
			name: "antrea addon enabled w/ antrea networkPolicy + networkPlugin",
			p: &Properties{
				OrchestratorProfile: &OrchestratorProfile{
					KubernetesConfig: &KubernetesConfig{
						NetworkPolicy: NetworkPolicyAntrea,
						NetworkPlugin: NetworkPluginAntrea,
						Addons: []KubernetesAddon{
							{
								Name:    common.AntreaAddonName,
								Enabled: to.BoolPtr(true),
							},
						},
					},
				},
			},
			expectedErr: nil,
		},
		{
			name: "flannel addon enabled",
			p: &Properties{
				OrchestratorProfile: &OrchestratorProfile{
					KubernetesConfig: &KubernetesConfig{
						Addons: []KubernetesAddon{
							{
								Name:    common.FlannelAddonName,
								Enabled: to.BoolPtr(true),
							},
						},
					},
				},
			},
			expectedErr: nil,
		},
		{
			name: "flannel addon enabled w/ NetworkPlugin=flannel",
			p: &Properties{
				OrchestratorProfile: &OrchestratorProfile{
					KubernetesConfig: &KubernetesConfig{
						NetworkPlugin: NetworkPluginFlannel,
						Addons: []KubernetesAddon{
							{
								Name:    common.FlannelAddonName,
								Enabled: to.BoolPtr(true),
							},
						},
					},
				},
			},
			expectedErr: nil,
		},
		{
			name: "flannel addon enabled w/ NetworkPlugin=azure",
			p: &Properties{
				OrchestratorProfile: &OrchestratorProfile{
					KubernetesConfig: &KubernetesConfig{
						NetworkPlugin: DefaultNetworkPlugin,
						Addons: []KubernetesAddon{
							{
								Name:    common.FlannelAddonName,
								Enabled: to.BoolPtr(true),
							},
						},
					},
				},
			},
			expectedErr: errors.Errorf("%s addon is not supported with networkPlugin=%s, please use networkPlugin=%s", common.FlannelAddonName, DefaultNetworkPlugin, NetworkPluginFlannel),
		},
		{
			name: "flannel addon enabled w/ NetworkPlugin=kubenet",
			p: &Properties{
				OrchestratorProfile: &OrchestratorProfile{
					KubernetesConfig: &KubernetesConfig{
						NetworkPlugin: "kubenet",
						Addons: []KubernetesAddon{
							{
								Name:    common.FlannelAddonName,
								Enabled: to.BoolPtr(true),
							},
						},
					},
				},
			},
			expectedErr: errors.Errorf("%s addon is not supported with networkPlugin=%s, please use networkPlugin=%s", common.FlannelAddonName, "kubenet", NetworkPluginFlannel),
		},
		{
			name: "flannel addon enabled w/ NetworkPolicy=calico",
			p: &Properties{
				OrchestratorProfile: &OrchestratorProfile{
					KubernetesConfig: &KubernetesConfig{
						NetworkPolicy: "calico",
						Addons: []KubernetesAddon{
							{
								Name:    common.FlannelAddonName,
								Enabled: to.BoolPtr(true),
							},
						},
					},
				},
			},
			expectedErr: errors.Errorf("%s addon does not support NetworkPolicy, replace %s with \"\"", common.FlannelAddonName, "calico"),
		},
		{
			name: "azure-cloud-provider addon disabled",
			p: &Properties{
				OrchestratorProfile: &OrchestratorProfile{
					KubernetesConfig: &KubernetesConfig{
						NetworkPolicy: NetworkPolicyAntrea,
						NetworkPlugin: NetworkPluginAntrea,
						Addons: []KubernetesAddon{
							{
								Name:    common.AzureCloudProviderAddonName,
								Enabled: to.BoolPtr(false),
							},
						},
					},
				},
			},
			expectedErr: errors.Errorf("%s add-on is required, it cannot be disabled", common.AzureCloudProviderAddonName),
		},
	}

	for _, test := range tests {
		test := test
		t.Run(test.name, func(t *testing.T) {
			t.Parallel()
			gotErr := test.p.validateAddons()
			if !helpers.EqualError(gotErr, test.expectedErr) {
				t.Logf("scenario %q", test.name)
				t.Errorf("expected error: %v, got: %v", test.expectedErr, gotErr)
			}
		})
	}
}

// TODO move these to TestValidateAddons above
func Test_Properties_ValidateAddons(t *testing.T) {
	p := &Properties{}
	p.OrchestratorProfile = &OrchestratorProfile{}
	p.OrchestratorProfile.OrchestratorType = Kubernetes

	p.OrchestratorProfile.KubernetesConfig = &KubernetesConfig{
		Addons: []KubernetesAddon{
			{
				Name:    "cluster-autoscaler",
				Enabled: to.BoolPtr(true),
			},
		},
	}
	p.AgentPoolProfiles = []*AgentPoolProfile{
		{
			AvailabilityProfile: AvailabilitySet,
		},
	}
	if err := p.validateAddons(); err == nil {
		t.Errorf(
			"should error on cluster-autoscaler with availability sets",
		)
	}

	p.OrchestratorProfile.KubernetesConfig = &KubernetesConfig{
		Addons: []KubernetesAddon{
			{
				Name:    "azure-policy",
				Enabled: to.BoolPtr(true),
			},
		},
	}
	if err := p.validateAddons(); err == nil {
		t.Errorf(
			"should error on azure-policy when ServicePrincipalProfile is empty",
		)
	}
	p.ServicePrincipalProfile = &ServicePrincipalProfile{
		ClientID: "123",
	}
	if err := p.validateAddons(); err != nil {
		t.Errorf(
			"should not error on azure-policy when ServicePrincipalProfile is not empty",
		)
	}
	p.OrchestratorProfile.OrchestratorRelease = "1.13"
	if err := p.validateAddons(); err != nil {
		t.Errorf(
			"should not error on azure-policy with k8s >= 1.12",
		)
	}

	p.OrchestratorProfile.KubernetesConfig.UseManagedIdentity = true
	if err := p.validateAddons(); err == nil {
		t.Errorf(
			"should error on azure-policy with managed identity",
		)
	}

	p.OrchestratorProfile.KubernetesConfig = &KubernetesConfig{
		Addons: []KubernetesAddon{
			{
				Name:    "cluster-autoscaler",
				Enabled: to.BoolPtr(true),
				Pools: []AddonNodePoolsConfig{
					{
						Config: map[string]string{
							"min-nodes": "1",
							"max-nodes": "5",
						},
					},
				},
			},
		},
	}
	p.AgentPoolProfiles = []*AgentPoolProfile{
		{
			AvailabilityProfile: VirtualMachineScaleSets,
		},
	}
	if err := p.validateAddons(); err == nil {
		t.Errorf(
			"cluster-autoscaler addon pools configuration must have a 'name' property that correlates with a pool name in the agentPoolProfiles array",
		)
	}

	p.OrchestratorProfile.KubernetesConfig = &KubernetesConfig{
		Addons: []KubernetesAddon{
			{
				Name:    "cluster-autoscaler",
				Enabled: to.BoolPtr(true),
				Pools: []AddonNodePoolsConfig{
					{
						Config: map[string]string{
							"min-nodes": "1",
							"max-nodes": "5",
						},
					},
				},
				Mode: "foo",
			},
		},
	}
	p.AgentPoolProfiles = []*AgentPoolProfile{
		{
			AvailabilityProfile: VirtualMachineScaleSets,
		},
	}
	if err := p.validateAddons(); err == nil {
		t.Errorf(
			"addon cluster-autoscaler has a mode configuration 'foo', must be either EnsureExists or Reconcile",
		)
	}

	p.OrchestratorProfile.KubernetesConfig = &KubernetesConfig{
		Addons: []KubernetesAddon{
			{
				Name:    "cluster-autoscaler",
				Enabled: to.BoolPtr(true),
				Pools: []AddonNodePoolsConfig{
					{
						Name: "foo",
						Config: map[string]string{
							"min-nodes": "baz",
							"max-nodes": "5",
						},
					},
				},
			},
		},
	}
	p.AgentPoolProfiles = []*AgentPoolProfile{
		{
			AvailabilityProfile: VirtualMachineScaleSets,
		},
	}
	if err := p.validateAddons(); err == nil {
		t.Errorf(
			"cluster-autoscaler addon pool 'name' foo has invalid 'min-nodes' config, must be a string int, got baz",
		)
	}

	p.OrchestratorProfile.KubernetesConfig = &KubernetesConfig{
		Addons: []KubernetesAddon{
			{
				Name:    "cluster-autoscaler",
				Enabled: to.BoolPtr(true),
				Pools: []AddonNodePoolsConfig{
					{
						Name: "foo",
						Config: map[string]string{
							"min-nodes": "1",
							"max-nodes": "baz",
						},
					},
				},
			},
		},
	}
	p.AgentPoolProfiles = []*AgentPoolProfile{
		{
			AvailabilityProfile: VirtualMachineScaleSets,
		},
	}
	if err := p.validateAddons(); err == nil {
		t.Errorf(
			"cluster-autoscaler addon pool 'name' foo has invalid 'max-nodes' config, must be a string int, got baz",
		)
	}

	p.OrchestratorProfile.KubernetesConfig = &KubernetesConfig{
		Addons: []KubernetesAddon{
			{
				Name:    "cluster-autoscaler",
				Enabled: to.BoolPtr(true),
				Pools: []AddonNodePoolsConfig{
					{
						Name: "foo",
						Config: map[string]string{
							"min-nodes": "5",
							"max-nodes": "1",
						},
					},
				},
			},
		},
	}
	p.AgentPoolProfiles = []*AgentPoolProfile{
		{
			AvailabilityProfile: VirtualMachineScaleSets,
		},
	}
	if err := p.validateAddons(); err == nil {
		t.Errorf(
			"cluster-autoscaler addon pool 'name' foo has invalid config, 'max-nodes' 1 must be greater than 'min-nodes' 5",
		)
	}

	p.OrchestratorProfile.KubernetesConfig = &KubernetesConfig{
		Addons: []KubernetesAddon{
			{
				Name:    "cluster-autoscaler",
				Enabled: to.BoolPtr(true),
				Pools: []AddonNodePoolsConfig{
					{
						Name: "foo",
						Config: map[string]string{
							"min-nodes": "1",
							"max-nodes": "5",
						},
					},
				},
			},
		},
	}
	p.AgentPoolProfiles = []*AgentPoolProfile{
		{
			Name:                "bar",
			AvailabilityProfile: VirtualMachineScaleSets,
		},
	}
	if err := p.validateAddons(); err == nil {
		t.Errorf(
			"cluster-autoscaler addon pool 'name' foo does not match any agentPoolProfiles nodepool name",
		)
	}

	p.AgentPoolProfiles = []*AgentPoolProfile{
		{
			VMSize: "Standard_NC6",
		},
	}
	p.OrchestratorProfile.KubernetesConfig = &KubernetesConfig{
		Addons: []KubernetesAddon{
			{
				Name:    "nvidia-device-plugin",
				Enabled: to.BoolPtr(true),
			},
		},
	}
	p.OrchestratorProfile.OrchestratorRelease = "1.9"
	if err := p.validateAddons(); err == nil {
		t.Errorf(
			"should error on nvidia-device-plugin with k8s < 1.10",
		)
	}

	p.OrchestratorProfile.OrchestratorRelease = "1.13"
	if err := p.validateAddons(); err != nil {
		t.Errorf(
			"should not error on nvidia-device-plugin with k8s >= 1.12",
		)
	}
	p.OrchestratorProfile.KubernetesConfig = &KubernetesConfig{
		Addons: []KubernetesAddon{
			{
				Name: common.KubeProxyAddonName,
				Data: "asdasdasdasda",
				Config: map[string]string{
					"foo": "bar",
				},
			},
		},
	}
	if err := p.validateAddons(); err == nil {
		t.Errorf(
			"expected error for non-empty Config with non-empty Data",
		)
	}
	p.OrchestratorProfile.KubernetesConfig = &KubernetesConfig{
		Addons: []KubernetesAddon{
			{
				Name: common.KubeProxyAddonName,
				Data: "asdasdasdasda",
				Containers: []KubernetesContainerSpec{
					{
						Name: "FooContainerSpec",
					},
				},
			},
		},
	}
	if err := p.validateAddons(); err == nil {
		t.Errorf(
			"expected error for non-empty Containers with non-empty Data",
		)
	}
	p.OrchestratorProfile.KubernetesConfig = &KubernetesConfig{
		Addons: []KubernetesAddon{
			{
				Name: common.KubeProxyAddonName,
				Data: "foodata",
			},
		},
	}
	if err := p.validateAddons(); err == nil {
		t.Errorf(
			"expected error for invalid base64",
		)
	}
	p.OrchestratorProfile.KubernetesConfig = &KubernetesConfig{
		Addons: []KubernetesAddon{
			{
				Name: common.KubeProxyAddonName,
				Data: "Zm9vZGF0YQ==",
			},
		},
	}
	if err := p.validateAddons(); err != nil {
		t.Errorf(
			"should not error on providing valid addon.Data",
		)
	}

	p.AgentPoolProfiles = []*AgentPoolProfile{
		{
			AvailabilityProfile: AvailabilitySet,
			Distro:              CoreOS,
		},
	}

	p.MasterProfile = &MasterProfile{
		Distro: CoreOS,
	}

	p.OrchestratorProfile.KubernetesConfig = &KubernetesConfig{
		Addons: []KubernetesAddon{
			{
				Name:    "smb-flexvolume",
				Enabled: to.BoolPtr(true),
			},
		},
	}

	if err := p.validateAddons(); err == nil {
		t.Errorf(
			"should error using incompatible addon with coreos (smb-flexvolume)",
		)
	}

	p.OrchestratorProfile.KubernetesConfig = &KubernetesConfig{
		Addons: []KubernetesAddon{
			{
				Name:    "keyvault-flexvolume",
				Enabled: to.BoolPtr(true),
			},
		},
	}

	if err := p.validateAddons(); err == nil {
		t.Errorf(
			"should error using incompatible addon with coreos (keyvault-flexvolume)",
		)
	}

	p.OrchestratorProfile.KubernetesConfig = &KubernetesConfig{
		Addons: []KubernetesAddon{
			{
				Name:    "blobfuse-flexvolume",
				Enabled: to.BoolPtr(true),
			},
		},
	}

	if err := p.validateAddons(); err == nil {
		t.Errorf(
			"should error using incompatible addon with coreos (blobfuse-flexvolume)",
		)
	}

	// appgw-ingress add-on

	// Basic test with UseManagedIdentity
	p.OrchestratorProfile.KubernetesConfig = &KubernetesConfig{
		NetworkPlugin:      "azure",
		UseManagedIdentity: true,
		Addons: []KubernetesAddon{
			{
				Name:    "appgw-ingress",
				Enabled: to.BoolPtr(true),
				Config: map[string]string{
					"appgw-subnet": "10.0.0.0/16",
				},
			},
		},
	}

	if err := p.validateAddons(); err != nil {
		t.Error(
			"should not error for correct config.",
			err,
		)
	}

	// Basic test with ObjectID
	p.ServicePrincipalProfile = &ServicePrincipalProfile{
		ObjectID: "random",
	}
	p.OrchestratorProfile.KubernetesConfig = &KubernetesConfig{
		NetworkPlugin: "azure",
		Addons: []KubernetesAddon{
			{
				Name:    "appgw-ingress",
				Enabled: to.BoolPtr(true),
				Config: map[string]string{
					"appgw-subnet": "10.0.0.0/16",
				},
			},
		},
	}

	if err := p.validateAddons(); err != nil {
		t.Error(
			"should not error for correct config.",
			err,
		)
	}

	// Test with missing objectID and UseManagedIdentity false
	p.ServicePrincipalProfile = &ServicePrincipalProfile{}
	p.OrchestratorProfile.KubernetesConfig = &KubernetesConfig{
		NetworkPlugin: "azure",
		Addons: []KubernetesAddon{
			{
				Name:    "appgw-ingress",
				Enabled: to.BoolPtr(true),
				Config: map[string]string{
					"appgw-subnet": "10.0.0.0/16",
				},
			},
		},
	}

	if err := p.validateAddons(); err == nil {
		t.Error(
			"should error as objectID not provided or UseManagedIdentity not true",
			err,
		)
	}

	// Test with wrong Network Plugin
	p.OrchestratorProfile.KubernetesConfig = &KubernetesConfig{
		NetworkPlugin: "kubelet",
		Addons: []KubernetesAddon{
			{
				Name:    "appgw-ingress",
				Enabled: to.BoolPtr(true),
				Config: map[string]string{
					"appgw-subnet": "10.0.0.0/16",
				},
			},
		},
	}

	if err := p.validateAddons(); err == nil {
		t.Errorf(
			"should error using when not using 'azure' for Network Plugin",
		)
	}

	// Test with missing appgw-subnet
	p.OrchestratorProfile.KubernetesConfig = &KubernetesConfig{
		NetworkPlugin: "azure",
		Addons: []KubernetesAddon{
			{
				Name:    "appgw-ingress",
				Enabled: to.BoolPtr(true),
				Config:  map[string]string{},
			},
		},
	}

	if err := p.validateAddons(); err == nil {
		t.Errorf(
			"should error when missing the subnet for Application Gateway",
		)
	}

	p.OrchestratorProfile.OrchestratorVersion = "1.13.0"
	p.OrchestratorProfile.KubernetesConfig = &KubernetesConfig{
		UseCloudControllerManager: to.BoolPtr(false),
		Addons: []KubernetesAddon{
			{
				Name:    "azuredisk-csi-driver",
				Enabled: to.BoolPtr(true),
			},
		},
	}

	if err := p.validateAddons(); err == nil {
		t.Errorf(
			"should error when useCloudControllerManager is disabled for azuredisk-csi-driver",
		)
	}

	p.OrchestratorProfile.OrchestratorVersion = "1.13.0"
	p.OrchestratorProfile.KubernetesConfig = &KubernetesConfig{
		UseCloudControllerManager: to.BoolPtr(true),
		Addons: []KubernetesAddon{
			{
				Name:    "azuredisk-csi-driver",
				Enabled: to.BoolPtr(true),
			},
		},
	}

	if err := p.validateAddons(); err != nil {
		t.Errorf(
			"should not error when useCloudControllerManager is enabled and k8s version is >= 1.13 for azuredisk-csi-driver",
		)
	}

	p.OrchestratorProfile.OrchestratorVersion = "1.13.0"
	p.OrchestratorProfile.KubernetesConfig = &KubernetesConfig{
		UseCloudControllerManager: to.BoolPtr(false),
		Addons: []KubernetesAddon{
			{
				Name:    "azurefile-csi-driver",
				Enabled: to.BoolPtr(true),
			},
		},
	}

	if err := p.validateAddons(); err == nil {
		t.Errorf(
			"should error when useCloudControllerManager is disabled for azurefile-csi-driver",
		)
	}

	p.OrchestratorProfile.OrchestratorVersion = "1.13.0"
	p.OrchestratorProfile.KubernetesConfig = &KubernetesConfig{
		UseCloudControllerManager: to.BoolPtr(true),
		Addons: []KubernetesAddon{
			{
				Name:    "azurefile-csi-driver",
				Enabled: to.BoolPtr(true),
			},
		},
	}

	if err := p.validateAddons(); err != nil {
		t.Errorf(
			"should not error when useCloudControllerManager is enabled and k8s version is >= 1.13 for azurefile-csi-driver",
		)
	}

	// Basic tests for cloud-node-manager
	p.OrchestratorProfile.OrchestratorVersion = "1.15.4"
	p.OrchestratorProfile.KubernetesConfig = &KubernetesConfig{
		UseCloudControllerManager: to.BoolPtr(true),
		Addons: []KubernetesAddon{
			{
				Name:    "cloud-node-manager",
				Enabled: to.BoolPtr(true),
			},
		},
	}

	if err := p.validateAddons(); err == nil {
		t.Errorf(
			"should error when the orchestrator version is less than 1.16.0 for cloud-node-manager",
		)
	}

	p.OrchestratorProfile.OrchestratorVersion = "1.16.1"
	p.OrchestratorProfile.KubernetesConfig = &KubernetesConfig{
		UseCloudControllerManager: to.BoolPtr(false),
		Addons: []KubernetesAddon{
			{
				Name:    "cloud-node-manager",
				Enabled: to.BoolPtr(true),
			},
		},
	}

	if err := p.validateAddons(); err == nil {
		t.Errorf(
			"should error when useCloudControllerManager is disabled for cloud-node-manager",
		)
	}

	p.OrchestratorProfile.OrchestratorVersion = "1.17.0"
	p.OrchestratorProfile.KubernetesConfig = &KubernetesConfig{
		UseCloudControllerManager: to.BoolPtr(true),
		Addons: []KubernetesAddon{
			{
				Name:    "cloud-node-manager",
				Enabled: to.BoolPtr(false),
			},
		},
	}

	if err := p.validateAddons(); err == nil {
		t.Errorf(
			"should error when useCloudControllerManager is enabled and cloud-node-manager isn't",
		)
	}

	p.OrchestratorProfile.OrchestratorVersion = "1.17.0"
	p.OrchestratorProfile.KubernetesConfig = &KubernetesConfig{
		UseCloudControllerManager: to.BoolPtr(true),
		Addons: []KubernetesAddon{
			{
				Name:    "cloud-node-manager",
				Enabled: to.BoolPtr(true),
			},
		},
	}

	if err := p.validateAddons(); err != nil {
		t.Errorf(
			"should not error when useCloudControllerManager is enabled and k8s version is >= 1.16 for cloud-node-manager",
		)
	}

	p.OrchestratorProfile.KubernetesConfig = &KubernetesConfig{
		Addons: []KubernetesAddon{
			{
				Name:    common.KubeDNSAddonName,
				Enabled: to.BoolPtr(true),
			},
			{
				Name:    common.CoreDNSAddonName,
				Enabled: to.BoolPtr(true),
			},
		},
	}
	if err := p.validateAddons(); err == nil {
		t.Errorf(
			"should error when both kube-dns and coredns are enabled",
		)
	}
}

func TestWindowsVersions(t *testing.T) {
	for _, version := range common.GetAllSupportedKubernetesVersions(false, true) {
		cs := getK8sDefaultContainerService(true)
		cs.Properties.OrchestratorProfile.OrchestratorVersion = version
		if err := cs.Validate(false); err != nil {
			t.Errorf(
				"should not error on valid Windows version: %v", err,
			)
		}
		cs = getK8sDefaultContainerService(true)
		cs.Properties.WindowsProfile.AdminPassword = "Password"
		if err := cs.Validate(false); err == nil {
			t.Errorf(
				"should error on windows password complexity not match because no digits and special characters found in the password ",
			)
		}
		cs = getK8sDefaultContainerService(true)
		cs.Properties.WindowsProfile.AdminPassword = "123!@#"
		if err := cs.Validate(false); err == nil {
			t.Errorf(
				"should error on windows password complexity not match because uppercase and lowercase letters found in the password",
			)
		}
		cs = getK8sDefaultContainerService(true)
		cs.Properties.WindowsProfile.AdminPassword = ""
		if err := cs.Validate(false); err == nil {
			t.Errorf(
				"should error on windows password length is zero",
			)
		}
		cs = getK8sDefaultContainerService(true)
		cs.Properties.WindowsProfile.AdminUsername = "User@123"
		cs.Properties.WindowsProfile.AdminPassword = "User@123"
		if err := cs.Validate(false); err == nil {
			t.Errorf(
				"should error on windows password complexity not match because username and password are  same",
			)
		}
		sv, _ := semver.Make(version)
		cs = getK8sDefaultContainerService(true)
		cs.Properties.OrchestratorProfile.OrchestratorRelease = fmt.Sprintf("%d.%d", sv.Major, sv.Minor)
		if err := cs.Validate(false); err != nil {
			t.Errorf(
				"should not error on valid Windows version: %v", err,
			)
		}
	}
	cs := getK8sDefaultContainerService(true)
	cs.Properties.OrchestratorProfile.OrchestratorRelease = "1.4"
	if err := cs.Validate(false); err == nil {
		t.Errorf(
			"should error on invalid Windows version",
		)
	}

	cs = getK8sDefaultContainerService(true)
	cs.Properties.OrchestratorProfile.OrchestratorVersion = "1.4.0"
	if err := cs.Validate(false); err == nil {
		t.Errorf(
			"should error on invalid Windows version",
		)
	}
}

func TestLinuxVersions(t *testing.T) {
	for _, version := range common.GetAllSupportedKubernetesVersions(false, false) {
		cs := getK8sDefaultContainerService(false)
		cs.Properties.OrchestratorProfile.OrchestratorVersion = version
		if err := cs.Validate(false); err != nil {
			t.Errorf(
				"should not error on valid Linux version: %v", err,
			)
		}
		sv, _ := semver.Make(version)
		cs = getK8sDefaultContainerService(false)
		cs.Properties.OrchestratorProfile.OrchestratorRelease = fmt.Sprintf("%d.%d", sv.Major, sv.Minor)
		if err := cs.Validate(false); err != nil {
			t.Errorf(
				"should not error on valid Linux version: %v", err,
			)
		}
	}
	cs := getK8sDefaultContainerService(false)
	cs.Properties.OrchestratorProfile.OrchestratorRelease = "1.4"
	if err := cs.Validate(false); err == nil {
		t.Errorf(
			"should error on invalid Linux version",
		)
	}

	cs = getK8sDefaultContainerService(false)
	cs.Properties.OrchestratorProfile.OrchestratorVersion = "1.4.0"
	if err := cs.Validate(false); err == nil {
		t.Errorf(
			"should error on invalid Linux version",
		)
	}
}

func TestValidateImageNameAndGroup(t *testing.T) {
	tests := []struct {
		name        string
		image       ImageReference
		expectedErr error
	}{
		{
			name: "valid run",
			image: ImageReference{
				Name:          "rhel9000",
				ResourceGroup: "club",
			},
			expectedErr: nil,
		},
		{
			name: "invalid: image name is missing",
			image: ImageReference{
				ResourceGroup: "club",
			},
			expectedErr: errors.New(`imageName needs to be specified when imageResourceGroup is provided`),
		},
		{
			name: "invalid: image resource group is missing",
			image: ImageReference{
				Name: "rhel9000",
			},
			expectedErr: errors.New(`imageResourceGroup needs to be specified when imageName is provided`),
		},
	}

	for _, test := range tests {
		test := test
		t.Run(test.name, func(t *testing.T) {
			t.Parallel()
			cs := getK8sDefaultContainerService(true)
			cs.Properties.AgentPoolProfiles = []*AgentPoolProfile{
				{
					Name:                "agentpool",
					VMSize:              "Standard_D2_v2",
					Count:               1,
					AvailabilityProfile: AvailabilitySet,
					ImageRef:            &test.image,
				},
			}
			gotErr := cs.Properties.validateAgentPoolProfiles(true)
			if !helpers.EqualError(gotErr, test.expectedErr) {
				t.Logf("scenario %q", test.name)
				t.Errorf("expected error: %v, got: %v", test.expectedErr, gotErr)
			}
		})
	}
}
func TestProperties_ValidateManagedIdentity(t *testing.T) {
	tests := []struct {
		name                string
		orchestratorRelease string
		useManagedIdentity  bool
		userAssignedID      string
		masterProfile       MasterProfile
		expectedErr         string
		agentPoolProfiles   []*AgentPoolProfile
	}{
		{
			name:                "use managed identity with master vmas",
			orchestratorRelease: "1.13",
			useManagedIdentity:  true,
			masterProfile: MasterProfile{
				DNSPrefix: "dummy",
				Count:     3,
			},
			agentPoolProfiles: []*AgentPoolProfile{
				{
					Name:   "agentpool",
					VMSize: "Standard_DS2_v2",
					Count:  1,
				},
			},
		},
		{
			name:                "use master VMSS with empty user assigned ID",
			orchestratorRelease: "1.13",
			useManagedIdentity:  true,
			masterProfile: MasterProfile{
				DNSPrefix:           "dummy",
				Count:               3,
				AvailabilityProfile: VirtualMachineScaleSets,
			},
			agentPoolProfiles: []*AgentPoolProfile{
				{
					Name:                "agentpool",
					VMSize:              "Standard_DS2_v2",
					Count:               1,
					AvailabilityProfile: VirtualMachineScaleSets,
				},
			},
			expectedErr: "virtualMachineScaleSets for master profile can be used only with user assigned MSI ! Please specify \"userAssignedID\" in \"kubernetesConfig\"",
		},
	}
	for _, test := range tests {
		test := test
		t.Run(test.name, func(t *testing.T) {
			t.Parallel()
			cs := getK8sDefaultContainerService(true)
			cs.Properties.MasterProfile = &test.masterProfile
			cs.Properties.MasterProfile.VMSize = "Standard_DS2_v2"
			cs.Properties.OrchestratorProfile = &OrchestratorProfile{
				OrchestratorRelease: test.orchestratorRelease,
				OrchestratorType:    Kubernetes,
				KubernetesConfig: &KubernetesConfig{
					UseManagedIdentity: test.useManagedIdentity,
					UserAssignedID:     test.userAssignedID,
				},
			}
			cs.Properties.AgentPoolProfiles = test.agentPoolProfiles
			err := cs.Validate(false)
			if test.expectedErr == "" && err != nil ||
				test.expectedErr != "" && (err == nil || test.expectedErr != err.Error()) {
				t.Errorf("test %s: unexpected error %q\n", test.name, err)
			}
		})
	}
}

func TestMasterProfileValidate(t *testing.T) {
	tests := []struct {
		name                string
		orchestratorType    string
		orchestratorVersion string
		orchestratorRelease string
		useInstanceMetadata bool
		masterProfile       MasterProfile
		agentPoolProfiles   []*AgentPoolProfile
		expectedErr         string
	}{
		{
			name: "Master Profile with Invalid DNS Prefix",
			masterProfile: MasterProfile{
				DNSPrefix: "bad!",
			},
			expectedErr: "DNSPrefix 'bad!' is invalid. The DNSPrefix must contain between 3 and 45 characters and can contain only letters, numbers, and hyphens.  It must start with a letter and must end with a letter or a number. (length was 4)",
		},
		{
			name: "Master Profile with valid DNS Prefix 1",
			masterProfile: MasterProfile{
				DNSPrefix: "dummy",
				Count:     1,
			},
		},
		{
			name: "Master Profile with valid DNS Prefix 2",
			masterProfile: MasterProfile{
				DNSPrefix: "dummy",
				Count:     3,
			},
		},
		{
			name:             "Master Profile with empty imageName and non-empty imageResourceGroup",
			orchestratorType: Kubernetes,
			masterProfile: MasterProfile{
				DNSPrefix: "dummy",
				Count:     3,
				ImageRef: &ImageReference{
					Name:          "",
					ResourceGroup: "rg",
				},
			},
			expectedErr: "imageName needs to be specified when imageResourceGroup is provided",
		},
		{
			name:                "Master Profile with VMSS and storage account",
			orchestratorType:    Kubernetes,
			orchestratorRelease: "1.13",
			masterProfile: MasterProfile{
				DNSPrefix:           "dummy",
				Count:               3,
				AvailabilityProfile: VirtualMachineScaleSets,
				StorageProfile:      StorageAccount,
			},
			expectedErr: "VirtualMachineScaleSets does not support StorageAccount disks.  Please specify \"storageProfile\": \"ManagedDisks\" (recommended) or \"availabilityProfile\": \"AvailabilitySet\"",
		},
		{
			name:                "Master Profile with VMSS and agent profiles with VMAS",
			orchestratorType:    Kubernetes,
			orchestratorRelease: "1.13",
			masterProfile: MasterProfile{
				DNSPrefix:           "dummy",
				Count:               3,
				AvailabilityProfile: VirtualMachineScaleSets,
			},
			agentPoolProfiles: []*AgentPoolProfile{
				{
					Name:                "agentpool",
					VMSize:              "Standard_DS2_v2",
					Count:               1,
					AvailabilityProfile: AvailabilitySet,
				},
			},
			expectedErr: "VirtualMachineScaleSets for master profile must be used together with virtualMachineScaleSets for agent profiles. Set \"availabilityProfile\" to \"VirtualMachineScaleSets\" for agent profiles",
		},
	}

	for _, test := range tests {
		test := test
		t.Run(test.name, func(t *testing.T) {
			t.Parallel()
			cs := getK8sDefaultContainerService(true)
			cs.Properties.MasterProfile = &test.masterProfile
			cs.Properties.MasterProfile.StorageProfile = test.masterProfile.StorageProfile
			cs.Properties.OrchestratorProfile = &OrchestratorProfile{
				OrchestratorType:    test.orchestratorType,
				OrchestratorVersion: test.orchestratorVersion,
				OrchestratorRelease: test.orchestratorRelease,
				KubernetesConfig: &KubernetesConfig{
					UseInstanceMetadata: to.BoolPtr(test.useInstanceMetadata),
				},
			}
			cs.Properties.AgentPoolProfiles = test.agentPoolProfiles
			err := cs.Properties.validateMasterProfile(false)
			if test.expectedErr == "" && err != nil ||
				test.expectedErr != "" && (err == nil || test.expectedErr != err.Error()) {
				t.Errorf("test %s: unexpected error %q\n", test.name, err)
			}
		})
	}
}

func TestProperties_ValidateZones(t *testing.T) {
	tests := []struct {
		name                        string
		orchestratorRelease         string
		loadBalancerSku             string
		excludeMasterFromStandardLB bool
		masterProfile               *MasterProfile
		agentProfiles               []*AgentPoolProfile
		expectedErr                 string
	}{
		{
			name:                "Agent profile with zones vmas",
			orchestratorRelease: "1.13",
			masterProfile: &MasterProfile{
				Count:               5,
				DNSPrefix:           "foo",
				VMSize:              "Standard_DS2_v2",
				AvailabilityProfile: VirtualMachineScaleSets,
				AvailabilityZones:   []string{"1", "2"},
			},
			agentProfiles: []*AgentPoolProfile{
				{
					Name:                "agentpool",
					VMSize:              "Standard_DS2_v2",
					Count:               4,
					AvailabilityProfile: AvailabilitySet,
					AvailabilityZones:   []string{"1", "2"},
				},
			},
			expectedErr: "VirtualMachineScaleSets for master profile must be used together with virtualMachineScaleSets for agent profiles. Set \"availabilityProfile\" to \"VirtualMachineScaleSets\" for agent profiles",
		},
		{
			name:                "Master profile with zones and Agent profile without zones",
			orchestratorRelease: "1.13",
			masterProfile: &MasterProfile{
				Count:               5,
				DNSPrefix:           "foo",
				VMSize:              "Standard_DS2_v2",
				AvailabilityProfile: VirtualMachineScaleSets,
				AvailabilityZones:   []string{"1", "2"},
			},
			agentProfiles: []*AgentPoolProfile{
				{
					Name:                "agentpool",
					VMSize:              "Standard_DS2_v2",
					Count:               4,
					AvailabilityProfile: VirtualMachineScaleSets,
				},
			},
			expectedErr: "Availability Zones need to be defined for master profile and all agent pool profiles. Please set \"availabilityZones\" for all profiles",
		},
		{
			name:                "Master profile without zones and Agent profile with zones",
			orchestratorRelease: "1.13",
			masterProfile: &MasterProfile{
				Count:               3,
				DNSPrefix:           "foo",
				VMSize:              "Standard_DS2_v2",
				AvailabilityProfile: VirtualMachineScaleSets,
			},
			agentProfiles: []*AgentPoolProfile{
				{
					Name:                "agentpool",
					VMSize:              "Standard_DS2_v2",
					Count:               4,
					AvailabilityProfile: VirtualMachineScaleSets,
					AvailabilityZones:   []string{"1", "2"},
				},
			},
			expectedErr: "Availability Zones need to be defined for master profile and all agent pool profiles. Please set \"availabilityZones\" for all profiles",
		},
		{
			name:                "all zones and basic loadbalancer",
			orchestratorRelease: "1.13",
			loadBalancerSku:     BasicLoadBalancerSku,
			masterProfile: &MasterProfile{
				Count:               5,
				DNSPrefix:           "foo",
				VMSize:              "Standard_DS2_v2",
				AvailabilityProfile: VirtualMachineScaleSets,
				AvailabilityZones:   []string{"1", "2"},
			},
			agentProfiles: []*AgentPoolProfile{
				{
					Name:                "agentpool",
					VMSize:              "Standard_DS2_v2",
					Count:               4,
					AvailabilityProfile: VirtualMachineScaleSets,
					AvailabilityZones:   []string{"1", "2"},
				},
			},
			expectedErr: "Availability Zones requires Standard LoadBalancer. Please set KubernetesConfig \"LoadBalancerSku\" to \"Standard\"",
		},
		{
			name:                        "all zones with standard loadbalancer and false excludeMasterFromStandardLB",
			orchestratorRelease:         "1.13",
			loadBalancerSku:             StandardLoadBalancerSku,
			excludeMasterFromStandardLB: false,
			masterProfile: &MasterProfile{
				Count:               5,
				DNSPrefix:           "foo",
				VMSize:              "Standard_DS2_v2",
				AvailabilityProfile: VirtualMachineScaleSets,
				AvailabilityZones:   []string{"1", "2"},
			},
			agentProfiles: []*AgentPoolProfile{
				{
					Name:                "agentpool",
					VMSize:              "Standard_DS2_v2",
					Count:               4,
					AvailabilityProfile: VirtualMachineScaleSets,
					AvailabilityZones:   []string{"1", "2"},
				},
			},
			expectedErr: "standard loadBalancerSku should exclude master nodes. Please set KubernetesConfig \"ExcludeMasterFromStandardLB\" to \"true\"",
		},
	}

	for _, test := range tests {
		test := test
		t.Run(test.name, func(t *testing.T) {
			t.Parallel()
			cs := getK8sDefaultContainerService(true)
			cs.Properties.MasterProfile = test.masterProfile
			cs.Properties.AgentPoolProfiles = test.agentProfiles
			cs.Properties.OrchestratorProfile.OrchestratorRelease = test.orchestratorRelease
			cs.Properties.OrchestratorProfile.KubernetesConfig = &KubernetesConfig{
				LoadBalancerSku:             test.loadBalancerSku,
				ExcludeMasterFromStandardLB: to.BoolPtr(test.excludeMasterFromStandardLB),
			}

			if err := cs.Validate(false); err != nil {
				expectedMsg := test.expectedErr
				if err.Error() != expectedMsg {
					t.Errorf("expected error with message : %s, but got : %s", expectedMsg, err.Error())
				}
			} else {
				t.Errorf("error should have occurred")
			}
		})
	}
}

func TestProperties_ValidateLoadBalancer(t *testing.T) {
	tests := []struct {
		name                string
		orchestratorRelease string
		loadBalancerSku     string
		masterProfile       *MasterProfile
		agentProfiles       []*AgentPoolProfile
		expectedErr         bool
		expectedErrStr      string
	}{
		{
			name:                "lowercase basic LB",
			orchestratorRelease: "1.13",
			loadBalancerSku:     "basic",
			masterProfile: &MasterProfile{
				Count:               3,
				DNSPrefix:           "foo",
				VMSize:              "Standard_DS2_v2",
				AvailabilityProfile: VirtualMachineScaleSets,
			},
		},
		{
			name:                "Basic LB",
			orchestratorRelease: "1.13",
			loadBalancerSku:     BasicLoadBalancerSku,
			masterProfile: &MasterProfile{
				Count:               3,
				DNSPrefix:           "foo",
				VMSize:              "Standard_DS2_v2",
				AvailabilityProfile: VirtualMachineScaleSets,
			},
		},
		{
			name:                "lowercase standard LB",
			orchestratorRelease: "1.13",
			loadBalancerSku:     "standard",
			masterProfile: &MasterProfile{
				Count:               3,
				DNSPrefix:           "foo",
				VMSize:              "Standard_DS2_v2",
				AvailabilityProfile: VirtualMachineScaleSets,
			},
		},
		{
			name:                "Standard LB",
			orchestratorRelease: "1.13",
			loadBalancerSku:     StandardLoadBalancerSku,
			masterProfile: &MasterProfile{
				Count:               3,
				DNSPrefix:           "foo",
				VMSize:              "Standard_DS2_v2",
				AvailabilityProfile: VirtualMachineScaleSets,
			},
		},
		{
			name:                "empty string LB value",
			orchestratorRelease: "1.13",
			loadBalancerSku:     "",
			masterProfile: &MasterProfile{
				Count:               3,
				DNSPrefix:           "foo",
				VMSize:              "Standard_DS2_v2",
				AvailabilityProfile: VirtualMachineScaleSets,
			},
		},
		{
			name:                "invalid LB string value",
			orchestratorRelease: "1.13",
			loadBalancerSku:     "foo",
			masterProfile: &MasterProfile{
				Count:               3,
				DNSPrefix:           "foo",
				VMSize:              "Standard_DS2_v2",
				AvailabilityProfile: VirtualMachineScaleSets,
			},
			expectedErr:    true,
			expectedErrStr: fmt.Sprintf("Invalid value for loadBalancerSku, only %s and %s are supported", StandardLoadBalancerSku, BasicLoadBalancerSku),
		},
	}

	for _, test := range tests {
		test := test
		t.Run(test.name, func(t *testing.T) {
			t.Parallel()
			cs := getK8sDefaultContainerService(true)
			cs.Properties.MasterProfile = test.masterProfile
			cs.Properties.AgentPoolProfiles = test.agentProfiles
			cs.Properties.OrchestratorProfile.OrchestratorRelease = test.orchestratorRelease
			cs.Properties.OrchestratorProfile.KubernetesConfig = &KubernetesConfig{
				LoadBalancerSku: test.loadBalancerSku,
			}

			err := cs.Validate(false)
			if test.expectedErr {
				if err == nil {
					t.Errorf("error should have occurred")
				} else {
					if err.Error() != test.expectedErrStr {
						t.Errorf("expected error with message : %s, but got : %s", test.expectedErrStr, err.Error())
					}
				}
			}
		})
	}
}

func TestProperties_ValidateSinglePlacementGroup(t *testing.T) {

	tests := []struct {
		name              string
		masterProfile     *MasterProfile
		agentPoolProfiles []*AgentPoolProfile
		expectedMsg       string
	}{
		{
			name: "Master profile VMAS with SinglePlacementGroup",
			masterProfile: &MasterProfile{
				Count:                1,
				DNSPrefix:            "foo",
				VMSize:               "Standard_DS2_v2",
				AvailabilityProfile:  AvailabilitySet,
				SinglePlacementGroup: to.BoolPtr(false),
			},
			expectedMsg: "singlePlacementGroup is only supported with VirtualMachineScaleSets",
		},
		{
			name: "Agent profile VMAS with SinglePlacementGroup",
			masterProfile: &MasterProfile{
				Count:               1,
				DNSPrefix:           "foo",
				VMSize:              "Standard_DS2_v2",
				AvailabilityProfile: VirtualMachineScaleSets,
			},
			agentPoolProfiles: []*AgentPoolProfile{
				{
					Name:                 "agentpool",
					VMSize:               "Standard_DS2_v2",
					Count:                4,
					AvailabilityProfile:  AvailabilitySet,
					SinglePlacementGroup: to.BoolPtr(false),
				},
			},
			expectedMsg: `VirtualMachineScaleSets for master profile must be used together with virtualMachineScaleSets for agent profiles. Set "availabilityProfile" to "VirtualMachineScaleSets" for agent profiles`,
		},
		{
			name: "VMSS with SinglePlacementGroup false and StorageAccount storage",
			masterProfile: &MasterProfile{
				Count:                1,
				DNSPrefix:            "foo",
				VMSize:               "Standard_DS2_v2",
				AvailabilityProfile:  VirtualMachineScaleSets,
				SinglePlacementGroup: to.BoolPtr(false),
				StorageProfile:       StorageAccount,
			},
			agentPoolProfiles: []*AgentPoolProfile{
				{
					Name:                "agentpool",
					VMSize:              "Standard_DS2_v2",
					Count:               4,
					AvailabilityProfile: VirtualMachineScaleSets,
				},
			},
			expectedMsg: "VirtualMachineScaleSets does not support StorageAccount disks.  Please specify \"storageProfile\": \"ManagedDisks\" (recommended) or \"availabilityProfile\": \"AvailabilitySet\"",
		},
	}

	for _, test := range tests {
		test := test
		t.Run(test.name, func(t *testing.T) {
			t.Parallel()
			cs := getK8sDefaultContainerService(true)
			cs.Properties.OrchestratorProfile.OrchestratorRelease = "1.13"
			cs.Properties.MasterProfile = test.masterProfile
			cs.Properties.AgentPoolProfiles = test.agentPoolProfiles
			err := cs.Validate(true)
			if err.Error() != test.expectedMsg {
				t.Errorf("expected error message : %s, but got %s", test.expectedMsg, err.Error())
			}
		})
	}
}

func TestProperties_ValidateVNET(t *testing.T) {
	validVNetSubnetID := "/subscriptions/SUB_ID/resourceGroups/RG_NAME/providers/Microsoft.Network/virtualNetworks/VNET_NAME/subnets/SUBNET_NAME"
	validVNetSubnetID2 := "/subscriptions/SUB_ID2/resourceGroups/RG_NAME2/providers/Microsoft.Network/virtualNetworks/VNET_NAME2/subnets/SUBNET_NAME"

	tests := []struct {
		name              string
		masterProfile     *MasterProfile
		agentPoolProfiles []*AgentPoolProfile
		expectedMsg       string
	}{
		{
			name: "Multiple VNET Subnet configs",
			masterProfile: &MasterProfile{
				VnetSubnetID: "testvnetstring",
				Count:        1,
				DNSPrefix:    "foo",
				VMSize:       "Standard_DS2_v2",
			},
			agentPoolProfiles: []*AgentPoolProfile{
				{
					Name:                "agentpool",
					VMSize:              "Standard_D2_v2",
					Count:               1,
					AvailabilityProfile: AvailabilitySet,
					VnetSubnetID:        "",
				},
			},
			expectedMsg: "Multiple VNET Subnet configurations specified.  The master profile and each agent pool profile must all specify a custom VNET Subnet, or none at all",
		},
		{
			name: "Invalid vnet subnet ID",
			masterProfile: &MasterProfile{
				VnetSubnetID: "testvnetstring",
				Count:        1,
				DNSPrefix:    "foo",
				VMSize:       "Standard_DS2_v2",
			},
			agentPoolProfiles: []*AgentPoolProfile{
				{
					Name:                "agentpool",
					VMSize:              "Standard_D2_v2",
					Count:               1,
					AvailabilityProfile: AvailabilitySet,
					VnetSubnetID:        "testvnetstring",
				},
			},
			expectedMsg: "Unable to parse vnetSubnetID. Please use a vnetSubnetID with format /subscriptions/SUB_ID/resourceGroups/RG_NAME/providers/Microsoft.Network/virtualNetworks/VNET_NAME/subnets/SUBNET_NAME",
		},
		{
			name: "Multiple VNETs",
			masterProfile: &MasterProfile{
				VnetSubnetID: validVNetSubnetID,
				Count:        1,
				DNSPrefix:    "foo",
				VMSize:       "Standard_DS2_v2",
			},
			agentPoolProfiles: []*AgentPoolProfile{
				{
					Name:                "agentpool",
					VMSize:              "Standard_D2_v2",
					Count:               1,
					AvailabilityProfile: AvailabilitySet,
					VnetSubnetID:        validVNetSubnetID,
				},
				{
					Name:                "agentpool2",
					VMSize:              "Standard_D2_v2",
					Count:               1,
					AvailabilityProfile: AvailabilitySet,
					VnetSubnetID:        validVNetSubnetID2,
				},
			},
			expectedMsg: "Multiple VNETS specified.  The master profile and each agent pool must reference the same VNET (but it is ok to reference different subnets on that VNET)",
		},
		{
			name: "Invalid MasterProfile FirstConsecutiveStaticIP when master is VMAS",
			masterProfile: &MasterProfile{
				VnetSubnetID:             validVNetSubnetID,
				Count:                    1,
				DNSPrefix:                "foo",
				VMSize:                   "Standard_DS2_v2",
				FirstConsecutiveStaticIP: "10.0.0.invalid",
			},
			agentPoolProfiles: []*AgentPoolProfile{
				{
					Name:                "agentpool",
					VMSize:              "Standard_D2_v2",
					Count:               1,
					AvailabilityProfile: AvailabilitySet,
					VnetSubnetID:        validVNetSubnetID,
				},
			},
			expectedMsg: "MasterProfile.FirstConsecutiveStaticIP (with VNET Subnet specification) '10.0.0.invalid' is an invalid IP address",
		},
		{
			name: "Empty MasterProfile FirstConsecutiveStaticIP and empty agentVnetSubnetID when master is VMSS",
			masterProfile: &MasterProfile{
				VnetSubnetID:        validVNetSubnetID,
				Count:               1,
				DNSPrefix:           "foo",
				VMSize:              "Standard_DS2_v2",
				AvailabilityProfile: VirtualMachineScaleSets,
			},
			agentPoolProfiles: []*AgentPoolProfile{
				{
					Name:                "agentpool",
					VMSize:              "Standard_D2_v2",
					Count:               1,
					AvailabilityProfile: VirtualMachineScaleSets,
					VnetSubnetID:        validVNetSubnetID,
				},
			},
			expectedMsg: "when master profile is using VirtualMachineScaleSets and is custom vnet, set \"vnetsubnetid\" and \"agentVnetSubnetID\" for master profile",
		},
		{
			name: "User-provided MasterProfile FirstConsecutiveStaticIP when master is VMSS",
			masterProfile: &MasterProfile{
				VnetSubnetID:             validVNetSubnetID,
				Count:                    1,
				DNSPrefix:                "foo",
				VMSize:                   "Standard_DS2_v2",
				AvailabilityProfile:      VirtualMachineScaleSets,
				FirstConsecutiveStaticIP: "10.0.0.4",
			},
			agentPoolProfiles: []*AgentPoolProfile{
				{
					Name:                "agentpool",
					VMSize:              "Standard_D2_v2",
					Count:               1,
					AvailabilityProfile: VirtualMachineScaleSets,
					VnetSubnetID:        validVNetSubnetID,
				},
			},
			expectedMsg: "when masterProfile's availabilityProfile is VirtualMachineScaleSets and a vnetSubnetID is specified, the firstConsecutiveStaticIP should be empty and will be determined by an offset from the first IP in the vnetCidr",
		},
		{
			name: "Invalid vnetcidr",
			masterProfile: &MasterProfile{
				VnetSubnetID:             validVNetSubnetID,
				Count:                    1,
				DNSPrefix:                "foo",
				VMSize:                   "Standard_DS2_v2",
				FirstConsecutiveStaticIP: "10.0.0.1",
				VnetCidr:                 "10.1.0.0/invalid",
			},
			agentPoolProfiles: []*AgentPoolProfile{
				{
					Name:                "agentpool",
					VMSize:              "Standard_D2_v2",
					Count:               1,
					AvailabilityProfile: AvailabilitySet,
					VnetSubnetID:        validVNetSubnetID,
				},
			},
			expectedMsg: "MasterProfile.VnetCidr '10.1.0.0/invalid' contains invalid cidr notation",
		},
	}

	for _, test := range tests {
		test := test
		t.Run(test.name, func(t *testing.T) {
			t.Parallel()
			cs := getK8sDefaultContainerService(true)
			cs.Properties.OrchestratorProfile.OrchestratorRelease = "1.13"
			cs.Properties.MasterProfile = test.masterProfile
			cs.Properties.AgentPoolProfiles = test.agentPoolProfiles
			err := cs.Validate(true)
			if err.Error() != test.expectedMsg {
				t.Errorf("expected error message : %s, but got %s", test.expectedMsg, err.Error())
			}
		})
	}
}

func TestWindowsProfile_Validate(t *testing.T) {
	tests := []struct {
		name             string
		orchestratorType string
		w                *WindowsProfile
		expectedMsg      string
	}{
		{
			name:             "unsupported orchestrator",
			orchestratorType: "Mesos",
			w: &WindowsProfile{
				WindowsImageSourceURL: "http://fakeWindowsImageSourceURL",
			},
			expectedMsg: "Windows Custom Images are only supported if the Orchestrator Type is DCOS or Kubernetes",
		},
		{
			name:             "empty adminUsername",
			orchestratorType: "Kubernetes",
			w: &WindowsProfile{
				WindowsImageSourceURL: "http://fakeWindowsImageSourceURL",
				AdminUsername:         "",
				AdminPassword:         "password",
			},
			expectedMsg: "WindowsProfile.AdminUsername is required, when agent pool specifies windows",
		},
		{
			name:             "empty password",
			orchestratorType: "DCOS",
			w: &WindowsProfile{
				WindowsImageSourceURL: "http://fakeWindowsImageSourceURL",
				AdminUsername:         "azure",
				AdminPassword:         "",
			},
			expectedMsg: "WindowsProfile.AdminPassword is required, when agent pool specifies windows",
		},
	}

	for _, test := range tests {
		test := test
		t.Run(test.name, func(t *testing.T) {
			t.Parallel()
			err := test.w.Validate(test.orchestratorType)
			if err.Error() != test.expectedMsg {
				t.Errorf("should error on unsupported orchType with msg : %s, but got : %s", test.expectedMsg, err.Error())
			}
		})
	}
}

func TestValidate_VaultKeySecrets(t *testing.T) {

	tests := []struct {
		name        string
		secrets     []KeyVaultSecrets
		expectedErr error
	}{
		{
			name: "Empty Vault Certificates",
			secrets: []KeyVaultSecrets{
				{
					SourceVault: &KeyVaultID{
						ID: "0a0b0c0d0e0f",
					},
					VaultCertificates: []KeyVaultCertificate{},
				},
			},
			expectedErr: errors.New("Valid KeyVaultSecrets must have no empty VaultCertificates"),
		},
		{
			name: "No SourceVault ID",
			secrets: []KeyVaultSecrets{
				{
					SourceVault: &KeyVaultID{},
					VaultCertificates: []KeyVaultCertificate{
						{
							CertificateURL:   "dummyURL",
							CertificateStore: "dummyCertStore",
						},
					},
				},
			},
			expectedErr: errors.New("KeyVaultSecrets must have a SourceVault.ID"),
		},
		{
			name: "Empty SourceVault",
			secrets: []KeyVaultSecrets{
				{
					VaultCertificates: []KeyVaultCertificate{
						{
							CertificateURL:   "dummyURL",
							CertificateStore: "dummyCertStore",
						},
					},
				},
			},
			expectedErr: errors.New("missing SourceVault in KeyVaultSecrets"),
		},
		{
			name: "Empty Certificate Store",
			secrets: []KeyVaultSecrets{
				{
					SourceVault: &KeyVaultID{
						ID: "0a0b0c0d0e0f",
					},
					VaultCertificates: []KeyVaultCertificate{
						{
							CertificateURL:   "dummyUrl",
							CertificateStore: "",
						},
					},
				},
			},
			expectedErr: errors.New("KeyVaultCertificate.CertificateStore must be a non-empty value for certificates in a WindowsProfile"),
		},
	}

	for _, test := range tests {
		test := test
		t.Run(test.name, func(t *testing.T) {
			t.Parallel()
			err := validateKeyVaultSecrets(test.secrets, true)
			if err.Error() != test.expectedErr.Error() {
				t.Errorf("expected error to be thrown with msg : %s", test.expectedErr.Error())
			}
		})
	}
}

func TestValidateProperties_OrchestratorSpecificProperties(t *testing.T) {
	t.Run("Should not support DNS prefix for Kubernetes orchestrators", func(t *testing.T) {
		t.Parallel()
		cs := getK8sDefaultContainerService(false)
		agentPoolProfiles := cs.Properties.AgentPoolProfiles
		agentPoolProfiles[0].DNSPrefix = "sampleprefix"
		expectedMsg := "AgentPoolProfile.DNSPrefix must be empty for Kubernetes"
		if err := cs.Properties.validateAgentPoolProfiles(true); err.Error() != expectedMsg {
			t.Errorf("expected error with message : %s", expectedMsg)
		}
	})

	t.Run("Should not contain agentPool ports for Kubernetes orchestrators", func(t *testing.T) {
		t.Parallel()
		cs := getK8sDefaultContainerService(false)
		agentPoolProfiles := cs.Properties.AgentPoolProfiles
		agentPoolProfiles[0].Ports = []int{80, 443, 8080}
		expectedMsg := "AgentPoolProfile.Ports must be empty for Kubernetes"
		if err := cs.Properties.validateAgentPoolProfiles(true); err.Error() != expectedMsg {
			t.Errorf("expected error with message : %s, but got %s", expectedMsg, err.Error())
		}
	})

	t.Run("Should not support ScaleSetEviction policies with regular priority", func(t *testing.T) {
		t.Parallel()
		cs := getK8sDefaultContainerService(false)
		agentPoolProfiles := cs.Properties.AgentPoolProfiles
		agentPoolProfiles[0].Ports = []int{}
		agentPoolProfiles[0].ScaleSetPriority = "Regular"
		agentPoolProfiles[0].ScaleSetEvictionPolicy = "Deallocate"
		expectedMsg := "property 'AgentPoolProfile.ScaleSetEvictionPolicy' must be empty for AgentPoolProfile.Priority of Regular"
		if err := cs.Properties.validateAgentPoolProfiles(true); err.Error() != expectedMsg {
			t.Errorf("expected error with message : %s, but got %s", expectedMsg, err.Error())
		}
	})

	t.Run("Should not support os type other than linux for single stack ipv6 and dual stack feature", func(t *testing.T) {
		t.Parallel()
		cs := getK8sDefaultContainerService(true)
		for _, featureFlags := range []FeatureFlags{{EnableIPv6DualStack: true}, {EnableIPv6Only: true}} {
			cs.Properties.FeatureFlags = &featureFlags
			masterProfile := cs.Properties.MasterProfile
			masterProfile.Distro = CoreOS
			expectedMsg := fmt.Sprintf("Dual stack and single stack IPv6 feature is currently supported only with Ubuntu, but master is of distro type %s", masterProfile.Distro)
			if err := cs.Properties.validateMasterProfile(false); err.Error() != expectedMsg {
				t.Errorf("expected error with message : %s, but got %s", expectedMsg, err.Error())
			}

			masterProfile.Distro = Ubuntu
			agentPoolProfiles := cs.Properties.AgentPoolProfiles
			agentPoolProfiles[0].OSType = Windows
			expectedMsg = fmt.Sprintf("Dual stack and single stack IPv6 feature is supported only with Linux, but agent pool '%s' is of os type %s", agentPoolProfiles[0].Name, agentPoolProfiles[0].OSType)
			if err := cs.Properties.validateAgentPoolProfiles(false); err.Error() != expectedMsg {
				t.Errorf("expected error with message : %s, but got %s", expectedMsg, err.Error())
			}

			agentPoolProfiles[0].OSType = Linux
			agentPoolProfiles[0].Distro = CoreOS
			expectedMsg = fmt.Sprintf("Dual stack and single stack IPv6 feature is currently supported only with Ubuntu, but agent pool '%s' is of distro type %s", agentPoolProfiles[0].Name, agentPoolProfiles[0].Distro)
			if err := cs.Properties.validateAgentPoolProfiles(false); err.Error() != expectedMsg {
				t.Errorf("expected error with message : %s, but got %s", expectedMsg, err.Error())
			}
		}

	})
}

func TestValidateProperties_CustomNodeLabels(t *testing.T) {

	t.Run("Should throw error for invalid Kubernetes Label Keys", func(t *testing.T) {
		t.Parallel()
		cs := getK8sDefaultContainerService(false)
		agentPoolProfiles := cs.Properties.AgentPoolProfiles
		agentPoolProfiles[0].CustomNodeLabels = map[string]string{
			"a/b/c": "a",
		}
		expectedMsg := "Label key 'a/b/c' is invalid. Valid label keys have two segments: an optional prefix and name, separated by a slash (/). The name segment is required and must be 63 characters or less, beginning and ending with an alphanumeric character ([a-z0-9A-Z]) with dashes (-), underscores (_), dots (.), and alphanumerics between. The prefix is optional. If specified, the prefix must be a DNS subdomain: a series of DNS labels separated by dots (.), not longer than 253 characters in total, followed by a slash (/)"
		if err := cs.Properties.validateAgentPoolProfiles(true); err.Error() != expectedMsg {
			t.Errorf("expected error with message : %s, but got %s", expectedMsg, err.Error())
		}
	})

	t.Run("Should throw error for invalid Kubernetes Label Values", func(t *testing.T) {
		t.Parallel()
		cs := getK8sDefaultContainerService(false)
		agentPoolProfiles := cs.Properties.AgentPoolProfiles
		agentPoolProfiles[0].CustomNodeLabels = map[string]string{
			"fookey": "b$$a$$r",
		}
		expectedMsg := "Label value 'b$$a$$r' is invalid. Valid label values must be 63 characters or less and must be empty or begin and end with an alphanumeric character ([a-z0-9A-Z]) with dashes (-), underscores (_), dots (.), and alphanumerics between"
		if err := cs.Properties.validateAgentPoolProfiles(true); err.Error() != expectedMsg {
			t.Errorf("expected error with message : %s, but got %s", expectedMsg, err.Error())
		}
	})

	t.Run("Should not support orchestratorTypes other than Kubernetes/DCOS", func(t *testing.T) {
		t.Parallel()
		cs := getK8sDefaultContainerService(false)
		cs.Properties.OrchestratorProfile.OrchestratorType = SwarmMode
		agentPoolProfiles := cs.Properties.AgentPoolProfiles
		agentPoolProfiles[0].CustomNodeLabels = map[string]string{
			"foo": "bar",
		}
		expectedMsg := "Agent CustomNodeLabels are only supported for DCOS and Kubernetes"
		if err := cs.Properties.validateAgentPoolProfiles(true); err.Error() != expectedMsg {
			t.Errorf("expected error with message : %s, but got %s", expectedMsg, err.Error())
		}
	})
}

func TestAgentPoolProfile_ValidateAvailabilityProfile(t *testing.T) {
	t.Run("Should fail for invalid availability profile", func(t *testing.T) {
		t.Parallel()
		cs := getK8sDefaultContainerService(false)
		agentPoolProfiles := cs.Properties.AgentPoolProfiles
		agentPoolProfiles[0].AvailabilityProfile = "InvalidAvailabilityProfile"
		expectedMsg := "unknown availability profile type 'InvalidAvailabilityProfile' for agent pool 'agentpool'.  Specify either AvailabilitySet, or VirtualMachineScaleSets"
		if err := cs.Properties.validateAgentPoolProfiles(true); err.Error() != expectedMsg {
			t.Errorf("expected error with message : %s, but got %s", expectedMsg, err.Error())
		}
	})

	t.Run("Should fail for AvailabilitySet + SinglePlacementGroup true", func(t *testing.T) {
		t.Parallel()
		cs := getK8sDefaultContainerService(false)
		agentPoolProfiles := cs.Properties.AgentPoolProfiles
		agentPoolProfiles[0].SinglePlacementGroup = to.BoolPtr(true)
		expectedMsg := fmt.Sprintf("singlePlacementGroup is only supported with VirtualMachineScaleSets")
		if err := cs.Properties.validateAgentPoolProfiles(true); err.Error() != expectedMsg {
			t.Errorf("expected error with message : %s, but got %s", expectedMsg, err.Error())
		}
	})

	t.Run("Should fail for AvailabilitySet + SinglePlacementGroup false", func(t *testing.T) {
		t.Parallel()
		cs := getK8sDefaultContainerService(false)
		agentPoolProfiles := cs.Properties.AgentPoolProfiles
		agentPoolProfiles[0].SinglePlacementGroup = to.BoolPtr(false)
		expectedMsg := fmt.Sprintf("singlePlacementGroup is only supported with VirtualMachineScaleSets")
		if err := cs.Properties.validateAgentPoolProfiles(true); err.Error() != expectedMsg {
			t.Errorf("expected error with message : %s, but got %s", expectedMsg, err.Error())
		}
	})

	t.Run("Should fail for AvailabilitySet + invalid LoadBalancerBackendAddressPoolIDs", func(t *testing.T) {
		t.Parallel()
		cs := getK8sDefaultContainerService(false)
		agentPoolProfiles := cs.Properties.AgentPoolProfiles
		agentPoolProfiles[0].AvailabilityProfile = AvailabilitySet
		agentPoolProfiles[0].LoadBalancerBackendAddressPoolIDs = []string{"/subscriptions/123/resourceGroups/rg/providers/Microsoft.Network/loadBalancers/myVMSSSLB/backendAddressPools/myVMSSSLBBEPool", ""}
		expectedMsg := fmt.Sprintf("AgentPoolProfile.LoadBalancerBackendAddressPoolIDs can not contain empty string. Agent pool name: %s", agentPoolProfiles[0].Name)
		if err := cs.Properties.validateAgentPoolProfiles(false); err.Error() != expectedMsg {
			t.Errorf("expected error with message : %s, but got %s", expectedMsg, err.Error())
		}
	})
}

func TestAgentPoolProfile_ValidateVirtualMachineScaleSet(t *testing.T) {
	t.Run("Should fail for invalid VMSS + Overprovisioning config", func(t *testing.T) {
		t.Parallel()
		cs := getK8sDefaultContainerService(false)
		agentPoolProfiles := cs.Properties.AgentPoolProfiles
		agentPoolProfiles[0].AvailabilityProfile = AvailabilitySet
		agentPoolProfiles[0].VMSSOverProvisioningEnabled = to.BoolPtr(true)
		expectedMsg := fmt.Sprintf("You have specified VMSS Overprovisioning in agent pool %s, but you did not specify VMSS", agentPoolProfiles[0].Name)
		if err := cs.Properties.validateAgentPoolProfiles(false); err.Error() != expectedMsg {
			t.Errorf("expected error with message : %s, but got %s", expectedMsg, err.Error())
		}
	})

	t.Run("Should fail for invalid VMSS + Enable VMSS node public IP config", func(t *testing.T) {
		t.Parallel()
		cs := getK8sDefaultContainerService(false)
		agentPoolProfiles := cs.Properties.AgentPoolProfiles
		agentPoolProfiles[0].AvailabilityProfile = AvailabilitySet
		agentPoolProfiles[0].EnableVMSSNodePublicIP = to.BoolPtr(true)
		expectedMsg := fmt.Sprintf("You have enabled VMSS node public IP in agent pool %s, but you did not specify VMSS", agentPoolProfiles[0].Name)
		if err := cs.Properties.validateAgentPoolProfiles(false); err.Error() != expectedMsg {
			t.Errorf("expected error with message : %s, but got %s", expectedMsg, err.Error())
		}
	})

	t.Run("Should fail for invalid VMSS + VnetSubnetID + FirstConsecutiveStaticIP config", func(t *testing.T) {
		t.Parallel()
		cs := getK8sDefaultContainerService(false)
		cs.Properties.MasterProfile.AvailabilityProfile = VirtualMachineScaleSets
		cs.Properties.MasterProfile.VnetSubnetID = "vnet"
		cs.Properties.MasterProfile.FirstConsecutiveStaticIP = "10.10.10.240"
		expectedMsg := fmt.Sprintf("when masterProfile's availabilityProfile is VirtualMachineScaleSets and a vnetSubnetID is specified, the firstConsecutiveStaticIP should be empty and will be determined by an offset from the first IP in the vnetCidr")
		if err := cs.Properties.validateMasterProfile(false); err.Error() != expectedMsg {
			t.Errorf("expected error with message : %s, but got %s", expectedMsg, err.Error())
		}
	})

	t.Run("Should fail for VMSS master + AvailabilitySet agent pool", func(t *testing.T) {
		t.Parallel()
		cs := getK8sDefaultContainerService(false)
		cs.Properties.MasterProfile.AvailabilityProfile = VirtualMachineScaleSets
		agentPoolProfiles := cs.Properties.AgentPoolProfiles
		agentPoolProfiles[0].AvailabilityProfile = AvailabilitySet
		expectedMsg := fmt.Sprintf("VirtualMachineScaleSets for master profile must be used together with virtualMachineScaleSets for agent profiles. Set \"availabilityProfile\" to \"VirtualMachineScaleSets\" for agent profiles")
		if err := cs.Properties.validateMasterProfile(false); err.Error() != expectedMsg {
			t.Errorf("expected error with message : %s, but got %s", expectedMsg, err.Error())
		}
	})

	t.Run("Should fail for VMSS + StorageAccount", func(t *testing.T) {
		t.Parallel()
		cs := getK8sDefaultContainerService(false)
		agentPoolProfiles := cs.Properties.AgentPoolProfiles
		agentPoolProfiles[0].AvailabilityProfile = VirtualMachineScaleSets
		agentPoolProfiles[0].StorageProfile = StorageAccount
		expectedMsg := fmt.Sprintf("VirtualMachineScaleSets does not support %s disks.  Please specify \"storageProfile\": \"%s\" (recommended) or \"availabilityProfile\": \"%s\"", StorageAccount, ManagedDisks, AvailabilitySet)
		if err := cs.Properties.validateAgentPoolProfiles(false); err.Error() != expectedMsg {
			t.Errorf("expected error with message : %s, but got %s", expectedMsg, err.Error())
		}
	})

	t.Run("Should fail for VMSS + VMAS", func(t *testing.T) {
		t.Parallel()
		cs := getK8sDefaultContainerService(false)
		cs.Properties.AgentPoolProfiles = append(cs.Properties.AgentPoolProfiles, &AgentPoolProfile{
			Name:                "agentpool2",
			VMSize:              "Standard_D2_v2",
			Count:               1,
			AvailabilityProfile: AvailabilitySet,
		})
		agentPoolProfiles := cs.Properties.AgentPoolProfiles
		agentPoolProfiles[0].AvailabilityProfile = VirtualMachineScaleSets
		agentPoolProfiles[1].AvailabilityProfile = AvailabilitySet
		expectedMsg := fmt.Sprintf("mixed mode availability profiles are not allowed. Please set either VirtualMachineScaleSets or AvailabilitySet in availabilityProfile for all agent pools")
		if err := cs.Properties.validateAgentPoolProfiles(false); err.Error() != expectedMsg {
			t.Errorf("expected error with message : %s, but got %s", expectedMsg, err.Error())
		}
	})

	t.Run("Should fail for VMSS + invalid LoadBalancerBackendAddressPoolIDs", func(t *testing.T) {
		t.Parallel()
		cs := getK8sDefaultContainerService(false)
		agentPoolProfiles := cs.Properties.AgentPoolProfiles
		agentPoolProfiles[0].AvailabilityProfile = VirtualMachineScaleSets
		agentPoolProfiles[0].LoadBalancerBackendAddressPoolIDs = []string{"/subscriptions/123/resourceGroups/rg/providers/Microsoft.Network/loadBalancers/myVMSSSLB/backendAddressPools/myVMSSSLBBEPool", ""}
		expectedMsg := fmt.Sprintf("AgentPoolProfile.LoadBalancerBackendAddressPoolIDs can not contain empty string. Agent pool name: %s", agentPoolProfiles[0].Name)
		if err := cs.Properties.validateAgentPoolProfiles(false); err.Error() != expectedMsg {
			t.Errorf("expected error with message : %s, but got %s", expectedMsg, err.Error())
		}
	})
}

func TestAgentPoolProfile_ValidateAuditDEnabled(t *testing.T) {
	t.Run("Should have proper validation for auditd + distro combinations", func(t *testing.T) {
		t.Parallel()
		for _, distro := range DistroValues {
			cs := getK8sDefaultContainerService(false)
			agentPoolProfiles := cs.Properties.AgentPoolProfiles
			agentPoolProfiles[0].Distro = distro
			agentPoolProfiles[0].AuditDEnabled = to.BoolPtr(true)
			switch distro {
			case RHEL, CoreOS:
				expectedMsg := fmt.Sprintf("You have enabled auditd in agent pool %s, but you did not specify an Ubuntu-based distro", agentPoolProfiles[0].Name)
				if err := cs.Properties.validateAgentPoolProfiles(false); err.Error() != expectedMsg {
					t.Errorf("expected error with message : %s, but got %s", expectedMsg, err.Error())
				}
			case Ubuntu, Ubuntu1804, AKSUbuntu1604, AKSUbuntu1804, ACC1604:
				if err := cs.Properties.validateAgentPoolProfiles(false); err != nil {
					t.Errorf("AuditDEnabled should work with distro %s, got error %s", distro, err.Error())
				}
			}
		}
	})
}

func TestMasterProfile_ValidateAuditDEnabled(t *testing.T) {
	t.Run("Should have proper validation for auditd + distro combinations", func(t *testing.T) {
		t.Parallel()
		for _, distro := range DistroValues {
			cs := getK8sDefaultContainerService(false)
			masterProfile := cs.Properties.MasterProfile
			masterProfile.Distro = distro
			masterProfile.AuditDEnabled = to.BoolPtr(true)
			switch distro {
			case RHEL, CoreOS:
				expectedMsg := fmt.Sprintf("You have enabled auditd for master vms, but you did not specify an Ubuntu-based distro.")
				if err := cs.Properties.validateMasterProfile(false); err.Error() != expectedMsg {
					t.Errorf("expected error with message : %s, but got %s", expectedMsg, err.Error())
				}
			case Ubuntu, Ubuntu1804, AKSUbuntu1604, AKSUbuntu1804, ACC1604:
				if err := cs.Properties.validateMasterProfile(false); err != nil {
					t.Errorf("AuditDEnabled should work with distro %s, got error %s", distro, err.Error())
				}
			}
		}
	})
}

func TestValidateCustomCloudProfile(t *testing.T) {
	tests := []struct {
		name        string
		cs          *ContainerService
		expectedErr error
	}{
		{
			name: "valid run",
			cs: &ContainerService{
				Location: "testlocation",
				Properties: &Properties{
					CustomCloudProfile: &CustomCloudProfile{
						PortalURL: "https://portal.testlocation.cotoso.com",
					},
				},
			},
			expectedErr: nil,
		},
		{
			name: "custom profile is nil",
			cs: &ContainerService{
				Location: "testlocation",
				Properties: &Properties{
					LinuxProfile: &LinuxProfile{
						AdminUsername: "abc",
					},
				},
			},
			expectedErr: nil,
		},
		{
			name: "PortalURL is empty",
			cs: &ContainerService{
				Location: "testlocation",
				Properties: &Properties{
					CustomCloudProfile: &CustomCloudProfile{
						AuthenticationMethod: "azure_ad",
					},
				},
			},
			expectedErr: errors.New("portalURL needs to be specified when CustomCloudProfile is provided"),
		},
		{
			name: "PortalURL is invalid",
			cs: &ContainerService{
				Location: "testlocation",
				Properties: &Properties{
					CustomCloudProfile: &CustomCloudProfile{
						PortalURL: "https://portal.testlocationinvalid.cotoso.com",
					},
				},
			},
			expectedErr: fmt.Errorf("portalURL needs to start with https://portal.%s. ", "testlocation"),
		},

		{
			name: "authenticationMethod has invalid value",
			cs: &ContainerService{
				Location: "testlocation",
				Properties: &Properties{
					CustomCloudProfile: &CustomCloudProfile{
						AuthenticationMethod: "invalidAuthMethod",
						PortalURL:            "https://portal.testlocation.cotoso.com",
					},
				},
			},
			expectedErr: errors.Errorf("authenticationMethod allowed values are '%s' and '%s'", ClientCertificateAuthMethod, ClientSecretAuthMethod),
		},
		{
			name: "identitySystem has invalid value",
			cs: &ContainerService{
				Location: "testlocation",
				Properties: &Properties{
					CustomCloudProfile: &CustomCloudProfile{
						IdentitySystem: "invalidIdentySytem",
						PortalURL:      "https://portal.testlocation.cotoso.com",
					},
				},
			},
			expectedErr: errors.Errorf("identitySystem allowed values are '%s' and '%s'", AzureADIdentitySystem, ADFSIdentitySystem),
		},
		{
			name: "Dependencies location: china",
			cs: &ContainerService{
				Location: "testlocation",
				Properties: &Properties{
					CustomCloudProfile: &CustomCloudProfile{
						DependenciesLocation: DependenciesLocation("china"),
						PortalURL:            "https://portal.testlocation.cotoso.com",
					},
				},
			},
			expectedErr: nil,
		},
		{
			name: "Dependencies location: public",
			cs: &ContainerService{
				Location: "testlocation",
				Properties: &Properties{
					CustomCloudProfile: &CustomCloudProfile{
						DependenciesLocation: DependenciesLocation("public"),
						PortalURL:            "https://portal.testlocation.cotoso.com",
					},
				},
			},
			expectedErr: nil,
		},
		{
			name: "Dependencies location: german",
			cs: &ContainerService{
				Location: "testlocation",
				Properties: &Properties{
					CustomCloudProfile: &CustomCloudProfile{
						DependenciesLocation: DependenciesLocation("german"),
						PortalURL:            "https://portal.testlocation.cotoso.com",
					},
				},
			},
			expectedErr: nil,
		},
		{
			name: "Dependencies location: usgovernment",
			cs: &ContainerService{
				Location: "testlocation",
				Properties: &Properties{
					CustomCloudProfile: &CustomCloudProfile{
						DependenciesLocation: DependenciesLocation("usgovernment"),
						PortalURL:            "https://portal.testlocation.cotoso.com",
					},
				},
			},
			expectedErr: nil,
		},
		{
			name: "Dependencies location: invalid",
			cs: &ContainerService{
				Location: "testlocation",
				Properties: &Properties{
					CustomCloudProfile: &CustomCloudProfile{
						DependenciesLocation: DependenciesLocation("invalidDependenciesLocation"),
						PortalURL:            "https://portal.testlocation.cotoso.com",
					},
				},
			},
			expectedErr: errors.New("The invalidDependenciesLocation dependenciesLocation is not supported. The supported vaules are [ public china german usgovernment]"),
		},
		{
			name: " valid AzureAD and ClientSecret",
			cs: &ContainerService{
				Location: "testlocation",
				Properties: &Properties{
					CustomCloudProfile: &CustomCloudProfile{
						IdentitySystem:       "azure_ad",
						AuthenticationMethod: "client_secret",
						PortalURL:            "https://portal.testlocation.cotoso.com",
					},
				},
			},
			expectedErr: nil,
		},
		{
			name: " valid ADFS and ClientCertificate",
			cs: &ContainerService{
				Location: "testlocation",
				Properties: &Properties{
					CustomCloudProfile: &CustomCloudProfile{
						IdentitySystem:       "adfs",
						AuthenticationMethod: "client_certificate",
						PortalURL:            "https://portal.testlocation.cotoso.com",
					},
				},
			},
			expectedErr: nil,
		},
	}

	for _, test := range tests {
		test := test
		t.Run(test.name, func(t *testing.T) {
			t.Parallel()
			gotErr := test.cs.validateCustomCloudProfile()
			if !helpers.EqualError(gotErr, test.expectedErr) {
				t.Logf("scenario %q", test.name)
				t.Errorf("expected error: %v, got: %v", test.expectedErr, gotErr)
			}
		})
	}
}

func TestValidateLocation(t *testing.T) {

	tests := []struct {
		name          string
		location      string
		propertiesnil bool
		cs            *ContainerService
		expectedErr   error
	}{

		{
			name:          "AzureStack location is empty",
			location:      "",
			propertiesnil: false,
			cs: &ContainerService{
				Properties: &Properties{
					CustomCloudProfile: &CustomCloudProfile{
						PortalURL: "https://portal.testlocation.cotoso.com",
					},
				},
			},
			expectedErr: errors.New("missing ContainerService Location"),
		},
		{
			name:          "AzureStack UseInstanceMetadata is true",
			location:      "local",
			propertiesnil: false,
			cs: &ContainerService{
				Location: "local",
				Properties: &Properties{
					CustomCloudProfile: &CustomCloudProfile{
						PortalURL: "https://portal.local.cotoso.com",
					},
					OrchestratorProfile: &OrchestratorProfile{
						OrchestratorType:    Kubernetes,
						OrchestratorVersion: "1.13.11",
						KubernetesConfig: &KubernetesConfig{
							UseInstanceMetadata: to.BoolPtr(trueVal),
						},
					},
				},
			},
			expectedErr: errors.New("useInstanceMetadata shouldn't be set to true as feature not yet supported on Azure Stack"),
		},
		{
			name:          "AzureStack EtcdDiskSizeGB is 1024",
			location:      "local",
			propertiesnil: false,
			cs: &ContainerService{
				Location: "local",
				Properties: &Properties{
					CustomCloudProfile: &CustomCloudProfile{
						PortalURL: "https://portal.local.cotoso.com",
					},
					OrchestratorProfile: &OrchestratorProfile{
						OrchestratorType:    Kubernetes,
						OrchestratorVersion: "1.13.11",
						KubernetesConfig: &KubernetesConfig{
							EtcdDiskSizeGB: "1024",
						},
					},
				},
			},
			expectedErr: errors.Errorf("EtcdDiskSizeGB max size supported on Azure Stack is %d", MaxAzureStackManagedDiskSize),
		},
		{
			name:          "AzureStack EtcdDiskSizeGB is 1024",
			location:      "local",
			propertiesnil: false,
			cs: &ContainerService{
				Location: "local",
				Properties: &Properties{
					CustomCloudProfile: &CustomCloudProfile{
						PortalURL: "https://portal.local.cotoso.com",
					},
					OrchestratorProfile: &OrchestratorProfile{
						OrchestratorType:    Kubernetes,
						OrchestratorVersion: "1.13.11",
						KubernetesConfig: &KubernetesConfig{
							EtcdDiskSizeGB: "1024GB",
						},
					},
				},
			},
			expectedErr: errors.New("could not convert EtcdDiskSizeGB to int"),
		},
		{
			name:          "AzureStack AcceleratedNetworking is true",
			location:      "local",
			propertiesnil: false,
			cs: &ContainerService{
				Location: "local",
				Properties: &Properties{
					CustomCloudProfile: &CustomCloudProfile{
						PortalURL: "https://portal.local.cotoso.com",
					},
					OrchestratorProfile: &OrchestratorProfile{
						OrchestratorType:    Kubernetes,
						OrchestratorVersion: "1.13.11",
					},
					AgentPoolProfiles: []*AgentPoolProfile{
						{
							Name:                         "testpool",
							Count:                        1,
							VMSize:                       "Standard_D2_v2",
							AcceleratedNetworkingEnabled: to.BoolPtr(trueVal),
						},
					},
				},
			},
			expectedErr: errors.New("AcceleratedNetworkingEnabled or AcceleratedNetworkingEnabledWindows shouldn't be set to true as feature is not yet supported on Azure Stack"),
		},
		{
			name:          "AzureStack AcceleratedNetworking is true",
			location:      "local",
			propertiesnil: false,
			cs: &ContainerService{
				Location: "local",
				Properties: &Properties{
					CustomCloudProfile: &CustomCloudProfile{
						PortalURL: "https://portal.local.cotoso.com",
					},
					OrchestratorProfile: &OrchestratorProfile{
						OrchestratorType:    Kubernetes,
						OrchestratorVersion: "1.13.11",
					},
					AgentPoolProfiles: []*AgentPoolProfile{
						{
							Name:                                "testpool",
							Count:                               1,
							VMSize:                              "Standard_D2_v2",
							AcceleratedNetworkingEnabledWindows: to.BoolPtr(trueVal),
						},
					},
				},
			},
			expectedErr: errors.New("AcceleratedNetworkingEnabled or AcceleratedNetworkingEnabledWindows shouldn't be set to true as feature is not yet supported on Azure Stack"),
		},
	}

	for _, test := range tests {
		test := test
		t.Run(test.name, func(t *testing.T) {
			t.Parallel()
			cs := getK8sDefaultContainerService(true)
			cs.Location = test.cs.Location
			if test.cs.Properties != nil {
				if test.cs.Properties.CustomCloudProfile != nil {
					cs.Properties.CustomCloudProfile = test.cs.Properties.CustomCloudProfile
				}

				if test.cs.Properties.OrchestratorProfile != nil {
					cs.Properties.OrchestratorProfile = test.cs.Properties.OrchestratorProfile
				}

				if test.cs.Properties.AgentPoolProfiles != nil {
					cs.Properties.AgentPoolProfiles = test.cs.Properties.AgentPoolProfiles
				}
			}

			if test.propertiesnil {
				cs.Properties = nil
			}
			gotErr := cs.Validate(false)
			if !helpers.EqualError(gotErr, test.expectedErr) {
				t.Logf("scenario %q", test.name)
				t.Errorf("expected error: %v, got: %v", test.expectedErr, gotErr)
			}
		})
	}
}

func TestValidateAcceleratedNetworkingEnabledWindows(t *testing.T) {

	tests := []struct {
		name        string
		cs          *ContainerService
		expectedErr error
	}{
		{
			name: "AcceleratedNetworkingEnabledWindows enabled",
			cs: &ContainerService{
				Properties: &Properties{
					MasterProfile: &MasterProfile{
						DNSPrefix: "foo",
						Count:     1,
						VMSize:    "Standard_D2_v3",
					},
					OrchestratorProfile: &OrchestratorProfile{
						OrchestratorType:    Kubernetes,
						OrchestratorVersion: "1.15.9",
					},
					AgentPoolProfiles: []*AgentPoolProfile{
						{
							Name:                                "testpool",
							Count:                               1,
							VMSize:                              "Standard_D2_v2",
							AcceleratedNetworkingEnabledWindows: to.BoolPtr(true),
						},
					},
					LinuxProfile: &LinuxProfile{
						AdminUsername: "azureuser",
						SSH: struct {
							PublicKeys []PublicKey `json:"publicKeys" validate:"required,min=1"`
						}{
							PublicKeys: []PublicKey{{
								KeyData: "publickeydata",
							}},
						},
					},
				},
			},
			expectedErr: errors.New("Accelerated Networking is currently unstable for Windows + Kubernetes, please set acceleratedNetworkingEnabledWindows to false"),
		},
	}

	for _, test := range tests {
		test := test
		t.Run(test.name, func(t *testing.T) {
			t.Parallel()
			gotErr := test.cs.Validate(false)
			if !helpers.EqualError(gotErr, test.expectedErr) {
				t.Logf("scenario %q", test.name)
				t.Errorf("expected error: %v, got: %v", test.expectedErr, gotErr)
			}
		})
	}
}

func TestValidateMasterProfileImageRef(t *testing.T) {
	tests := map[string]struct {
		properties    *Properties
		isUpdate      bool
		expectedError error
	}{
		"should error when masterProfile includes both an ImageRef and a Distro configuration": {
			properties: &Properties{
				OrchestratorProfile: &OrchestratorProfile{
					OrchestratorType: Kubernetes,
				},
				MasterProfile: &MasterProfile{
					Distro: AKSUbuntu1604,
					ImageRef: &ImageReference{
						Name:           "name",
						ResourceGroup:  "rg",
						SubscriptionID: "sub-id",
						Gallery:        "gallery",
						Version:        "version",
					},
					DNSPrefix: "foo",
				},
			},
			isUpdate:      false,
			expectedError: errors.New("masterProfile includes a custom image configuration (imageRef) and an explicit distro configuration, you may use one of these but not both simultaneously"),
		},
		"should error when masterProfile includes both an ImageRef and a Distro configuration in update context": {
			properties: &Properties{
				OrchestratorProfile: &OrchestratorProfile{
					OrchestratorType: Kubernetes,
				},
				MasterProfile: &MasterProfile{
					Distro: AKSUbuntu1604,
					ImageRef: &ImageReference{
						Name:           "name",
						ResourceGroup:  "rg",
						SubscriptionID: "sub-id",
						Gallery:        "gallery",
						Version:        "version",
					},
					DNSPrefix: "foo",
				},
			},
			isUpdate:      true,
			expectedError: errors.New("masterProfile includes a custom image configuration (imageRef) and an explicit distro configuration, you may use one of these but not both simultaneously"),
		},
		"should not error when masterProfile includes an ImageRef configuration only": {
			properties: &Properties{
				OrchestratorProfile: &OrchestratorProfile{
					OrchestratorType: Kubernetes,
				},
				MasterProfile: &MasterProfile{
					ImageRef: &ImageReference{
						Name:           "name",
						ResourceGroup:  "rg",
						SubscriptionID: "sub-id",
						Gallery:        "gallery",
						Version:        "version",
					},
					DNSPrefix: "foo",
				},
			},
			isUpdate:      false,
			expectedError: nil,
		},
		"should not error when masterProfile includes an ImageRef configuration only in an upgrade context": {
			properties: &Properties{
				OrchestratorProfile: &OrchestratorProfile{
					OrchestratorType: Kubernetes,
				},
				MasterProfile: &MasterProfile{
					ImageRef: &ImageReference{
						Name:           "name",
						ResourceGroup:  "rg",
						SubscriptionID: "sub-id",
						Gallery:        "gallery",
						Version:        "version",
					},
					DNSPrefix: "foo",
				},
			},
			isUpdate:      true,
			expectedError: nil,
		},
		"should not error when masterProfile includes a Distro configuration only": {
			properties: &Properties{
				OrchestratorProfile: &OrchestratorProfile{
					OrchestratorType: Kubernetes,
				},
				MasterProfile: &MasterProfile{
					Distro:    AKSUbuntu1604,
					DNSPrefix: "foo",
				},
			},
			isUpdate:      false,
			expectedError: nil,
		},
		"should not error when masterProfile includes a Distro configuration only in an upgrade context": {
			properties: &Properties{
				OrchestratorProfile: &OrchestratorProfile{
					OrchestratorType: Kubernetes,
				},
				MasterProfile: &MasterProfile{
					Distro:    AKSUbuntu1604,
					DNSPrefix: "foo",
				},
			},
			isUpdate:      true,
			expectedError: nil,
		},
		"should not error when masterProfile includes neither an explicit Distro nor ImageRef configuration": {
			properties: &Properties{
				OrchestratorProfile: &OrchestratorProfile{
					OrchestratorType: Kubernetes,
				},
				MasterProfile: &MasterProfile{
					DNSPrefix: "foo",
				},
			},
			isUpdate:      false,
			expectedError: nil,
		},
		"should not error when masterProfile includes neither an explicit Distro nor ImageRef configuration in an upgrade context": {
			properties: &Properties{
				OrchestratorProfile: &OrchestratorProfile{
					OrchestratorType: Kubernetes,
				},
				MasterProfile: &MasterProfile{
					DNSPrefix: "foo",
				},
			},
			isUpdate:      true,
			expectedError: nil,
		},
	}

	for testName, test := range tests {
		test := test
		t.Run(testName, func(t *testing.T) {
			t.Parallel()
			err := test.properties.validateMasterProfile(test.isUpdate)
			if !helpers.EqualError(err, test.expectedError) {
				t.Errorf("expected error: %v, got: %v", test.expectedError, err)
			}
		})
	}
}

func TestValidateAgentPoolProfilesImageRef(t *testing.T) {
	tests := map[string]struct {
		properties    *Properties
		isUpdate      bool
		expectedError error
	}{
		"should error when AgentPoolProfile includes both an ImageRef and a Distro configuration": {
			properties: &Properties{
				OrchestratorProfile: &OrchestratorProfile{
					OrchestratorType: Kubernetes,
				},
				AgentPoolProfiles: []*AgentPoolProfile{
					{
						Name:   "foo",
						Distro: AKSUbuntu1604,
						ImageRef: &ImageReference{
							Name:           "name",
							ResourceGroup:  "rg",
							SubscriptionID: "sub-id",
							Gallery:        "gallery",
							Version:        "version",
						},
					},
				},
			},
			isUpdate:      false,
			expectedError: errors.Errorf("agentPoolProfile %s includes a custom image configuration (imageRef) and an explicit distro configuration, you may use one of these but not both simultaneously", "foo"),
		},
		"should error when AgentPoolProfile includes both an ImageRef and a Distro configuration in update context": {
			properties: &Properties{
				OrchestratorProfile: &OrchestratorProfile{
					OrchestratorType: Kubernetes,
				},
				AgentPoolProfiles: []*AgentPoolProfile{
					{
						Name:   "foo",
						Distro: AKSUbuntu1604,
						ImageRef: &ImageReference{
							Name:           "name",
							ResourceGroup:  "rg",
							SubscriptionID: "sub-id",
							Gallery:        "gallery",
							Version:        "version",
						},
					},
				},
			},
			isUpdate:      true,
			expectedError: errors.Errorf("agentPoolProfile %s includes a custom image configuration (imageRef) and an explicit distro configuration, you may use one of these but not both simultaneously", "foo"),
		},
		"should not error when AgentPoolProfile includes an ImageRef configuration only": {
			properties: &Properties{
				OrchestratorProfile: &OrchestratorProfile{
					OrchestratorType: Kubernetes,
				},
				AgentPoolProfiles: []*AgentPoolProfile{
					{
						Name: "foo",
						ImageRef: &ImageReference{
							Name:           "name",
							ResourceGroup:  "rg",
							SubscriptionID: "sub-id",
							Gallery:        "gallery",
							Version:        "version",
						},
					},
				},
			},
			isUpdate:      false,
			expectedError: nil,
		},
		"should not error when AgentPoolProfile includes an ImageRef configuration only in an upgrade context": {
			properties: &Properties{
				OrchestratorProfile: &OrchestratorProfile{
					OrchestratorType: Kubernetes,
				},
				AgentPoolProfiles: []*AgentPoolProfile{
					{
						Name: "foo",
						ImageRef: &ImageReference{
							Name:           "name",
							ResourceGroup:  "rg",
							SubscriptionID: "sub-id",
							Gallery:        "gallery",
							Version:        "version",
						},
					},
				},
			},
			isUpdate:      true,
			expectedError: nil,
		},
		"should not error when AgentPoolProfile includes a Distro configuration only": {
			properties: &Properties{
				OrchestratorProfile: &OrchestratorProfile{
					OrchestratorType: Kubernetes,
				},
				AgentPoolProfiles: []*AgentPoolProfile{
					{
						Name:   "foo",
						Distro: AKSUbuntu1604,
					},
				},
			},
			isUpdate:      false,
			expectedError: nil,
		},
		"should not error when AgentPoolProfile includes a Distro configuration only in an upgrade context": {
			properties: &Properties{
				OrchestratorProfile: &OrchestratorProfile{
					OrchestratorType: Kubernetes,
				},
				AgentPoolProfiles: []*AgentPoolProfile{
					{
						Name:   "foo",
						Distro: AKSUbuntu1604,
					},
				},
			},
			isUpdate:      true,
			expectedError: nil,
		},
		"should not error when AgentPoolProfile includes neither an explicit Distro nor ImageRef configuration": {
			properties: &Properties{
				OrchestratorProfile: &OrchestratorProfile{
					OrchestratorType: Kubernetes,
				},
				AgentPoolProfiles: []*AgentPoolProfile{
					{
						Name: "foo",
					},
				},
			},
			isUpdate:      false,
			expectedError: nil,
		},
		"should not error when AgentPoolProfile includes neither an explicit Distro nor ImageRef configuration in an upgrade context": {
			properties: &Properties{
				OrchestratorProfile: &OrchestratorProfile{
					OrchestratorType: Kubernetes,
				},
				AgentPoolProfiles: []*AgentPoolProfile{
					{
						Name: "foo",
					},
				},
			},
			isUpdate:      true,
			expectedError: nil,
		},
	}

	for testName, test := range tests {
		test := test
		t.Run(testName, func(t *testing.T) {
			t.Parallel()
			err := test.properties.validateAgentPoolProfiles(test.isUpdate)
			if !helpers.EqualError(err, test.expectedError) {
				t.Errorf("expected error: %v, got: %v", test.expectedError, err)
			}
		})
	}
}

func TestValidateAzureStackSupport(t *testing.T) {
	tests := []struct {
		name               string
		networkPlugin      string
		masterAvailability string
		agentAvailability  string
		expectedErr        error
	}{
		{
			name:               "AzureStack supports the kubenet network plugin",
			networkPlugin:      "kubenet",
			masterAvailability: AvailabilitySet,
			agentAvailability:  AvailabilitySet,
			expectedErr:        nil,
		},
		{
			name:               "AzureStack supports for the azure network plugin is in preview",
			networkPlugin:      "azure",
			masterAvailability: AvailabilitySet,
			agentAvailability:  AvailabilitySet,
			expectedErr:        nil,
		},
		{
			name:               "AzureStack only supports kubenet and azure network plugins",
			networkPlugin:      NetworkPluginFlannel,
			masterAvailability: AvailabilitySet,
			agentAvailability:  AvailabilitySet,
			expectedErr:        errors.New("kubernetesConfig.networkPlugin 'flannel' is not supported on Azure Stack clouds"),
		},
		{
			name:               "AzureStack does not support VMSS on the master pool",
			networkPlugin:      "",
			masterAvailability: VirtualMachineScaleSets,
			agentAvailability:  VirtualMachineScaleSets,
			expectedErr:        errors.New("masterProfile.availabilityProfile should be set to 'AvailabilitySet' on Azure Stack clouds"),
		},
		{
			name:               "AzureStack does not support VMSS on the agent pools",
			networkPlugin:      "kubenet",
			masterAvailability: AvailabilitySet,
			agentAvailability:  VirtualMachineScaleSets,
			expectedErr:        errors.New("agentPoolProfiles[agentpool].availabilityProfile should be set to 'AvailabilitySet' on Azure Stack clouds"),
		},
	}

	for _, test := range tests {
		test := test
		t.Run(test.name, func(t *testing.T) {
			t.Parallel()
			cs := getK8sDefaultContainerService(false)
			cs.Properties.CustomCloudProfile = &CustomCloudProfile{
				PortalURL: "https://portal.westus.contoso.com",
			}
			cs.Properties.OrchestratorProfile.KubernetesConfig = &KubernetesConfig{}
			if test.networkPlugin != "" {
				cs.Properties.OrchestratorProfile.KubernetesConfig.NetworkPlugin = test.networkPlugin
			}
			if test.masterAvailability != "" {
				cs.Properties.MasterProfile.AvailabilityProfile = test.masterAvailability
			}
			if test.agentAvailability != "" {
				for _, agentPool := range cs.Properties.AgentPoolProfiles {
					pool := agentPool
					pool.AvailabilityProfile = test.agentAvailability
					break
				}
			}
			if err := cs.Validate(false); !helpers.EqualError(err, test.expectedErr) {
				t.Logf("scenario %q", test.name)
				t.Errorf("expected error: %v, got: %v", test.expectedErr, err)
			}
		})
	}
}

func TestValidateKubernetesImageBaseType(t *testing.T) {
	tests := map[string]struct {
		k             *KubernetesConfig
		expectedError error
	}{
		"should not error for zero-value kubernetesImageBaseType value": {
			k:             &KubernetesConfig{},
			expectedError: nil,
		},
		"should not error for empty kubernetesImageBaseType value": {
			k: &KubernetesConfig{
				KubernetesImageBaseType: "",
			},
			expectedError: nil,
		},
		"should not error for valid kubernetesImageBaseType value 'gcr'": {
			k: &KubernetesConfig{
				KubernetesImageBaseType: common.KubernetesImageBaseTypeGCR,
			},
			expectedError: nil,
		},
		"should not error for valid kubernetesImageBaseType value 'mcr'": {
			k: &KubernetesConfig{
				KubernetesImageBaseType: common.KubernetesImageBaseTypeMCR,
			},
			expectedError: nil,
		},
		"should error on unknown kubernetesImageBaseType value": {
			k: &KubernetesConfig{
				KubernetesImageBaseType: "quay",
			},
			expectedError: errors.Errorf("Invalid kubernetesImageBaseType value \"%s\", please use one of the following versions: %s", "quay", kubernetesImageBaseTypeValidVersions),
		},
	}

	for testName, test := range tests {
		test := test
		t.Run(testName, func(t *testing.T) {
			t.Parallel()
			err := test.k.validateKubernetesImageBaseType()
			if !helpers.EqualError(err, test.expectedError) {
				t.Errorf("expected error: %v, got: %v", test.expectedError, err)
			}
		})
	}
}<|MERGE_RESOLUTION|>--- conflicted
+++ resolved
@@ -583,18 +583,6 @@
 			t.Error("should error when more than 1 cluster subnet provided with ipv6dualstack feature disabled")
 		}
 
-<<<<<<< HEAD
-=======
-		// validate config when ipv6 dual stack feature is enabled
-		c = KubernetesConfig{
-			NetworkPlugin: "azure",
-		}
-
-		if err := c.Validate(k8sVersion, false, true, false); err == nil {
-			t.Error("should error when network plugin is not kubenet")
-		}
-
->>>>>>> 96c8c3ee
 		c = KubernetesConfig{
 			NetworkPlugin: "kubenet",
 			ClusterSubnet: "10.244.0.0/16,ace:cab:deca::/8,fec0::/7",
@@ -664,7 +652,7 @@
 			NetworkPolicy: "azure",
 		}
 
-		if err := c.Validate(k8sVersion, false, true); err == nil {
+		if err := c.Validate(k8sVersion, false, true, false); err == nil {
 			t.Errorf("should error when network policy defined for azure cni dual stack: %v", err)
 		}
 
@@ -677,7 +665,7 @@
 			DNSServiceIP:  "10.0.0.10",
 		}
 
-		if err := c.Validate(k8sVersion, false, true); err != nil {
+		if err := c.Validate(k8sVersion, false, true, false); err != nil {
 			t.Errorf("shouldn't have errored with azure cni ipv6 dual stack feature enabled: %v", err)
 		}
 	}
@@ -3243,10 +3231,10 @@
 		{
 			name: "Invalid MasterProfile FirstConsecutiveStaticIP when master is VMAS",
 			masterProfile: &MasterProfile{
-				VnetSubnetID:             validVNetSubnetID,
-				Count:                    1,
-				DNSPrefix:                "foo",
-				VMSize:                   "Standard_DS2_v2",
+				VnetSubnetID: validVNetSubnetID,
+				Count:        1,
+				DNSPrefix:    "foo",
+				VMSize:       "Standard_DS2_v2",
 				FirstConsecutiveStaticIP: "10.0.0.invalid",
 			},
 			agentPoolProfiles: []*AgentPoolProfile{
@@ -3304,10 +3292,10 @@
 		{
 			name: "Invalid vnetcidr",
 			masterProfile: &MasterProfile{
-				VnetSubnetID:             validVNetSubnetID,
-				Count:                    1,
-				DNSPrefix:                "foo",
-				VMSize:                   "Standard_DS2_v2",
+				VnetSubnetID: validVNetSubnetID,
+				Count:        1,
+				DNSPrefix:    "foo",
+				VMSize:       "Standard_DS2_v2",
 				FirstConsecutiveStaticIP: "10.0.0.1",
 				VnetCidr:                 "10.1.0.0/invalid",
 			},
@@ -4054,9 +4042,9 @@
 					},
 					AgentPoolProfiles: []*AgentPoolProfile{
 						{
-							Name:                         "testpool",
-							Count:                        1,
-							VMSize:                       "Standard_D2_v2",
+							Name:   "testpool",
+							Count:  1,
+							VMSize: "Standard_D2_v2",
 							AcceleratedNetworkingEnabled: to.BoolPtr(trueVal),
 						},
 					},
@@ -4080,9 +4068,9 @@
 					},
 					AgentPoolProfiles: []*AgentPoolProfile{
 						{
-							Name:                                "testpool",
-							Count:                               1,
-							VMSize:                              "Standard_D2_v2",
+							Name:   "testpool",
+							Count:  1,
+							VMSize: "Standard_D2_v2",
 							AcceleratedNetworkingEnabledWindows: to.BoolPtr(trueVal),
 						},
 					},
@@ -4146,9 +4134,9 @@
 					},
 					AgentPoolProfiles: []*AgentPoolProfile{
 						{
-							Name:                                "testpool",
-							Count:                               1,
-							VMSize:                              "Standard_D2_v2",
+							Name:   "testpool",
+							Count:  1,
+							VMSize: "Standard_D2_v2",
 							AcceleratedNetworkingEnabledWindows: to.BoolPtr(true),
 						},
 					},
