// Copyright (c) Microsoft Corporation. All rights reserved.
// Licensed under the MIT license.

package vlabs

import (
	"encoding/base64"
	"fmt"
	"net"
	"net/url"
	"regexp"
	"strconv"
	"strings"
	"time"

	"github.com/Azure/aks-engine/pkg/api/common"
	"github.com/Azure/aks-engine/pkg/helpers"
	"github.com/Azure/aks-engine/pkg/versions"
	"github.com/Azure/azure-sdk-for-go/services/compute/mgmt/2019-12-01/compute"
	"github.com/Azure/go-autorest/autorest/to"
	"github.com/blang/semver"
	"github.com/google/uuid"
	"github.com/pkg/errors"
	log "github.com/sirupsen/logrus"
	validator "gopkg.in/go-playground/validator.v9"
)

var (
	validate                       *validator.Validate
	keyvaultIDRegex                *regexp.Regexp
	labelValueRegex                *regexp.Regexp
	labelKeyRegex                  *regexp.Regexp
	diskEncryptionSetIDRegex       *regexp.Regexp
	proximityPlacementGroupIDRegex *regexp.Regexp
	// Any version has to be available in a container image from mcr.microsoft.com/oss/etcd-io/etcd:v[Version]
	etcdValidVersions = [...]string{"2.2.5", "2.3.0", "2.3.1", "2.3.2", "2.3.3", "2.3.4", "2.3.5", "2.3.6", "2.3.7", "2.3.8",
		"3.0.0", "3.0.1", "3.0.2", "3.0.3", "3.0.4", "3.0.5", "3.0.6", "3.0.7", "3.0.8", "3.0.9", "3.0.10", "3.0.11", "3.0.12", "3.0.13", "3.0.14", "3.0.15", "3.0.16", "3.0.17",
		"3.1.0", "3.1.1", "3.1.2", "3.1.2", "3.1.3", "3.1.4", "3.1.5", "3.1.6", "3.1.7", "3.1.8", "3.1.9", "3.1.10",
		"3.2.0", "3.2.1", "3.2.2", "3.2.3", "3.2.4", "3.2.5", "3.2.6", "3.2.7", "3.2.8", "3.2.9", "3.2.11", "3.2.12",
		"3.2.13", "3.2.14", "3.2.15", "3.2.16", "3.2.23", "3.2.24", "3.2.25", "3.2.26", "3.3.0", "3.3.1", "3.3.8", "3.3.9", "3.3.10", "3.3.13", "3.3.15", "3.3.18", "3.3.19", "3.3.22"}
	containerdValidVersions              = [...]string{"1.3.2", "1.3.3", "1.3.4", "1.3.5", "1.3.6", "1.3.7"}
	kubernetesImageBaseTypeValidVersions = [...]string{"", common.KubernetesImageBaseTypeGCR, common.KubernetesImageBaseTypeMCR}
	cachingTypesValidValues              = [...]string{"", string(compute.CachingTypesNone), string(compute.CachingTypesReadWrite), string(compute.CachingTypesReadOnly)}
	networkPluginPlusPolicyAllowed       = []k8sNetworkConfig{
		{
			networkPlugin: "",
			networkPolicy: "",
		},
		{
			networkPlugin: "azure",
			networkPolicy: "",
		},
		{
			networkPlugin: "azure",
			networkPolicy: "azure",
		},
		{
			networkPlugin: "kubenet",
			networkPolicy: "",
		},
		{
			networkPlugin: "flannel",
			networkPolicy: "",
		},
		{
			networkPlugin: NetworkPluginCilium,
			networkPolicy: NetworkPolicyCilium,
		},
		{
			networkPlugin: "kubenet",
			networkPolicy: "calico",
		},
		{
			networkPlugin: "azure",
			networkPolicy: "calico",
		},
		{
			networkPlugin: "",
			networkPolicy: "calico",
		},
		{
			networkPlugin: "",
			networkPolicy: NetworkPolicyCilium,
		},
		{
			networkPlugin: NetworkPluginAntrea,
			networkPolicy: NetworkPolicyAntrea,
		},
		{
			networkPlugin: "azure",
			networkPolicy: NetworkPolicyAntrea,
		},
		{
			networkPlugin: "",
			networkPolicy: NetworkPolicyAntrea,
		},
		{
			networkPlugin: "",
			networkPolicy: "azure", // for backwards-compatibility w/ prior networkPolicy usage
		},
		{
			networkPlugin: "",
			networkPolicy: "none", // for backwards-compatibility w/ prior networkPolicy usage
		},
	}
)

const (
	labelKeyPrefixMaxLength = 253
	labelValueFormat        = "^([A-Za-z0-9][-A-Za-z0-9_.]{0,61})?[A-Za-z0-9]$"
	labelKeyFormat          = "^(([a-zA-Z0-9-]+[.])*[a-zA-Z0-9-]+[/])?([A-Za-z0-9][-A-Za-z0-9_.]{0,61})?[A-Za-z0-9]$"
)

type k8sNetworkConfig struct {
	networkPlugin string
	networkPolicy string
}

func init() {
	validate = validator.New()
	keyvaultIDRegex = regexp.MustCompile(`^/subscriptions/\S+/resourceGroups/\S+/providers/Microsoft.KeyVault/vaults/[^/\s]+$`)
	labelValueRegex = regexp.MustCompile(labelValueFormat)
	labelKeyRegex = regexp.MustCompile(labelKeyFormat)
	diskEncryptionSetIDRegex = regexp.MustCompile(`^/subscriptions/\S+/resourceGroups/\S+/providers/Microsoft.Compute/diskEncryptionSets/[^/\s]+$`)
	proximityPlacementGroupIDRegex = regexp.MustCompile(`^/subscriptions/\S+/resourceGroups/\S+/providers/Microsoft.Compute/proximityPlacementGroups/[^/\s]+$`)
}

// Validate implements APIObject
func (a *Properties) validate(isUpdate bool) error {
	if e := validate.Struct(a); e != nil {
		return handleValidationErrors(e.(validator.ValidationErrors))
	}
	if e := a.ValidateOrchestratorProfile(isUpdate); e != nil {
		return e
	}
	if e := a.validateMasterProfile(isUpdate); e != nil {
		return e
	}
	if e := a.validateAgentPoolProfiles(isUpdate); e != nil {
		return e
	}
	if e := a.validateZones(); e != nil {
		return e
	}
	if e := a.validateLinuxProfile(); e != nil {
		return e
	}
	if e := a.validateAddons(); e != nil {
		return e
	}
	if e := a.validateExtensions(); e != nil {
		return e
	}
	if e := a.validateVNET(); e != nil {
		return e
	}
	if e := a.validateServicePrincipalProfile(); e != nil {
		return e
	}

	if e := a.validateAADProfile(); e != nil {
		return e
	}

	if e := a.validateCustomKubeComponent(); e != nil {
		return e
	}

	if e := a.validateAzureStackSupport(); e != nil {
		return e
	}

	if e := a.validateWindowsProfile(isUpdate); e != nil {
		return e
	}
	return nil
}

func handleValidationErrors(e validator.ValidationErrors) error {
	// Override any version specific validation error message
	// common.HandleValidationErrors if the validation error message is general
	return common.HandleValidationErrors(e)
}

//ValidateOrchestratorProfile validates the orchestrator profile and the addons dependent on the version of the orchestrator
func (a *Properties) ValidateOrchestratorProfile(isUpdate bool) error {
	o := a.OrchestratorProfile
	// On updates we only need to make sure there is a supported patch version for the minor version
	if !isUpdate {
		version := common.RationalizeReleaseAndVersion(
			o.OrchestratorType,
			o.OrchestratorRelease,
			o.OrchestratorVersion,
			isUpdate,
			a.HasWindows(),
			a.IsAzureStackCloud())
		if a.IsAzureStackCloud() {
			if version == "" && a.HasWindows() {
				return errors.Errorf("the following OrchestratorProfile configuration is not supported on Azure Stack with OsType \"Windows\": OrchestratorType: \"%s\", OrchestratorRelease: \"%s\", OrchestratorVersion: \"%s\". Please use one of the following versions: %v", o.OrchestratorType, o.OrchestratorRelease, o.OrchestratorVersion, common.GetAllSupportedKubernetesVersions(false, true, true))
			} else if version == "" {
				return errors.Errorf("the following OrchestratorProfile configuration is not supported on Azure Stack: OrchestratorType: \"%s\", OrchestratorRelease: \"%s\", OrchestratorVersion: \"%s\". Please use one of the following versions: %v", o.OrchestratorType, o.OrchestratorRelease, o.OrchestratorVersion, common.GetAllSupportedKubernetesVersions(false, false, true))
			}
		} else {
			if version == "" && a.HasWindows() {
				return errors.Errorf("the following OrchestratorProfile configuration is not supported with OsType \"Windows\": OrchestratorType: \"%s\", OrchestratorRelease: \"%s\", OrchestratorVersion: \"%s\". Please use one of the following versions: %v", o.OrchestratorType, o.OrchestratorRelease, o.OrchestratorVersion, common.GetAllSupportedKubernetesVersions(false, true, false))
			} else if version == "" {
				return errors.Errorf("the following OrchestratorProfile configuration is not supported: OrchestratorType: \"%s\", OrchestratorRelease: \"%s\", OrchestratorVersion: \"%s\". Please use one of the following versions: %v", o.OrchestratorType, o.OrchestratorRelease, o.OrchestratorVersion, common.GetAllSupportedKubernetesVersions(false, false, false))
			}
		}

		sv, err := semver.Make(version)
		if err != nil {
			return errors.Errorf("could not validate version %s", version)
		}

		if a.HasAvailabilityZones() {
			minVersion, err := semver.Make("1.12.0")
			if err != nil {
				return errors.New("could not validate version")
			}

			if sv.LT(minVersion) {
				return errors.New("availabilityZone is only available in Kubernetes version 1.12 or greater")
			}
		}

		if o.KubernetesConfig != nil {
			err := o.KubernetesConfig.Validate(version, a.HasWindows(), a.FeatureFlags.IsIPv6DualStackEnabled(), a.FeatureFlags.IsIPv6OnlyEnabled())
			if err != nil {
				return err
			}
			minVersion, err := semver.Make("1.7.0")
			if err != nil {
				return errors.New("could not validate version")
			}

			if o.KubernetesConfig.EnableAggregatedAPIs {
				if !o.KubernetesConfig.IsRBACEnabled() {
					return errors.New("enableAggregatedAPIs requires the enableRbac feature as a prerequisite")
				}
			}

			if to.Bool(o.KubernetesConfig.EnableDataEncryptionAtRest) {
				if sv.LT(minVersion) {
					return errors.Errorf("enableDataEncryptionAtRest is only available in Kubernetes version %s or greater; unable to validate for Kubernetes version %s",
						minVersion.String(), o.OrchestratorVersion)
				}
				if o.KubernetesConfig.EtcdEncryptionKey != "" {
					_, err = base64.StdEncoding.DecodeString(o.KubernetesConfig.EtcdEncryptionKey)
					if err != nil {
						return errors.New("etcdEncryptionKey must be base64 encoded. Please provide a valid base64 encoded value or leave the etcdEncryptionKey empty to auto-generate the value")
					}
				}
			}

			if to.Bool(o.KubernetesConfig.EnableEncryptionWithExternalKms) {
				minVersion, err := semver.Make("1.10.0")
				if err != nil {
					return errors.Errorf("could not validate version")
				}
				if sv.LT(minVersion) {
					return errors.Errorf("enableEncryptionWithExternalKms is only available in Kubernetes version %s or greater; unable to validate for Kubernetes version %s",
						minVersion.String(), o.OrchestratorVersion)
				}
			}

			if o.KubernetesConfig.EnableRbac != nil && !o.KubernetesConfig.IsRBACEnabled() {
				minVersionNotAllowed, err := semver.Make("1.15.0")
				if err != nil {
					return errors.Errorf("could not validate version")
				}
				if !sv.LT(minVersionNotAllowed) {
					return errors.Errorf("RBAC support is required for Kubernetes version %s or greater; unable to build Kubernetes v%s cluster with enableRbac=false",
						minVersionNotAllowed.String(), o.OrchestratorVersion)
				}
			}

			if to.Bool(o.KubernetesConfig.EnablePodSecurityPolicy) {
				log.Warnf("EnablePodSecurityPolicy is deprecated in favor of the addon pod-security-policy.")
				if !o.KubernetesConfig.IsRBACEnabled() {
					return errors.Errorf("enablePodSecurityPolicy requires the enableRbac feature as a prerequisite")
				}
				if len(o.KubernetesConfig.PodSecurityPolicyConfig) > 0 {
					log.Warnf("Raw manifest for PodSecurityPolicy using PodSecurityPolicyConfig is deprecated in favor of the addon pod-security-policy. This will be ignored.")
				}
			}

			if o.KubernetesConfig.LoadBalancerSku != "" {
				if !strings.EqualFold(o.KubernetesConfig.LoadBalancerSku, StandardLoadBalancerSku) && !strings.EqualFold(o.KubernetesConfig.LoadBalancerSku, BasicLoadBalancerSku) {
					return errors.Errorf("Invalid value for loadBalancerSku, only %s and %s are supported", StandardLoadBalancerSku, BasicLoadBalancerSku)
				}
			}

			if o.KubernetesConfig.LoadBalancerSku == StandardLoadBalancerSku {
				minVersion, err := semver.Make("1.11.0")
				if err != nil {
					return errors.Errorf("could not validate version")
				}
				if sv.LT(minVersion) {
					return errors.Errorf("loadBalancerSku is only available in Kubernetes version %s or greater; unable to validate for Kubernetes version %s",
						minVersion.String(), o.OrchestratorVersion)
				}
				if !to.Bool(a.OrchestratorProfile.KubernetesConfig.ExcludeMasterFromStandardLB) {
					return errors.Errorf("standard loadBalancerSku should exclude master nodes. Please set KubernetesConfig \"ExcludeMasterFromStandardLB\" to \"true\"")
				}
			}

			if o.KubernetesConfig.LoadBalancerSku == BasicLoadBalancerSku {
				if o.KubernetesConfig.LoadBalancerOutboundIPs != nil {
					return errors.Errorf("kubernetesConfig.loadBalancerOutboundIPs configuration only supported for Standard loadBalancerSku=Standard")
				}
			}

			if o.KubernetesConfig.DockerEngineVersion != "" {
				log.Warnf("docker-engine is deprecated in favor of moby, but you passed in a dockerEngineVersion configuration. This will be ignored.")
			}

			if o.KubernetesConfig.MaximumLoadBalancerRuleCount < 0 {
				return errors.New("maximumLoadBalancerRuleCount shouldn't be less than 0")
			}

			if o.KubernetesConfig.LoadBalancerOutboundIPs != nil {
				if to.Int(o.KubernetesConfig.LoadBalancerOutboundIPs) > common.MaxLoadBalancerOutboundIPs {
					return errors.Errorf("kubernetesConfig.loadBalancerOutboundIPs was set to %d, the maximum allowed is %d", to.Int(o.KubernetesConfig.LoadBalancerOutboundIPs), common.MaxLoadBalancerOutboundIPs)
				}
			}

			// https://docs.microsoft.com/en-us/azure/load-balancer/load-balancer-outbound-rules-overview
			if o.KubernetesConfig.LoadBalancerSku == StandardLoadBalancerSku && o.KubernetesConfig.OutboundRuleIdleTimeoutInMinutes != 0 && (o.KubernetesConfig.OutboundRuleIdleTimeoutInMinutes < 4 || o.KubernetesConfig.OutboundRuleIdleTimeoutInMinutes > 120) {
				return errors.New("outboundRuleIdleTimeoutInMinutes shouldn't be less than 4 or greater than 120")
			}

			if a.IsAzureStackCloud() {
				if to.Bool(o.KubernetesConfig.UseInstanceMetadata) {
					return errors.New("useInstanceMetadata shouldn't be set to true as feature not yet supported on Azure Stack")
				}

				if o.KubernetesConfig.EtcdDiskSizeGB != "" {
					etcdDiskSizeGB, err := strconv.Atoi(o.KubernetesConfig.EtcdDiskSizeGB)
					if err != nil {
						return errors.Errorf("could not convert EtcdDiskSizeGB to int")
					}
					if etcdDiskSizeGB > MaxAzureStackManagedDiskSize {
						return errors.Errorf("EtcdDiskSizeGB max size supported on Azure Stack is %d", MaxAzureStackManagedDiskSize)
					}
				}
			}

			if o.KubernetesConfig.EtcdStorageLimitGB != 0 {
				if o.KubernetesConfig.EtcdStorageLimitGB > 8 {
					log.Warnf("EtcdStorageLimitGB of %d is larger than the recommended maximum of 8", o.KubernetesConfig.EtcdStorageLimitGB)
				}
				if o.KubernetesConfig.EtcdStorageLimitGB < 2 {
					return errors.Errorf("EtcdStorageLimitGB value of %d is too small, the minimum allowed is 2", o.KubernetesConfig.EtcdStorageLimitGB)
				}
			}
		}
	} else {
		version := common.RationalizeReleaseAndVersion(
			o.OrchestratorType,
			o.OrchestratorRelease,
			o.OrchestratorVersion,
			false,
			a.HasWindows(),
			a.IsAzureStackCloud())
		if version == "" {
			patchVersion := common.GetValidPatchVersion(o.OrchestratorType, o.OrchestratorVersion, isUpdate, a.HasWindows(), a.IsAzureStackCloud())
			// if there isn't a supported patch version for this version fail
			if patchVersion == "" {
				if a.HasWindows() {
					return errors.Errorf("the following OrchestratorProfile configuration is not supported with Windows agentpools: OrchestratorType: \"%s\", OrchestratorRelease: \"%s\", OrchestratorVersion: \"%s\". Please check supported Release or Version for this build of aks-engine", o.OrchestratorType, o.OrchestratorRelease, o.OrchestratorVersion)
				}
				return errors.Errorf("the following OrchestratorProfile configuration is not supported: OrchestratorType: \"%s\", OrchestratorRelease: \"%s\", OrchestratorVersion: \"%s\". Please check supported Release or Version for this build of aks-engine", o.OrchestratorType, o.OrchestratorRelease, o.OrchestratorVersion)
			}
		}
	}

	if a.HasFlatcar() && o.KubernetesConfig.NetworkPlugin == "azure" && o.KubernetesConfig.NetworkMode == NetworkModeBridge {
		return errors.Errorf("Flatcar node pools require 'transparent' networkMode with Azure CNI")
	}

	return a.validateContainerRuntime(isUpdate)
}

func (a *Properties) validateMasterProfile(isUpdate bool) error {
	m := a.MasterProfile

	if m.Count == 1 {
		log.Warnf("Running only 1 control plane VM not recommended for production clusters, use 3 or 5 for control plane redundancy")
	}
	if m.IsVirtualMachineScaleSets() && m.VnetSubnetID != "" && m.FirstConsecutiveStaticIP != "" {
		return errors.New("when masterProfile's availabilityProfile is VirtualMachineScaleSets and a vnetSubnetID is specified, the firstConsecutiveStaticIP should be empty and will be determined by an offset from the first IP in the vnetCidr")
	}

	if m.ImageRef != nil {
		if err := m.ImageRef.validateImageNameAndGroup(); err != nil {
			return err
		}
	}

	if m.IsVirtualMachineScaleSets() {
		log.Warnf("Clusters with VMSS masters are not yet upgradable! You will not be able to upgrade your cluster until a future version of aks-engine!")
		e := validateVMSS(a.OrchestratorProfile, false, m.StorageProfile, a.HasWindows(), a.IsAzureStackCloud())
		if e != nil {
			return e
		}
		if !a.IsClusterAllVirtualMachineScaleSets() {
			return errors.New("VirtualMachineScaleSets for master profile must be used together with virtualMachineScaleSets for agent profiles. Set \"availabilityProfile\" to \"VirtualMachineScaleSets\" for agent profiles")
		}

		if a.OrchestratorProfile.KubernetesConfig != nil && to.Bool(a.OrchestratorProfile.KubernetesConfig.UseManagedIdentity) && a.OrchestratorProfile.KubernetesConfig.UserAssignedID == "" {
			return errors.New("virtualMachineScaleSets for master profile can be used only with user assigned MSI ! Please specify \"userAssignedID\" in \"kubernetesConfig\"")
		}
	}
	if m.SinglePlacementGroup != nil && m.AvailabilityProfile == AvailabilitySet {
		return errors.New("singlePlacementGroup is only supported with VirtualMachineScaleSets")
	}

	if e := validateProximityPlacementGroupID(m.ProximityPlacementGroupID); e != nil {
		return e
	}

	distroValues := DistroValues
	if isUpdate {
		distroValues = append(distroValues, AKSDockerEngine, AKS1604Deprecated, AKS1804Deprecated)
	}
	if !validateDistro(m.Distro, distroValues) {
		switch m.Distro {
		case AKSDockerEngine, AKS1604Deprecated:
			return errors.Errorf("The %s distro is deprecated, please use %s instead", m.Distro, AKSUbuntu1604)
		case AKS1804Deprecated:
			return errors.Errorf("The %s distro is deprecated, please use %s instead", m.Distro, AKSUbuntu1804)
		default:
			return errors.Errorf("The %s distro is not supported", m.Distro)
		}
	}

	if to.Bool(m.AuditDEnabled) {
		if m.Distro != "" && !m.IsUbuntu() {
			return errors.Errorf("You have enabled auditd for master vms, but you did not specify an Ubuntu-based distro.")
		}
	}

	var validOSDiskCachingType bool
	for _, valid := range cachingTypesValidValues {
		if valid == m.OSDiskCachingType {
			validOSDiskCachingType = true
		}
	}
	if !validOSDiskCachingType {
		return errors.Errorf("Invalid masterProfile osDiskCachingType value \"%s\", please use one of the following versions: %s", m.OSDiskCachingType, cachingTypesValidValues)
	}

	return common.ValidateDNSPrefix(m.DNSPrefix)
}

func (a *Properties) validateAgentPoolProfiles(isUpdate bool) error {

	profileNames := make(map[string]bool)
	for i, agentPoolProfile := range a.AgentPoolProfiles {
		if e := validatePoolName(agentPoolProfile.Name); e != nil {
			return e
		}

		// validate os type is linux if dual stack feature is enabled
		if a.FeatureFlags.IsIPv6DualStackEnabled() || a.FeatureFlags.IsIPv6OnlyEnabled() {
			if agentPoolProfile.OSType == Windows {
				return errors.Errorf("Dual stack and single stack IPv6 feature is supported only with Linux, but agent pool '%s' is of os type %s", agentPoolProfile.Name, agentPoolProfile.OSType)
			}
			if agentPoolProfile.Distro == Flatcar {
				return errors.Errorf("Dual stack and single stack IPv6 feature is currently supported only with Ubuntu, but agent pool '%s' is of distro type %s", agentPoolProfile.Name, agentPoolProfile.Distro)
			}
		}

		// validate that each AgentPoolProfile Name is unique
		if _, ok := profileNames[agentPoolProfile.Name]; ok {
			return errors.Errorf("profile name '%s' already exists, profile names must be unique across pools", agentPoolProfile.Name)
		}
		profileNames[agentPoolProfile.Name] = true

		if e := validatePoolOSType(agentPoolProfile.OSType); e != nil {
			return e
		}

		if to.Bool(agentPoolProfile.AcceleratedNetworkingEnabled) || to.Bool(agentPoolProfile.AcceleratedNetworkingEnabledWindows) {
			if a.IsAzureStackCloud() {
				return errors.Errorf("AcceleratedNetworkingEnabled or AcceleratedNetworkingEnabledWindows shouldn't be set to true as feature is not yet supported on Azure Stack")
			} else if to.Bool(agentPoolProfile.AcceleratedNetworkingEnabledWindows) {
				return errors.Errorf("Accelerated Networking is currently unstable for Windows + Kubernetes, please set acceleratedNetworkingEnabledWindows to false")
			} else if e := validatePoolAcceleratedNetworking(agentPoolProfile.VMSize); e != nil {
				return e
			}
		}

		if to.Bool(agentPoolProfile.VMSSOverProvisioningEnabled) {
			if agentPoolProfile.AvailabilityProfile == AvailabilitySet {
				return errors.Errorf("You have specified VMSS Overprovisioning in agent pool %s, but you did not specify VMSS", agentPoolProfile.Name)
			}
		}

		if to.Bool(agentPoolProfile.AuditDEnabled) {
			if agentPoolProfile.Distro != "" && !agentPoolProfile.IsUbuntu() {
				return errors.Errorf("You have enabled auditd in agent pool %s, but you did not specify an Ubuntu-based distro", agentPoolProfile.Name)
			}
		}

		if to.Bool(agentPoolProfile.EnableVMSSNodePublicIP) {
			if agentPoolProfile.AvailabilityProfile == AvailabilitySet {
				return errors.Errorf("You have enabled VMSS node public IP in agent pool %s, but you did not specify VMSS", agentPoolProfile.Name)
			}
			if !strings.EqualFold(a.OrchestratorProfile.KubernetesConfig.LoadBalancerSku, BasicLoadBalancerSku) {
				return errors.Errorf("You have enabled VMSS node public IP in agent pool %s, but you did not specify Basic Load Balancer SKU", agentPoolProfile.Name)
			}
		}

		if e := agentPoolProfile.validateOrchestratorSpecificProperties(); e != nil {
			return e
		}

		if agentPoolProfile.ImageRef != nil {
			return agentPoolProfile.ImageRef.validateImageNameAndGroup()
		}

		if e := agentPoolProfile.validateAvailabilityProfile(); e != nil {
			return e
		}

		if e := agentPoolProfile.validateRoles(); e != nil {
			return e
		}

		if e := agentPoolProfile.validateCustomNodeLabels(); e != nil {
			return e
		}

		if agentPoolProfile.AvailabilityProfile != AvailabilitySet {
			e := validateVMSS(a.OrchestratorProfile, isUpdate, agentPoolProfile.StorageProfile, a.HasWindows(), a.IsAzureStackCloud())
			if e != nil {
				return e
			}
		}

		if a.AgentPoolProfiles[i].AvailabilityProfile != a.AgentPoolProfiles[0].AvailabilityProfile {
			return errors.New("mixed mode availability profiles are not allowed. Please set either VirtualMachineScaleSets or AvailabilitySet in availabilityProfile for all agent pools")
		}

		if a.AgentPoolProfiles[i].SinglePlacementGroup != nil && a.AgentPoolProfiles[i].AvailabilityProfile == AvailabilitySet {
			return errors.New("singlePlacementGroup is only supported with VirtualMachineScaleSets")
		}

		distroValues := DistroValues
		if isUpdate {
			distroValues = append(distroValues, AKSDockerEngine, AKS1604Deprecated, AKS1804Deprecated)
		}
		if !validateDistro(agentPoolProfile.Distro, distroValues) {
			switch agentPoolProfile.Distro {
			case AKSDockerEngine, AKS1604Deprecated:
				return errors.Errorf("The %s distro is deprecated, please use %s instead", agentPoolProfile.Distro, AKSUbuntu1604)
			case AKS1804Deprecated:
				return errors.Errorf("The %s distro is deprecated, please use %s instead", agentPoolProfile.Distro, AKSUbuntu1804)
			default:
				return errors.Errorf("The %s distro is not supported", agentPoolProfile.Distro)
			}
		}

		if e := agentPoolProfile.validateLoadBalancerBackendAddressPoolIDs(); e != nil {
			return e
		}

		if agentPoolProfile.IsEphemeral() {
			log.Warnf("Ephemeral disks are enabled for Agent Pool %s. This feature in AKS-Engine is experimental, and data could be lost in some cases.", agentPoolProfile.Name)
		}

		if e := validateProximityPlacementGroupID(agentPoolProfile.ProximityPlacementGroupID); e != nil {
			return e
		}
		var validOSDiskCachingType, validDataDiskCachingType bool
		for _, valid := range cachingTypesValidValues {
			if valid == agentPoolProfile.OSDiskCachingType {
				validOSDiskCachingType = true
			}
			if valid == agentPoolProfile.DataDiskCachingType {
				validDataDiskCachingType = true
			}
		}
		if !validOSDiskCachingType {
			return errors.Errorf("Invalid osDiskCachingType value \"%s\" for agentPoolProfile \"%s\", please use one of the following versions: %s", agentPoolProfile.OSDiskCachingType, agentPoolProfile.Name, cachingTypesValidValues)
		}
		if !validDataDiskCachingType {
			return errors.Errorf("Invalid dataDiskCachingType value \"%s\" for agentPoolProfile \"%s\", please use one of the following versions: %s", agentPoolProfile.DataDiskCachingType, agentPoolProfile.Name, cachingTypesValidValues)
		}
		if agentPoolProfile.IsEphemeral() {
			if agentPoolProfile.OSDiskCachingType != "" && agentPoolProfile.OSDiskCachingType != string(compute.CachingTypesReadOnly) {
				return errors.Errorf("Invalid osDiskCachingType value \"%s\" for agentPoolProfile \"%s\" using Ephemeral Disk, you must use: %s", agentPoolProfile.OSDiskCachingType, agentPoolProfile.Name, string(compute.CachingTypesReadOnly))
			}
		}
	}

	return nil
}

func (a *Properties) validateZones() error {
	if a.HasAvailabilityZones() {
		var poolsWithZones, poolsWithoutZones []string
		for _, pool := range a.AgentPoolProfiles {
			if pool.HasAvailabilityZones() {
				poolsWithZones = append(poolsWithZones, pool.Name)
			} else {
				poolsWithoutZones = append(poolsWithoutZones, pool.Name)
			}
		}
		if !a.MastersAndAgentsUseAvailabilityZones() {
			poolsWithZonesPrefix := "pool"
			poolsWithoutZonesPrefix := "pool"
			if len(poolsWithZones) > 1 {
				poolsWithZonesPrefix = "pools"
			}
			if len(poolsWithoutZones) > 1 {
				poolsWithoutZonesPrefix = "pools"
			}
			poolsWithZonesString := helpers.GetEnglishOrderedQuotedListWithOxfordCommas(poolsWithZones)
			poolsWithoutZonesString := helpers.GetEnglishOrderedQuotedListWithOxfordCommas(poolsWithoutZones)
			if !a.MasterProfile.HasAvailabilityZones() {
				if len(poolsWithZones) == len(a.AgentPoolProfiles) {
					log.Warnf("This cluster is using Availability Zones for %s %s, but not for master VMs", poolsWithZonesPrefix, poolsWithZonesString)
				} else {
					log.Warnf("This cluster is using Availability Zones for %s %s, but not for %s %s, nor for master VMs", poolsWithZonesPrefix, poolsWithZonesString, poolsWithoutZonesPrefix, poolsWithoutZonesString)
				}
			} else {
				if len(poolsWithoutZones) > 0 {
					log.Warnf("This cluster is using Availability Zones for master VMs, but not for %s %s", poolsWithoutZonesPrefix, poolsWithoutZonesString)
				}
			}
		} else {
			// agent pool profiles
			for _, agentPoolProfile := range a.AgentPoolProfiles {
				if agentPoolProfile.AvailabilityProfile == AvailabilitySet {
					return errors.New("Availability Zones are not supported with an AvailabilitySet. Please either remove availabilityProfile or set availabilityProfile to VirtualMachineScaleSets")
				}
			}
			if a.OrchestratorProfile.KubernetesConfig != nil && a.OrchestratorProfile.KubernetesConfig.LoadBalancerSku != "" && !strings.EqualFold(a.OrchestratorProfile.KubernetesConfig.LoadBalancerSku, StandardLoadBalancerSku) {
				return errors.New("Availability Zones requires Standard LoadBalancer. Please set KubernetesConfig \"LoadBalancerSku\" to \"Standard\"")
			}
		}
	}
	return nil
}

func (a *Properties) validateLinuxProfile() error {
	for _, publicKey := range a.LinuxProfile.SSH.PublicKeys {
		if e := validate.Var(publicKey.KeyData, "required"); e != nil {
			return errors.New("KeyData in LinuxProfile.SSH.PublicKeys cannot be empty string")
		}
	}
	return validateKeyVaultSecrets(a.LinuxProfile.Secrets, false)
}

func (a *Properties) validateAddons() error {
	if a.OrchestratorProfile.KubernetesConfig != nil && a.OrchestratorProfile.KubernetesConfig.Addons != nil {
		var isAvailabilitySets bool
		var hasNSeriesSKU bool
		var kubeDNSEnabled bool
		var corednsEnabled bool
		var keyvaultFlexvolumeEnabled, csiSecretsStoreEnabled bool

		for _, agentPool := range a.AgentPoolProfiles {
			if agentPool.IsAvailabilitySets() {
				isAvailabilitySets = true
			}

			if agentPool.IsNSeriesSKU() {
				hasNSeriesSKU = true
			}
		}
		for _, addon := range a.OrchestratorProfile.KubernetesConfig.Addons {
			if addon.Data != "" {
				if len(addon.Config) > 0 || len(addon.Containers) > 0 {
					return errors.New("Config and containers should be empty when addon.Data is specified")
				}
				if _, err := base64.StdEncoding.DecodeString(addon.Data); err != nil {
					return errors.Errorf("Addon %s's data should be base64 encoded", addon.Name)
				}
			}

			if addon.Mode != "" {
				if addon.Mode != AddonModeEnsureExists && addon.Mode != AddonModeReconcile {
					return errors.Errorf("addon %s has a mode configuration '%s', must be either %s or %s", addon.Name, addon.Mode, AddonModeEnsureExists, AddonModeReconcile)
				}
			}

			// Validation for addons if they are enabled
			if to.Bool(addon.Enabled) {
				switch addon.Name {
				case "cluster-autoscaler":
					if isAvailabilitySets {
						return errors.Errorf("cluster-autoscaler addon can only be used with VirtualMachineScaleSets. Please specify \"availabilityProfile\": \"%s\"", VirtualMachineScaleSets)
					}
					for _, pool := range addon.Pools {
						if pool.Name == "" {
							return errors.Errorf("cluster-autoscaler addon pools configuration must have a 'name' property that correlates with a pool name in the agentPoolProfiles array")
						}
						if a.GetAgentPoolByName(pool.Name) == nil {
							return errors.Errorf("cluster-autoscaler addon pool 'name' %s does not match any agentPoolProfiles nodepool name", pool.Name)
						}
						if pool.Config != nil {
							var min, max int
							var err error
							if pool.Config["min-nodes"] != "" {
								min, err = strconv.Atoi(pool.Config["min-nodes"])
								if err != nil {
									return errors.Errorf("cluster-autoscaler addon pool 'name' %s has invalid 'min-nodes' config, must be a string int, got %s", pool.Name, pool.Config["min-nodes"])
								}
							}
							if pool.Config["max-nodes"] != "" {
								max, err = strconv.Atoi(pool.Config["max-nodes"])
								if err != nil {
									return errors.Errorf("cluster-autoscaler addon pool 'name' %s has invalid 'max-nodes' config, must be a string int, got %s", pool.Name, pool.Config["max-nodes"])
								}
							}
							if min > max {
								return errors.Errorf("cluster-autoscaler addon pool 'name' %s has invalid config, 'max-nodes' %d must be greater than or equal to 'min-nodes' %d", pool.Name, max, min)
							}
						}
					}
				case "nvidia-device-plugin":
					isValidVersion, err := common.IsValidMinVersion(a.OrchestratorProfile.OrchestratorType, a.OrchestratorProfile.OrchestratorRelease, a.OrchestratorProfile.OrchestratorVersion, "1.10.0")
					if err != nil {
						return err
					}
					if hasNSeriesSKU && !isValidVersion {
						return errors.New("NVIDIA Device Plugin add-on can only be used Kubernetes 1.10 or above. Please specify \"orchestratorRelease\": \"1.10\"")
					}
				case "aad":
					if !a.HasAADAdminGroupID() {
						return errors.New("aad addon can't be enabled without a valid aadProfile w/ adminGroupID")
					}
				case "keyvault-flexvolume":
					keyvaultFlexvolumeEnabled = true
					if common.IsKubernetesVersionGe(a.OrchestratorProfile.OrchestratorVersion, "1.16.0") {
						log.Warnf("%s add-on will be DEPRECATED in favor of csi-secrets-store addon for 1.16+", addon.Name)
					}
				case "appgw-ingress":
					if (a.ServicePrincipalProfile == nil || len(a.ServicePrincipalProfile.ObjectID) == 0) &&
						!to.Bool(a.OrchestratorProfile.KubernetesConfig.UseManagedIdentity) {
						return errors.New("appgw-ingress add-ons requires 'objectID' to be specified or UseManagedIdentity to be true")
					}

					if a.OrchestratorProfile.KubernetesConfig.NetworkPlugin != "azure" {
						return errors.New("appgw-ingress add-ons can only be used with Network Plugin as 'azure'")
					}

					if len(addon.Config["appgw-subnet"]) == 0 {
						return errors.New("appgw-ingress add-ons requires 'appgw-subnet' in the Config. It is used to provision the subnet for Application Gateway in the vnet")
					}
				case common.AzureDiskCSIDriverAddonName, common.AzureFileCSIDriverAddonName:
					if !to.Bool(a.OrchestratorProfile.KubernetesConfig.UseCloudControllerManager) {
						return errors.Errorf("%s add-on requires useCloudControllerManager to be true", addon.Name)
					}
				case "cloud-node-manager":
					if !to.Bool(a.OrchestratorProfile.KubernetesConfig.UseCloudControllerManager) {
						return errors.Errorf("%s add-on requires useCloudControllerManager to be true", addon.Name)
					}
					if !a.ShouldEnableAzureCloudAddon(addon.Name) {
						minVersion := "1.16.0"
						if a.HasWindows() {
							minVersion = "1.18.0"
						}
						return errors.Errorf("%s add-on can only be used Kubernetes %s or above", addon.Name, minVersion)
					}
				case common.CiliumAddonName:
					if !common.IsKubernetesVersionGe(a.OrchestratorProfile.OrchestratorVersion, "1.16.0") {
						if a.OrchestratorProfile.KubernetesConfig.NetworkPolicy != NetworkPolicyCilium {
							return errors.Errorf("%s addon may only be enabled if the networkPolicy=%s", common.CiliumAddonName, NetworkPolicyCilium)
						}
					} else {
						return errors.Errorf("%s addon is not supported on Kubernetes v1.16.0 or greater", common.CiliumAddonName)
					}
				case common.AntreaAddonName:
					if a.OrchestratorProfile.KubernetesConfig.NetworkPolicy != NetworkPolicyAntrea {
						return errors.Errorf("%s addon may only be enabled if the networkPolicy=%s", common.AntreaAddonName, NetworkPolicyAntrea)
					}
				case common.FlannelAddonName:
					if a.OrchestratorProfile.KubernetesConfig.NetworkPolicy != "" {
						return errors.Errorf("%s addon does not support NetworkPolicy, replace %s with \"\"", common.FlannelAddonName, a.OrchestratorProfile.KubernetesConfig.NetworkPolicy)
					}
					networkPlugin := a.OrchestratorProfile.KubernetesConfig.NetworkPlugin
					if networkPlugin != "" {
						if networkPlugin != NetworkPluginFlannel {
							return errors.Errorf("%s addon is not supported with networkPlugin=%s, please use networkPlugin=%s", common.FlannelAddonName, networkPlugin, NetworkPluginFlannel)
						}
					}
					if a.OrchestratorProfile.KubernetesConfig.ContainerRuntime != Containerd {
						return errors.Errorf("%s addon is only supported with containerRuntime=%s", common.FlannelAddonName, Containerd)
					}
				case "azure-policy":
					isValidVersion, err := common.IsValidMinVersion(a.OrchestratorProfile.OrchestratorType, a.OrchestratorProfile.OrchestratorRelease, a.OrchestratorProfile.OrchestratorVersion, "1.14.0")
					if err != nil {
						return err
					}
					if !isValidVersion {
						return errors.New("Azure Policy add-on can only be used with Kubernetes v1.14 and above. Please specify a compatible version")
					}
				case common.KubeDNSAddonName:
					kubeDNSEnabled = true
				case common.CoreDNSAddonName:
					corednsEnabled = true
				case common.SecretsStoreCSIDriverAddonName:
					csiSecretsStoreEnabled = true
					if !common.IsKubernetesVersionGe(a.OrchestratorProfile.OrchestratorVersion, "1.16.0") {
						return errors.Errorf("%s add-on can only be used in 1.16+", addon.Name)
					}
				case common.AzureArcOnboardingAddonName:
					if err := addon.validateArcAddonConfig(); err != nil {
						return err
					}
				}
			} else {
				// Validation for addons if they are disabled
				switch addon.Name {
				case "cloud-node-manager":
					if a.ShouldEnableAzureCloudAddon(addon.Name) {
						minVersion := "1.16.0"
						if a.HasWindows() {
							minVersion = "1.18.0"
						}
						return errors.Errorf("%s add-on is required when useCloudControllerManager is true in Kubernetes %s or above", addon.Name, minVersion)
					}
				case common.AzureCloudProviderAddonName:
					return errors.Errorf("%s add-on is required, it cannot be disabled", addon.Name)
				}
			}
		}
		if kubeDNSEnabled && corednsEnabled {
			return errors.New("Both kube-dns and coredns addons are enabled, only one of these may be enabled on a cluster")
		}
		if keyvaultFlexvolumeEnabled && csiSecretsStoreEnabled {
			return errors.New("Both keyvault-flexvolume and csi-secrets-store addons are enabled, only one of these may be enabled on a cluster")
		}
	}
	return nil
}

func (a *Properties) validateExtensions() error {
	for _, agentPool := range a.AgentPoolProfiles {
		if len(agentPool.Extensions) != 0 && (len(agentPool.AvailabilityProfile) == 0 || agentPool.IsVirtualMachineScaleSets()) {
			return errors.Errorf("Extensions are currently not supported with VirtualMachineScaleSets. Please specify \"availabilityProfile\": \"%s\"", AvailabilitySet)
		}

		if agentPool.OSType == Windows && len(agentPool.Extensions) != 0 {
			for _, e := range agentPool.Extensions {
				if e.Name == "prometheus-grafana-k8s" {
					return errors.Errorf("prometheus-grafana-k8s extension is currently not supported for Windows agents")
				}
			}
		}
	}

	for _, extension := range a.ExtensionProfiles {
		if extension.ExtensionParametersKeyVaultRef != nil {
			if e := validate.Var(extension.ExtensionParametersKeyVaultRef.VaultID, "required"); e != nil {
				return errors.Errorf("the Keyvault ID must be specified for Extension %s", extension.Name)
			}
			if e := validate.Var(extension.ExtensionParametersKeyVaultRef.SecretName, "required"); e != nil {
				return errors.Errorf("the Keyvault Secret must be specified for Extension %s", extension.Name)
			}
			if !keyvaultIDRegex.MatchString(extension.ExtensionParametersKeyVaultRef.VaultID) {
				return errors.Errorf("Extension %s's keyvault secret reference is of incorrect format", extension.Name)
			}
		}
	}
	return nil
}

func (a *Properties) validateVNET() error {
	isCustomVNET := a.MasterProfile.IsCustomVNET()
	for _, agentPool := range a.AgentPoolProfiles {
		if agentPool.IsCustomVNET() != isCustomVNET {
			return errors.New("Multiple VNET Subnet configurations specified.  The master profile and each agent pool profile must all specify a custom VNET Subnet, or none at all")
		}
	}
	if isCustomVNET {
		if a.MasterProfile.IsVirtualMachineScaleSets() && a.MasterProfile.AgentVnetSubnetID == "" {
			return errors.New("when master profile is using VirtualMachineScaleSets and is custom vnet, set \"vnetsubnetid\" and \"agentVnetSubnetID\" for master profile")
		}

		subscription, resourcegroup, vnetname, _, e := common.GetVNETSubnetIDComponents(a.MasterProfile.VnetSubnetID)
		if e != nil {
			return e
		}

		for _, agentPool := range a.AgentPoolProfiles {
			agentSubID, agentRG, agentVNET, _, err := common.GetVNETSubnetIDComponents(agentPool.VnetSubnetID)
			if err != nil {
				return err
			}
			if agentSubID != subscription ||
				agentRG != resourcegroup ||
				agentVNET != vnetname {
				return errors.New("Multiple VNETS specified.  The master profile and each agent pool must reference the same VNET (but it is ok to reference different subnets on that VNET)")
			}
		}

		masterFirstIP := net.ParseIP(a.MasterProfile.FirstConsecutiveStaticIP)
		if masterFirstIP == nil && !a.MasterProfile.IsVirtualMachineScaleSets() {
			return errors.Errorf("MasterProfile.FirstConsecutiveStaticIP (with VNET Subnet specification) '%s' is an invalid IP address", a.MasterProfile.FirstConsecutiveStaticIP)
		}

		if a.MasterProfile.VnetCidr != "" {
			_, _, err := net.ParseCIDR(a.MasterProfile.VnetCidr)
			if err != nil {
				return errors.Errorf("MasterProfile.VnetCidr '%s' contains invalid cidr notation", a.MasterProfile.VnetCidr)
			}
		}
	}
	return nil
}

func (a *Properties) validateServicePrincipalProfile() error {
	useManagedIdentityDisabled := a.OrchestratorProfile.KubernetesConfig != nil &&
		a.OrchestratorProfile.KubernetesConfig.UseManagedIdentity != nil && !to.Bool(a.OrchestratorProfile.KubernetesConfig.UseManagedIdentity)

	if useManagedIdentityDisabled {
		if a.ServicePrincipalProfile == nil {
			return errors.Errorf("ServicePrincipalProfile must be specified")
		}
		if e := validate.Var(a.ServicePrincipalProfile.ClientID, "required"); e != nil {
			return errors.Errorf("the service principal client ID must be specified")
		}
		if (len(a.ServicePrincipalProfile.Secret) == 0 && a.ServicePrincipalProfile.KeyvaultSecretRef == nil) ||
			(len(a.ServicePrincipalProfile.Secret) != 0 && a.ServicePrincipalProfile.KeyvaultSecretRef != nil) {
			return errors.Errorf("either the service principal client secret or keyvault secret reference must be specified")
		}

		if a.OrchestratorProfile.KubernetesConfig != nil && to.Bool(a.OrchestratorProfile.KubernetesConfig.EnableEncryptionWithExternalKms) && len(a.ServicePrincipalProfile.ObjectID) == 0 {
			return errors.Errorf("the service principal object ID must be specified when enableEncryptionWithExternalKms is true")
		}

		if a.ServicePrincipalProfile.KeyvaultSecretRef != nil {
			if e := validate.Var(a.ServicePrincipalProfile.KeyvaultSecretRef.VaultID, "required"); e != nil {
				return errors.Errorf("the Keyvault ID must be specified for the Service Principle")
			}
			if e := validate.Var(a.ServicePrincipalProfile.KeyvaultSecretRef.SecretName, "required"); e != nil {
				return errors.Errorf("the Keyvault Secret must be specified for the Service Principle")
			}
			if !keyvaultIDRegex.MatchString(a.ServicePrincipalProfile.KeyvaultSecretRef.VaultID) {
				return errors.Errorf("service principal client keyvault secret reference is of incorrect format")
			}
		}
	}
	return nil
}

func (a *Properties) validateAADProfile() error {
	if profile := a.AADProfile; profile != nil {
		if _, err := uuid.Parse(profile.ClientAppID); err != nil {
			return errors.Errorf("clientAppID '%v' is invalid", profile.ClientAppID)
		}
		if _, err := uuid.Parse(profile.ServerAppID); err != nil {
			return errors.Errorf("serverAppID '%v' is invalid", profile.ServerAppID)
		}
		if len(profile.TenantID) > 0 {
			if _, err := uuid.Parse(profile.TenantID); err != nil {
				return errors.Errorf("tenantID '%v' is invalid", profile.TenantID)
			}
		}
		if len(profile.AdminGroupID) > 0 {
			if _, err := uuid.Parse(profile.AdminGroupID); err != nil {
				return errors.Errorf("adminGroupID '%v' is invalid", profile.AdminGroupID)
			}
		}
	}
	return nil
}

func (a *AgentPoolProfile) validateAvailabilityProfile() error {
	switch a.AvailabilityProfile {
	case AvailabilitySet:
	case VirtualMachineScaleSets:
	case "":
	default:
		{
			return errors.Errorf("unknown availability profile type '%s' for agent pool '%s'.  Specify either %s, or %s", a.AvailabilityProfile, a.Name, AvailabilitySet, VirtualMachineScaleSets)
		}
	}

	return nil
}

func (a *AgentPoolProfile) validateRoles() error {
	validRoles := []AgentPoolProfileRole{AgentPoolProfileRoleEmpty}
	var found bool
	for _, validRole := range validRoles {
		if a.Role == validRole {
			found = true
			break
		}
	}
	if !found {
		return errors.Errorf("Role %q is not supported", a.Role)
	}
	return nil
}

func (a *AgentPoolProfile) validateCustomNodeLabels() error {
	if len(a.CustomNodeLabels) > 0 {
		for k, v := range a.CustomNodeLabels {
			if e := validateKubernetesLabelKey(k); e != nil {
				return e
			}
			if e := validateKubernetesLabelValue(v); e != nil {
				return e
			}
		}
	}
	return nil
}

<<<<<<< HEAD
func validateVMSS(o *OrchestratorProfile, isUpdate bool, storageProfile string, hasWindows bool, isAzureStackCloud bool) error {
	if o.OrchestratorType == Kubernetes {
		version := common.RationalizeReleaseAndVersion(
			o.OrchestratorType,
			o.OrchestratorRelease,
			o.OrchestratorVersion,
			isUpdate,
			hasWindows,
			isAzureStackCloud)
		if version == "" {
			return errors.Errorf("the following OrchestratorProfile configuration is not supported: OrchestratorType: %s, OrchestratorRelease: %s, OrchestratorVersion: %s. Please check supported Release or Version for this build of aks-engine", o.OrchestratorType, o.OrchestratorRelease, o.OrchestratorVersion)
		}

		sv, err := semver.Make(version)
		if err != nil {
			return errors.Errorf("could not validate version %s", version)
		}
		minVersion, err := semver.Make("1.10.0")
		if err != nil {
			return errors.New("could not validate version")
		}
		if sv.LT(minVersion) {
			return errors.Errorf("VirtualMachineScaleSets are only available in Kubernetes version %s or greater. Please set \"orchestratorVersion\" to %s or above", minVersion.String(), minVersion.String())
		}
		// validation for instanceMetadata using VMSS with Kubernetes
		minVersion, err = semver.Make("1.10.2")
		if err != nil {
			return errors.New("could not validate version")
		}
		if o.KubernetesConfig != nil && o.KubernetesConfig.UseInstanceMetadata != nil {
			if *o.KubernetesConfig.UseInstanceMetadata && sv.LT(minVersion) {
				return errors.Errorf("VirtualMachineScaleSets with instance metadata is supported for Kubernetes version %s or greater. Please set \"useInstanceMetadata\": false in \"kubernetesConfig\" or set \"orchestratorVersion\" to %s or above", minVersion.String(), minVersion.String())
			}
		}
		if storageProfile == StorageAccount {
			return errors.Errorf("VirtualMachineScaleSets does not support %s disks.  Please specify \"storageProfile\": \"%s\" (recommended) or \"availabilityProfile\": \"%s\"", StorageAccount, ManagedDisks, AvailabilitySet)
=======
func validateVMSS(o *OrchestratorProfile, isUpdate bool, storageProfile string) error {
	version := common.RationalizeReleaseAndVersion(
		o.OrchestratorType,
		o.OrchestratorRelease,
		o.OrchestratorVersion,
		isUpdate,
		false,
		false)
	if version == "" {
		return errors.Errorf("the following OrchestratorProfile configuration is not supported: OrchestratorType: %s, OrchestratorRelease: %s, OrchestratorVersion: %s. Please check supported Release or Version for this build of aks-engine", o.OrchestratorType, o.OrchestratorRelease, o.OrchestratorVersion)
	}

	sv, err := semver.Make(version)
	if err != nil {
		return errors.Errorf("could not validate version %s", version)
	}
	minVersion, err := semver.Make("1.10.0")
	if err != nil {
		return errors.New("could not validate version")
	}
	if sv.LT(minVersion) {
		return errors.Errorf("VirtualMachineScaleSets are only available in Kubernetes version %s or greater. Please set \"orchestratorVersion\" to %s or above", minVersion.String(), minVersion.String())
	}
	// validation for instanceMetadata using VMSS with Kubernetes
	minVersion, err = semver.Make("1.10.2")
	if err != nil {
		return errors.New("could not validate version")
	}
	if o.KubernetesConfig != nil && o.KubernetesConfig.UseInstanceMetadata != nil {
		if *o.KubernetesConfig.UseInstanceMetadata && sv.LT(minVersion) {
			return errors.Errorf("VirtualMachineScaleSets with instance metadata is supported for Kubernetes version %s or greater. Please set \"useInstanceMetadata\": false in \"kubernetesConfig\" or set \"orchestratorVersion\" to %s or above", minVersion.String(), minVersion.String())
>>>>>>> 5dbff4c9
		}
	}
	if storageProfile == StorageAccount {
		return errors.Errorf("VirtualMachineScaleSets does not support %s disks.  Please specify \"storageProfile\": \"%s\" (recommended) or \"availabilityProfile\": \"%s\"", StorageAccount, ManagedDisks, AvailabilitySet)
	}
	return nil
}

func (a *Properties) validateWindowsProfile(isUpdate bool) error {
	hasWindowsAgentPools := false
	for _, profile := range a.AgentPoolProfiles {
		if profile.OSType == Windows {
			hasWindowsAgentPools = true
			break
		}
	}

	if !hasWindowsAgentPools {
		return nil
	}

	o := a.OrchestratorProfile
<<<<<<< HEAD
	version := ""
	// This logic is broken because golang cases do not fallthrough by default.
	// I am leaving this in because I cannot get a clear answer on if we need to continue supporting Swarm + Windows and
	// RationalizeReleaseAndVersion does not properly handle Swarm.
	switch o.OrchestratorType {
	case DCOS:
	case Swarm:
	case SwarmMode:
	case Kubernetes:
		version = common.RationalizeReleaseAndVersion(
			o.OrchestratorType,
			o.OrchestratorRelease,
			o.OrchestratorVersion,
			isUpdate,
			hasWindowsAgentPools,
			a.IsAzureStackCloud())
=======
	version := common.RationalizeReleaseAndVersion(
		o.OrchestratorType,
		o.OrchestratorRelease,
		o.OrchestratorVersion,
		isUpdate,
		true,
		false)
>>>>>>> 5dbff4c9

	if version == "" {
		return errors.Errorf("Orchestrator %s version %s does not support Windows", o.OrchestratorType, o.OrchestratorVersion)
	}

	w := a.WindowsProfile
	if w == nil {
		return errors.New("WindowsProfile is required when the cluster definition contains Windows agent pools")
	}
	if e := validate.Var(w.AdminUsername, "required"); e != nil {
		return errors.New("WindowsProfile.AdminUsername is required, when agent pool specifies Windows")
	}
	if e := validate.Var(w.AdminPassword, "required"); e != nil {
		return errors.New("WindowsProfile.AdminPassword is required, when agent pool specifies Windows")
	}
	if !validatePasswordComplexity(w.AdminUsername, w.AdminPassword) {
		return errors.New("WindowsProfile.AdminPassword complexity not met. Windows password should contain 3 of the following categories - uppercase letters(A-Z), lowercase(a-z) letters, digits(0-9), special characters (~!@#$%^&*_-+=`|\\(){}[]:;<>,.?/')")
	}
	if e := validateKeyVaultSecrets(w.Secrets, true); e != nil {
		return e
	}
	if e := validateCsiProxyWindowsProperties(w, version); e != nil {
		return e
	}
	if e := validateWindowsRuntimes(w.WindowsRuntimes); e != nil {
		return e
	}

	return nil
}

func validateCsiProxyWindowsProperties(w *WindowsProfile, k8sVersion string) error {
	if w.IsCSIProxyEnabled() && !common.IsKubernetesVersionGe(k8sVersion, "1.18.0") {
		return errors.New("CSI proxy for Windows is only available in Kubernetes versions 1.18.0 or greater")
	}
	return nil
}

func validateWindowsRuntimes(r *WindowsRuntimes) error {
	if r == nil {
		// can be blank defaults will be applied
		return nil
	}

	if r.Default != "process" && r.Default != "hyperv" {
		return errors.New("Default runtime types are process or hyperv")
	}

	if r.HypervRuntimes != nil {
		handlersMap := make(map[string]bool)
		for _, h := range r.HypervRuntimes {
			if h.BuildNumber != "17763" && h.BuildNumber != "18362" && h.BuildNumber != "18363" && h.BuildNumber != "19041" {
				return errors.New("Current hyper-v build id values supported are 17763, 18362, 18363, 19041")
			}

			if _, ok := handlersMap[h.BuildNumber]; ok {
				return errors.Errorf("Hyper-v RuntimeHandlers have duplicate runtime with build number '%s', Windows Runtimes must be unique", h.BuildNumber)
			}
			handlersMap[h.BuildNumber] = true
		}
	}

	return nil
}

func (a *AgentPoolProfile) validateOrchestratorSpecificProperties() error {

	if e := validate.Var(a.DNSPrefix, "len=0"); e != nil {
		return errors.New("AgentPoolProfile.DNSPrefix must be empty for Kubernetes")
	}
	if e := validate.Var(a.Ports, "len=0"); e != nil {
		return errors.New("AgentPoolProfile.Ports must be empty for Kubernetes")
	}
	if validate.Var(a.ScaleSetPriority, "eq=Regular") == nil && validate.Var(a.ScaleSetEvictionPolicy, "len=0") != nil {
		return errors.New("property 'AgentPoolProfile.ScaleSetEvictionPolicy' must be empty for AgentPoolProfile.Priority of Regular")
	}

	if a.DNSPrefix != "" {
		if e := common.ValidateDNSPrefix(a.DNSPrefix); e != nil {
			return e
		}
		if len(a.Ports) > 0 {
			if e := validateUniquePorts(a.Ports, a.Name); e != nil {
				return e
			}
		} else {
			a.Ports = []int{80, 443, 8080}
		}
	} else if e := validate.Var(a.Ports, "len=0"); e != nil {
		return errors.Errorf("AgentPoolProfile.Ports must be empty when AgentPoolProfile.DNSPrefix is empty")
	}

	if len(a.DiskSizesGB) > 0 {
		if e := validate.Var(a.StorageProfile, "eq=StorageAccount|eq=ManagedDisks"); e != nil {
			return errors.Errorf("property 'StorageProfile' must be set to either '%s' or '%s' when attaching disks", StorageAccount, ManagedDisks)
		}
		if e := validate.Var(a.AvailabilityProfile, "eq=VirtualMachineScaleSets|eq=AvailabilitySet"); e != nil {
			return errors.Errorf("property 'AvailabilityProfile' must be set to either '%s' or '%s' when attaching disks", VirtualMachineScaleSets, AvailabilitySet)
		}
		if a.StorageProfile == StorageAccount && (a.AvailabilityProfile != AvailabilitySet) {
			return errors.Errorf("VirtualMachineScaleSets does not support storage account attached disks.  Instead specify 'StorageAccount': '%s' or specify AvailabilityProfile '%s'", ManagedDisks, AvailabilitySet)
		}
	}

	if a.DiskEncryptionSetID != "" {
		if !diskEncryptionSetIDRegex.MatchString(a.DiskEncryptionSetID) {
			return errors.Errorf("DiskEncryptionSetID(%s) is of incorrect format, correct format: %s", a.DiskEncryptionSetID, diskEncryptionSetIDRegex.String())
		}
	}
	return nil
}

func (a *AgentPoolProfile) validateLoadBalancerBackendAddressPoolIDs() error {

	if a.LoadBalancerBackendAddressPoolIDs != nil {
		for _, backendPoolID := range a.LoadBalancerBackendAddressPoolIDs {
			if len(backendPoolID) == 0 {
				return errors.Errorf("AgentPoolProfile.LoadBalancerBackendAddressPoolIDs can not contain empty string. Agent pool name: %s", a.Name)
			}
		}
	}

	return nil
}

func validateProximityPlacementGroupID(ppgID string) error {
	if ppgID != "" {
		if !proximityPlacementGroupIDRegex.MatchString(ppgID) {
			return errors.Errorf("ProximityPlacementGroupID(%s) is of incorrect format, correct format: %s", ppgID, proximityPlacementGroupIDRegex.String())
		}
	}
	return nil
}

func validateKeyVaultSecrets(secrets []KeyVaultSecrets, requireCertificateStore bool) error {
	for _, s := range secrets {
		if len(s.VaultCertificates) == 0 {
			return errors.New("Valid KeyVaultSecrets must have no empty VaultCertificates")
		}
		if s.SourceVault == nil {
			return errors.New("missing SourceVault in KeyVaultSecrets")
		}
		if s.SourceVault.ID == "" {
			return errors.New("KeyVaultSecrets must have a SourceVault.ID")
		}
		for _, c := range s.VaultCertificates {
			if _, e := url.Parse(c.CertificateURL); e != nil {
				return errors.Errorf("Certificate url was invalid. received error %s", e)
			}
			if e := validateName(c.CertificateStore, "KeyVaultCertificate.CertificateStore"); requireCertificateStore && e != nil {
				return errors.Errorf("%s for certificates in a WindowsProfile", e)
			}
		}
	}
	return nil
}

func validatePasswordComplexity(name string, password string) (out bool) {

	if strings.EqualFold(name, password) {
		return false
	}

	if len(password) == 0 {
		return false
	}

	hits := 0
	if regexp.MustCompile(`[0-9]+`).MatchString(password) {
		hits++
	}
	if regexp.MustCompile(`[A-Z]+`).MatchString(password) {
		hits++
	}
	if regexp.MustCompile(`[a-z]`).MatchString(password) {
		hits++
	}
	if regexp.MustCompile(`[~!@#\$%\^&\*_\-\+=\x60\|\(\){}\[\]:;"'<>,\.\?/]+`).MatchString(password) {
		hits++
	}
	return hits > 2
}

// Validate validates the KubernetesConfig
func (k *KubernetesConfig) Validate(k8sVersion string, hasWindows, ipv6DualStackEnabled, isIPv6 bool) error {
	// number of minimum retries allowed for kubelet to post node status
	const minKubeletRetries = 4

	// enableIPv6DualStack and enableIPv6Only are mutually exclusive feature flags
	if ipv6DualStackEnabled && isIPv6 {
		return errors.Errorf("featureFlags.EnableIPv6DualStack and featureFlags.EnableIPv6Only can't be enabled at the same time.")
	}

	sv, err := semver.Make(k8sVersion)
	if err != nil {
		return errors.Errorf("could not validate version %s", k8sVersion)
	}

	if ipv6DualStackEnabled {
		minVersion, err := semver.Make("1.16.0")
		if err != nil {
			return errors.New("could not validate version")
		}
		if sv.LT(minVersion) {
			return errors.Errorf("IPv6 dual stack not available in kubernetes version %s", k8sVersion)
		}
		// ipv6 dual stack feature is currently only supported with kubenet
		if k.NetworkPlugin != "kubenet" && k.NetworkPlugin != "azure" {
			return errors.Errorf("OrchestratorProfile.KubernetesConfig.NetworkPlugin '%s' is invalid. IPv6 dual stack supported only with kubenet and azurecni.", k.NetworkPlugin)
		}

		if k.NetworkPlugin == "azure" && k.NetworkPolicy != "" {
			return errors.Errorf("Network policy %s is not supported for azure cni dualstack", k.NetworkPolicy)
		}
	}

	if isIPv6 {
		minVersion, err := semver.Make("1.18.0")
		if err != nil {
			return errors.New("could not validate version")
		}
		if sv.LT(minVersion) {
			return errors.Errorf("IPv6 single stack not available in kubernetes version %s", k8sVersion)
		}
		// single stack IPv6 feature is currently only supported with kubenet
		if k.NetworkPlugin != "kubenet" {
			return errors.Errorf("OrchestratorProfile.KubernetesConfig.NetworkPlugin '%s' is invalid. IPv6 single stack supported only with kubenet.", k.NetworkPlugin)
		}
	}

	if k.ClusterSubnet != "" {
		clusterSubnets := strings.Split(k.ClusterSubnet, ",")
		if !ipv6DualStackEnabled && len(clusterSubnets) > 1 {
			return errors.Errorf("OrchestratorProfile.KubernetesConfig.ClusterSubnet '%s' is an invalid subnet", k.ClusterSubnet)
		}
		if ipv6DualStackEnabled && len(clusterSubnets) > 2 {
			return errors.Errorf("OrchestratorProfile.KubernetesConfig.ClusterSubnet '%s' is an invalid subnet. Not more than 2 subnets for ipv6 dual stack.", k.ClusterSubnet)
		}

		for _, clusterSubnet := range clusterSubnets {
			_, subnet, err := net.ParseCIDR(clusterSubnet)
			if err != nil {
				return errors.Errorf("OrchestratorProfile.KubernetesConfig.ClusterSubnet '%s' is an invalid subnet", clusterSubnet)
			}

			if k.NetworkPlugin == "azure" {
				ones, bits := subnet.Mask.Size()
				if bits-ones <= 8 {
					return errors.Errorf("OrchestratorProfile.KubernetesConfig.ClusterSubnet '%s' must reserve at least 9 bits for nodes", clusterSubnet)
				}
			}
		}
	}

	if k.DockerBridgeSubnet != "" {
		_, _, err := net.ParseCIDR(k.DockerBridgeSubnet)
		if err != nil {
			return errors.Errorf("OrchestratorProfile.KubernetesConfig.DockerBridgeSubnet '%s' is an invalid subnet", k.DockerBridgeSubnet)
		}
	}

	if k.MaxPods != 0 {
		if k.MaxPods < KubernetesMinMaxPods {
			return errors.Errorf("OrchestratorProfile.KubernetesConfig.MaxPods '%v' must be at least %v", k.MaxPods, KubernetesMinMaxPods)
		}
	}

	if k.KubeletConfig != nil {
		if _, ok := k.KubeletConfig["--node-status-update-frequency"]; ok {
			val := k.KubeletConfig["--node-status-update-frequency"]
			_, err := time.ParseDuration(val)
			if err != nil {
				return errors.Errorf("--node-status-update-frequency '%s' is not a valid duration", val)
			}
		}
	}

	if _, ok := k.ControllerManagerConfig["--node-monitor-grace-period"]; ok {
		_, err := time.ParseDuration(k.ControllerManagerConfig["--node-monitor-grace-period"])
		if err != nil {
			return errors.Errorf("--node-monitor-grace-period '%s' is not a valid duration", k.ControllerManagerConfig["--node-monitor-grace-period"])
		}
	}

	if k.KubeletConfig != nil {
		if _, ok := k.KubeletConfig["--node-status-update-frequency"]; ok {
			if _, ok := k.ControllerManagerConfig["--node-monitor-grace-period"]; ok {
				nodeStatusUpdateFrequency, _ := time.ParseDuration(k.KubeletConfig["--node-status-update-frequency"])
				ctrlMgrNodeMonitorGracePeriod, _ := time.ParseDuration(k.ControllerManagerConfig["--node-monitor-grace-period"])
				kubeletRetries := ctrlMgrNodeMonitorGracePeriod.Seconds() / nodeStatusUpdateFrequency.Seconds()
				if kubeletRetries < minKubeletRetries {
					return errors.Errorf("aks-engine requires that --node-monitor-grace-period(%f)s be larger than nodeStatusUpdateFrequency(%f)s by at least a factor of %d; ", ctrlMgrNodeMonitorGracePeriod.Seconds(), nodeStatusUpdateFrequency.Seconds(), minKubeletRetries)
				}
			}
		}
		// Re-enable this unit test if --non-masquerade-cidr is re-introduced
		/*if _, ok := k.KubeletConfig["--non-masquerade-cidr"]; ok {
			if _, _, err := net.ParseCIDR(k.KubeletConfig["--non-masquerade-cidr"]); err != nil {
				return errors.Errorf("--non-masquerade-cidr kubelet config '%s' is an invalid CIDR string", k.KubeletConfig["--non-masquerade-cidr"])
			}
		}*/
	}

	if _, ok := k.ControllerManagerConfig["--pod-eviction-timeout"]; ok {
		_, err := time.ParseDuration(k.ControllerManagerConfig["--pod-eviction-timeout"])
		if err != nil {
			return errors.Errorf("--pod-eviction-timeout '%s' is not a valid duration", k.ControllerManagerConfig["--pod-eviction-timeout"])
		}
	}

	if _, ok := k.ControllerManagerConfig["--route-reconciliation-period"]; ok {
		_, err := time.ParseDuration(k.ControllerManagerConfig["--route-reconciliation-period"])
		if err != nil {
			return errors.Errorf("--route-reconciliation-period '%s' is not a valid duration", k.ControllerManagerConfig["--route-reconciliation-period"])
		}
	}

	if k.DNSServiceIP != "" || k.ServiceCidr != "" {
		if k.DNSServiceIP == "" {
			return errors.New("OrchestratorProfile.KubernetesConfig.DNSServiceIP must be specified when ServiceCidr is")
		}
		if k.ServiceCidr == "" {
			return errors.New("OrchestratorProfile.KubernetesConfig.ServiceCidr must be specified when DNSServiceIP is")
		}

		dnsIP := net.ParseIP(k.DNSServiceIP)
		if dnsIP == nil {
			return errors.Errorf("OrchestratorProfile.KubernetesConfig.DNSServiceIP '%s' is an invalid IP address", k.DNSServiceIP)
		}

		primaryServiceCIDR := k.ServiceCidr
		if ipv6DualStackEnabled {
			// split the service cidr to see if there are multiple cidrs
			serviceCidrs := strings.Split(k.ServiceCidr, ",")
			if len(serviceCidrs) > 2 {
				return errors.Errorf("OrchestratorProfile.KubernetesConfig.ServiceCidr '%s' is an invalid CIDR subnet. More than 2 CIDRs not allowed for dualstack", k.ServiceCidr)
			}
			if len(serviceCidrs) == 2 {
				firstServiceCIDR, secondServiceCIDR := serviceCidrs[0], serviceCidrs[1]
				_, _, err := net.ParseCIDR(secondServiceCIDR)
				if err != nil {
					return errors.Errorf("OrchestratorProfile.KubernetesConfig.ServiceCidr '%s' is an invalid CIDR subnet", secondServiceCIDR)
				}
				// use the primary service cidr for further validation
				primaryServiceCIDR = firstServiceCIDR
			}
			// if # of service cidrs is 1, then continues with the default validation
		}

		_, serviceCidr, err := net.ParseCIDR(primaryServiceCIDR)
		if err != nil {
			return errors.Errorf("OrchestratorProfile.KubernetesConfig.ServiceCidr '%s' is an invalid CIDR subnet", primaryServiceCIDR)
		}

		// Finally validate that the DNS ip is within the subnet
		if !serviceCidr.Contains(dnsIP) {
			return errors.Errorf("OrchestratorProfile.KubernetesConfig.DNSServiceIP '%s' is not within the ServiceCidr '%s'", k.DNSServiceIP, primaryServiceCIDR)
		}

		// and that the DNS IP is _not_ the subnet broadcast address
		broadcast := common.IP4BroadcastAddress(serviceCidr)
		if dnsIP.Equal(broadcast) {
			return errors.Errorf("OrchestratorProfile.KubernetesConfig.DNSServiceIP '%s' cannot be the broadcast address of ServiceCidr '%s'", k.DNSServiceIP, primaryServiceCIDR)
		}

		// and that the DNS IP is _not_ the first IP in the service subnet
		firstServiceIP := common.CidrFirstIP(serviceCidr.IP)
		if firstServiceIP.Equal(dnsIP) {
			return errors.Errorf("OrchestratorProfile.KubernetesConfig.DNSServiceIP '%s' cannot be the first IP of ServiceCidr '%s'", k.DNSServiceIP, primaryServiceCIDR)
		}
	}

	if k.ProxyMode != "" && k.ProxyMode != KubeProxyModeIPTables && k.ProxyMode != KubeProxyModeIPVS {
		return errors.Errorf("Invalid KubeProxyMode %v. Allowed modes are %v and %v", k.ProxyMode, KubeProxyModeIPTables, KubeProxyModeIPVS)
	}

	// dualstack IPVS mode supported from 1.16+
	// dualstack IPtables mode supported from 1.18+
	if ipv6DualStackEnabled && k.ProxyMode == KubeProxyModeIPTables {
		minVersion, err := semver.Make("1.18.0")
		if err != nil {
			return errors.New("could not validate version")
		}
		if sv.LT(minVersion) {
			return errors.Errorf("KubeProxyMode %v in dualstack not supported with %s version", k.ProxyMode, k8sVersion)
		}
	}

	// Validate that we have a valid etcd version
	if e := validateEtcdVersion(k.EtcdVersion); e != nil {
		return e
	}

	// Validate containerd scenarios
	if k.ContainerRuntime == Docker || k.ContainerRuntime == "" {
		if k.MobyVersion != "" && k.ContainerdVersion != "" && versions.LessThan(k.MobyVersion, "19.03") {
			return errors.Errorf("containerdVersion is only valid in a non-docker context, use %s containerRuntime value instead if you wish to provide a containerdVersion", Containerd)
		}
	}
	if e := validateContainerdVersion(k.ContainerdVersion); e != nil {
		return e
	}

	if to.Bool(k.UseCloudControllerManager) || k.CustomCcmImage != "" {
		sv, err := semver.Make(k8sVersion)
		if err != nil {
			return errors.Errorf("could not validate version %s", k8sVersion)
		}
		minVersion, err := semver.Make("1.8.0")
		if err != nil {
			return errors.New("could not validate version")
		}
		if sv.LT(minVersion) {
			return errors.Errorf("OrchestratorProfile.KubernetesConfig.UseCloudControllerManager and OrchestratorProfile.KubernetesConfig.CustomCcmImage not available in kubernetes version %s", k8sVersion)
		}
	}

	if e := k.validateNetworkPlugin(hasWindows); e != nil {
		return e
	}
	if e := k.validateNetworkPolicy(k8sVersion, hasWindows); e != nil {
		return e
	}
	if e := k.validateNetworkPluginPlusPolicy(); e != nil {
		return e
	}
	if e := k.validateNetworkMode(); e != nil {
		return e
	}
	if e := k.validateKubernetesImageBaseType(); e != nil {
		return e
	}
	return k.validateContainerRuntimeConfig()
}

func (k *KubernetesConfig) validateContainerRuntimeConfig() error {
	if val, ok := k.ContainerRuntimeConfig[common.ContainerDataDirKey]; ok {
		if val == "" {
			return errors.Errorf("OrchestratorProfile.KubernetesConfig.ContainerRuntimeConfig.DataDir '%s' is invalid: must not be empty", val)
		}
		if !strings.HasPrefix(val, "/") {
			return errors.Errorf("OrchestratorProfile.KubernetesConfig.ContainerRuntimeConfig.DataDir '%s' is invalid: must be absolute path", val)
		}
	}

	// Validate base config here, and only allow predefined mutations to ensure invariant.
	if k.ContainerRuntime == Containerd {
		_, err := common.GetContainerdConfig(k.ContainerRuntimeConfig, nil)
		if err != nil {
			return err
		}
	} else {
		_, err := common.GetDockerConfig(k.ContainerRuntimeConfig, nil)
		if err != nil {
			return err
		}
	}

	return nil
}

func (k *KubernetesConfig) validateNetworkPlugin(hasWindows bool) error {

	networkPlugin := k.NetworkPlugin

	// Check NetworkPlugin has a valid value.
	valid := false
	for _, plugin := range NetworkPluginValues {
		if networkPlugin == plugin {
			valid = true
			break
		}
	}
	if !valid {
		return errors.Errorf("unknown networkPlugin '%s' specified", networkPlugin)
	}

	// Temporary safety check, to be removed when Windows support is added.
	if (networkPlugin == NetworkPluginAntrea) && hasWindows {
		return errors.Errorf("networkPlugin '%s' is not supporting windows agents", networkPlugin)
	}

	if networkPlugin == NetworkPluginKubenet && hasWindows {
		log.Warnf("Windows + Kubenet is for development and testing only, not recommended for production")
	}

	return nil
}

func (k *KubernetesConfig) validateNetworkPolicy(k8sVersion string, hasWindows bool) error {

	networkPolicy := k.NetworkPolicy
	networkPlugin := k.NetworkPlugin

	// Check NetworkPolicy has a valid value.
	valid := false
	for _, plugin := range NetworkPolicyValues {
		if networkPolicy == plugin {
			valid = true
			break
		}
	}
	if !valid {
		return errors.Errorf("unknown networkPolicy '%s' specified", networkPolicy)
	}

	if networkPolicy == "azure" && networkPlugin == "azure" && !common.IsKubernetesVersionGe(k8sVersion, "1.8.0") {
		return errors.New("networkPolicy azure requires kubernetes version of 1.8 or higher")
	}

	// Temporary safety check, to be removed when Windows support is added.
	if (networkPolicy == "calico" || networkPolicy == NetworkPolicyCilium ||
		networkPolicy == NetworkPolicyAntrea) && hasWindows {
		return errors.Errorf("networkPolicy '%s' is not supporting windows agents", networkPolicy)
	}

	return nil
}

func (k *KubernetesConfig) validateNetworkPluginPlusPolicy() error {
	var config k8sNetworkConfig

	config.networkPlugin = k.NetworkPlugin
	config.networkPolicy = k.NetworkPolicy

	for _, c := range networkPluginPlusPolicyAllowed {
		if c.networkPlugin == config.networkPlugin && c.networkPolicy == config.networkPolicy {
			return nil
		}
	}
	return errors.Errorf("networkPolicy '%s' is not supported with networkPlugin '%s'", config.networkPolicy, config.networkPlugin)
}

func (k *KubernetesConfig) validateNetworkMode() error {
	networkPlugin := k.NetworkPlugin
	networkPolicy := k.NetworkPolicy
	networkMode := k.NetworkMode

	// Check NetworkMode has a valid value.
	valid := false
	for _, mode := range NetworkModeValues {
		if networkMode == mode {
			valid = true
			break
		}
	}
	if !valid {
		return errors.Errorf("unknown networkMode '%s' specified", networkMode)
	}

	if networkMode != "" {
		if networkPlugin != "azure" {
			return errors.New("networkMode requires network plugin to be 'azure'")
		}

		if networkPolicy == "calico" && networkMode != NetworkModeTransparent {
			return errors.Errorf("networkMode '%s' is not supported by calico", networkMode)
		}
	}

	return nil
}

func (k *KubernetesConfig) validateKubernetesImageBaseType() error {
	for _, valid := range kubernetesImageBaseTypeValidVersions {
		if valid == k.KubernetesImageBaseType {
			return nil
		}
	}
	return errors.Errorf("Invalid kubernetesImageBaseType value \"%s\", please use one of the following versions: %s", k.KubernetesImageBaseType, kubernetesImageBaseTypeValidVersions)
}

func (k *KubernetesConfig) isUsingCustomKubeComponent() bool {
	return k.CustomKubeAPIServerImage != "" || k.CustomKubeControllerManagerImage != "" || k.CustomKubeSchedulerImage != "" || k.CustomKubeBinaryURL != ""
}

func (a *Properties) validateContainerRuntime(isUpdate bool) error {
	var containerRuntime string

	if a.OrchestratorProfile.KubernetesConfig != nil {
		containerRuntime = a.OrchestratorProfile.KubernetesConfig.ContainerRuntime
	}

	// Check for deprecated, non-back-compat
	if isUpdate && containerRuntime == KataContainers {
		return errors.Errorf("%s containerRuntime has been deprecated, you will not be able to update this cluster with this version of aks-engine", KataContainers)
	}

	// Check ContainerRuntime has a valid value.
	valid := false
	for _, runtime := range ContainerRuntimeValues {
		if containerRuntime == runtime {
			valid = true
			break
		}
	}
	if !valid {
		return errors.Errorf("unknown containerRuntime %q specified", containerRuntime)
	}

	// TODO: These validations should be relaxed once ContainerD and CNI plugins are more readily available
	if containerRuntime == Containerd && a.HasWindows() {
		if a.OrchestratorProfile.KubernetesConfig.WindowsContainerdURL == "" {
			return errors.Errorf("WindowsContainerdURL must be provided when using Windows with ContainerRuntime=containerd")
		}

		if a.OrchestratorProfile.KubernetesConfig.NetworkPlugin == "kubenet" {
			if a.OrchestratorProfile.KubernetesConfig.WindowsSdnPluginURL == "" {
				return errors.Errorf("WindowsSdnPluginURL must be provided when using Windows with ContainerRuntime=containerd and networkPlugin=kubenet")
			}
		}
	}

	return nil
}

func (a *Properties) validateCustomKubeComponent() error {
	k := a.OrchestratorProfile.KubernetesConfig
	if k == nil {
		return nil
	}

	if common.IsKubernetesVersionGe(a.OrchestratorProfile.OrchestratorVersion, "1.17.0") {
		if k.CustomHyperkubeImage != "" {
			return errors.New("customHyperkubeImage has no effect in Kubernetes version 1.17.0 or above")
		}
	} else {
		if k.isUsingCustomKubeComponent() {
			return errors.New("customKubeAPIServerImage, customKubeControllerManagerImage, customKubeSchedulerImage or customKubeBinaryURL have no effect in Kubernetes version 1.16 or earlier")
		}
	}
	if !common.IsKubernetesVersionGe(a.OrchestratorProfile.OrchestratorVersion, "1.16.0") {
		if k.CustomKubeProxyImage != "" {
			return errors.New("customKubeProxyImage has no effect in Kubernetes version 1.15 or earlier")
		}
	}

	return nil
}

func validateName(name string, label string) error {
	if name == "" {
		return errors.Errorf("%s must be a non-empty value", label)
	}
	return nil
}

func validatePoolName(poolName string) error {
	// we will cap at length of 12 and all lowercase letters since this makes up the VMName
	poolNameRegex := `^([a-z][a-z0-9]{0,11})$`
	re, err := regexp.Compile(poolNameRegex)
	if err != nil {
		return err
	}
	submatches := re.FindStringSubmatch(poolName)
	if len(submatches) != 2 {
		return errors.Errorf("pool name '%s' is invalid. A pool name must start with a lowercase letter, have max length of 12, and only have characters a-z0-9", poolName)
	}
	return nil
}

func validatePoolOSType(os OSType) error {
	if os != Linux && os != Windows && os != "" {
		return errors.New("AgentPoolProfile.osType must be either Linux or Windows")
	}
	return nil
}

func validatePoolAcceleratedNetworking(vmSize string) error {
	if !helpers.AcceleratedNetworkingSupported(vmSize) {
		return errors.Errorf("AgentPoolProfile.vmsize %s does not support AgentPoolProfile.acceleratedNetworking", vmSize)
	}
	return nil
}

func validateUniquePorts(ports []int, name string) error {
	portMap := make(map[int]bool)
	for _, port := range ports {
		if _, ok := portMap[port]; ok {
			return errors.Errorf("agent profile '%s' has duplicate port '%d', ports must be unique", name, port)
		}
		portMap[port] = true
	}
	return nil
}

func validateKubernetesLabelValue(v string) error {
	if !(len(v) == 0) && !labelValueRegex.MatchString(v) {
		return errors.Errorf("Label value '%s' is invalid. Valid label values must be 63 characters or less and must be empty or begin and end with an alphanumeric character ([a-z0-9A-Z]) with dashes (-), underscores (_), dots (.), and alphanumerics between", v)
	}
	return nil
}

func validateKubernetesLabelKey(k string) error {
	if !labelKeyRegex.MatchString(k) {
		return errors.Errorf("Label key '%s' is invalid. Valid label keys have two segments: an optional prefix and name, separated by a slash (/). The name segment is required and must be 63 characters or less, beginning and ending with an alphanumeric character ([a-z0-9A-Z]) with dashes (-), underscores (_), dots (.), and alphanumerics between. The prefix is optional. If specified, the prefix must be a DNS subdomain: a series of DNS labels separated by dots (.), not longer than 253 characters in total, followed by a slash (/)", k)
	}
	prefix := strings.Split(k, "/")
	if len(prefix) != 1 && len(prefix[0]) > labelKeyPrefixMaxLength {
		return errors.Errorf("Label key prefix '%s' is invalid. If specified, the prefix must be no longer than 253 characters in total", k)
	}
	return nil
}

func validateEtcdVersion(etcdVersion string) error {
	// "" is a valid etcdVersion that maps to DefaultEtcdVersion
	if etcdVersion == "" {
		return nil
	}
	for _, ver := range etcdValidVersions {
		if ver == etcdVersion {
			return nil
		}
	}
	return errors.Errorf("Invalid etcd version \"%s\", please use one of the following versions: %s", etcdVersion, etcdValidVersions)
}

func validateContainerdVersion(containerdVersion string) error {
	// "" is a valid containerd that maps to DefaultContainerdVersion
	if containerdVersion == "" {
		return nil
	}
	for _, ver := range containerdValidVersions {
		if ver == containerdVersion {
			return nil
		}
	}
	return errors.Errorf("Invalid containerd version \"%s\", please use one of the following versions: %s", containerdVersion, containerdValidVersions)
}

// Check that distro has a valid value
func validateDistro(distro Distro, distroValues []Distro) bool {
	for _, d := range distroValues {
		if distro == d {
			return true
		}
	}
	return false
}

func (i *ImageReference) validateImageNameAndGroup() error {
	if i.Name == "" && i.ResourceGroup != "" {
		return errors.New("imageName needs to be specified when imageResourceGroup is provided")
	}
	if i.Name != "" && i.ResourceGroup == "" {
		return errors.New("imageResourceGroup needs to be specified when imageName is provided")
	}
	return nil
}

func (cs *ContainerService) validateCustomCloudProfile() error {
	a := cs.Properties

	if a.IsCustomCloudProfile() {
		if a.IsAzureStackCloud() {
			if a.CustomCloudProfile.PortalURL == "" {
				return errors.New("portalURL needs to be specified when AzureStackCloud CustomCloudProfile is provided")
			}

			if !strings.HasPrefix(a.CustomCloudProfile.PortalURL, fmt.Sprintf("https://portal.%s.", cs.Location)) {
				return errors.Errorf("portalURL needs to start with https://portal.%s. ", cs.Location)
			}

			if a.CustomCloudProfile.AuthenticationMethod != "" && !(a.CustomCloudProfile.AuthenticationMethod == ClientSecretAuthMethod || a.CustomCloudProfile.AuthenticationMethod == ClientCertificateAuthMethod) {
				return errors.Errorf("authenticationMethod allowed values are '%s' and '%s'", ClientCertificateAuthMethod, ClientSecretAuthMethod)
			}

			if a.CustomCloudProfile.IdentitySystem != "" && !(a.CustomCloudProfile.IdentitySystem == AzureADIdentitySystem || a.CustomCloudProfile.IdentitySystem == ADFSIdentitySystem) {
				return errors.Errorf("identitySystem allowed values are '%s' and '%s'", AzureADIdentitySystem, ADFSIdentitySystem)
			}
		}

		dependenciesLocationValues := DependenciesLocationValues
		if !validateDependenciesLocation(a.CustomCloudProfile.DependenciesLocation, dependenciesLocationValues) {
			return errors.Errorf("The %s dependenciesLocation is not supported. The supported vaules are %s", a.CustomCloudProfile.DependenciesLocation, dependenciesLocationValues)
		}
	}
	return nil
}

// Validate implements validation for ContainerService
func (cs *ContainerService) Validate(isUpdate bool) error {
	if e := cs.validateProperties(); e != nil {
		return e
	}
	if e := cs.validateLocation(); e != nil {
		return e
	}
	if e := cs.validateCustomCloudProfile(); e != nil {
		return e
	}
	if e := cs.Properties.validate(isUpdate); e != nil {
		return e
	}
	return nil
}

func (cs *ContainerService) validateLocation() error {
	if cs.Properties != nil && cs.Properties.IsCustomCloudProfile() && cs.Location == "" {
		return errors.New("missing ContainerService Location")
	}
	if cs.Location == "" {
		log.Warnf("No \"location\" value was specified, AKS Engine will generate an ARM template configuration valid for regions in public cloud only")
	}
	return nil
}

func (cs *ContainerService) validateProperties() error {
	if cs.Properties == nil {
		return errors.New("missing ContainerService Properties")
	}
	return nil
}

// Check that dependenciesLocation has a valid value
func validateDependenciesLocation(dependenciesLocation DependenciesLocation, dependenciesLocationValues []DependenciesLocation) bool {
	for _, d := range dependenciesLocationValues {
		if dependenciesLocation == d {
			return true
		}
	}
	return false
}

// validateAzureStackSupport logs a warning if apimodel contains preview features and returns an error if a property is not supported on Azure Stack clouds
func (a *Properties) validateAzureStackSupport() error {
	if a.IsAzureStackCloud() {
		networkPlugin := a.OrchestratorProfile.KubernetesConfig.NetworkPlugin
		if networkPlugin == "azure" || networkPlugin == "" {
			log.Warnf("NetworkPlugin 'azure' is a private preview feature on Azure Stack clouds")
		}
		if networkPlugin != "azure" && networkPlugin != "kubenet" && networkPlugin != "" {
			return errors.Errorf("kubernetesConfig.networkPlugin '%s' is not supported on Azure Stack clouds", networkPlugin)
		}
		if a.MasterProfile.AvailabilityProfile == VirtualMachineScaleSets {
			return errors.Errorf("masterProfile.availabilityProfile should be set to '%s' on Azure Stack clouds", AvailabilitySet)
		}
		for _, agentPool := range a.AgentPoolProfiles {
			pool := agentPool
			if pool.AvailabilityProfile != AvailabilitySet {
				return errors.Errorf("agentPoolProfiles[%s].availabilityProfile should be set to '%s' on Azure Stack clouds", pool.Name, AvailabilitySet)
			}
		}
	}
	return nil
}

func (a *KubernetesAddon) validateArcAddonConfig() error {
	if a.Config == nil {
		a.Config = make(map[string]string)
	}
	err := []string{}
	if a.Config["location"] == "" {
		err = append(err, "azure-arc-onboarding addon configuration must have a 'location' property")
	}
	if a.Config["tenantID"] == "" {
		err = append(err, "azure-arc-onboarding addon configuration must have a 'tenantID' property")
	}
	if a.Config["subscriptionID"] == "" {
		err = append(err, "azure-arc-onboarding addon configuration must have a 'subscriptionID' property")
	}
	if a.Config["resourceGroup"] == "" {
		err = append(err, "azure-arc-onboarding addon configuration must have a 'resourceGroup' property")
	}
	if a.Config["clusterName"] == "" {
		err = append(err, "azure-arc-onboarding addon configuration must have a 'clusterName' property")
	}
	if a.Config["clientID"] == "" {
		err = append(err, "azure-arc-onboarding addon configuration must have a 'clientID' property")
	}
	if a.Config["clientSecret"] == "" {
		err = append(err, "azure-arc-onboarding addon configuration must have a 'clientSecret' property")
	}
	if len(err) > 0 {
		return fmt.Errorf(strings.Join(err, "; "))
	}
	return nil
}<|MERGE_RESOLUTION|>--- conflicted
+++ resolved
@@ -1015,52 +1015,14 @@
 	return nil
 }
 
-<<<<<<< HEAD
 func validateVMSS(o *OrchestratorProfile, isUpdate bool, storageProfile string, hasWindows bool, isAzureStackCloud bool) error {
-	if o.OrchestratorType == Kubernetes {
-		version := common.RationalizeReleaseAndVersion(
-			o.OrchestratorType,
-			o.OrchestratorRelease,
-			o.OrchestratorVersion,
-			isUpdate,
-			hasWindows,
-			isAzureStackCloud)
-		if version == "" {
-			return errors.Errorf("the following OrchestratorProfile configuration is not supported: OrchestratorType: %s, OrchestratorRelease: %s, OrchestratorVersion: %s. Please check supported Release or Version for this build of aks-engine", o.OrchestratorType, o.OrchestratorRelease, o.OrchestratorVersion)
-		}
-
-		sv, err := semver.Make(version)
-		if err != nil {
-			return errors.Errorf("could not validate version %s", version)
-		}
-		minVersion, err := semver.Make("1.10.0")
-		if err != nil {
-			return errors.New("could not validate version")
-		}
-		if sv.LT(minVersion) {
-			return errors.Errorf("VirtualMachineScaleSets are only available in Kubernetes version %s or greater. Please set \"orchestratorVersion\" to %s or above", minVersion.String(), minVersion.String())
-		}
-		// validation for instanceMetadata using VMSS with Kubernetes
-		minVersion, err = semver.Make("1.10.2")
-		if err != nil {
-			return errors.New("could not validate version")
-		}
-		if o.KubernetesConfig != nil && o.KubernetesConfig.UseInstanceMetadata != nil {
-			if *o.KubernetesConfig.UseInstanceMetadata && sv.LT(minVersion) {
-				return errors.Errorf("VirtualMachineScaleSets with instance metadata is supported for Kubernetes version %s or greater. Please set \"useInstanceMetadata\": false in \"kubernetesConfig\" or set \"orchestratorVersion\" to %s or above", minVersion.String(), minVersion.String())
-			}
-		}
-		if storageProfile == StorageAccount {
-			return errors.Errorf("VirtualMachineScaleSets does not support %s disks.  Please specify \"storageProfile\": \"%s\" (recommended) or \"availabilityProfile\": \"%s\"", StorageAccount, ManagedDisks, AvailabilitySet)
-=======
-func validateVMSS(o *OrchestratorProfile, isUpdate bool, storageProfile string) error {
 	version := common.RationalizeReleaseAndVersion(
 		o.OrchestratorType,
 		o.OrchestratorRelease,
 		o.OrchestratorVersion,
 		isUpdate,
-		false,
-		false)
+		hasWindows,
+		isAzureStackCloud)
 	if version == "" {
 		return errors.Errorf("the following OrchestratorProfile configuration is not supported: OrchestratorType: %s, OrchestratorRelease: %s, OrchestratorVersion: %s. Please check supported Release or Version for this build of aks-engine", o.OrchestratorType, o.OrchestratorRelease, o.OrchestratorVersion)
 	}
@@ -1084,7 +1046,6 @@
 	if o.KubernetesConfig != nil && o.KubernetesConfig.UseInstanceMetadata != nil {
 		if *o.KubernetesConfig.UseInstanceMetadata && sv.LT(minVersion) {
 			return errors.Errorf("VirtualMachineScaleSets with instance metadata is supported for Kubernetes version %s or greater. Please set \"useInstanceMetadata\": false in \"kubernetesConfig\" or set \"orchestratorVersion\" to %s or above", minVersion.String(), minVersion.String())
->>>>>>> 5dbff4c9
 		}
 	}
 	if storageProfile == StorageAccount {
@@ -1107,32 +1068,13 @@
 	}
 
 	o := a.OrchestratorProfile
-<<<<<<< HEAD
-	version := ""
-	// This logic is broken because golang cases do not fallthrough by default.
-	// I am leaving this in because I cannot get a clear answer on if we need to continue supporting Swarm + Windows and
-	// RationalizeReleaseAndVersion does not properly handle Swarm.
-	switch o.OrchestratorType {
-	case DCOS:
-	case Swarm:
-	case SwarmMode:
-	case Kubernetes:
-		version = common.RationalizeReleaseAndVersion(
-			o.OrchestratorType,
-			o.OrchestratorRelease,
-			o.OrchestratorVersion,
-			isUpdate,
-			hasWindowsAgentPools,
-			a.IsAzureStackCloud())
-=======
 	version := common.RationalizeReleaseAndVersion(
 		o.OrchestratorType,
 		o.OrchestratorRelease,
 		o.OrchestratorVersion,
 		isUpdate,
-		true,
-		false)
->>>>>>> 5dbff4c9
+		hasWindowsAgentPools,
+		a.IsAzureStackCloud())
 
 	if version == "" {
 		return errors.Errorf("Orchestrator %s version %s does not support Windows", o.OrchestratorType, o.OrchestratorVersion)
