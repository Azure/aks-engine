--- conflicted
+++ resolved
@@ -974,7 +974,6 @@
 
 }
 
-<<<<<<< HEAD
 func TestTelemetryEnabled(t *testing.T) {
 	vlabsCS := &vlabs.ContainerService{
 		Location: "westus2",
@@ -1135,7 +1134,9 @@
 
 	if !vlabsCS.Properties.FeatureFlags.EnableTelemetry {
 		t.Error("unexpected false output while checking for EnableTelemetry")
-=======
+	}
+}
+
 func TestConvertVLabsWindowsProfile(t *testing.T) {
 	falseVar := false
 
@@ -1344,6 +1345,5 @@
 				t.Errorf("expected NetworkPlugin : %s, but got %s", test.expectedNetworkPlugin, converted.KubernetesConfig.NetworkPlugin)
 			}
 		})
->>>>>>> 874fb9e4
 	}
 }