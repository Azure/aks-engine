// Copyright (c) Microsoft Corporation. All rights reserved.
// Licensed under the MIT license.

package api

import (
	"testing"

	"github.com/davecgh/go-spew/spew"
	"k8s.io/apimachinery/pkg/api/equality"

	"github.com/Azure/aks-engine/pkg/api/common"
	v20170701 "github.com/Azure/aks-engine/pkg/api/v20170701"
	"github.com/Azure/aks-engine/pkg/api/vlabs"
	"github.com/Azure/go-autorest/autorest/azure"
)

func TestAddDCOSPublicAgentPool(t *testing.T) {
	expectedNumPools := 2
	for _, masterCount := range [2]int{1, 3} {
		profiles := []*AgentPoolProfile{}
		profile := makeAgentPoolProfile(1, "agentprivate", "test-dcos-pool", "Standard_D2_v2", "Linux")
		profiles = append(profiles, profile)
		master := makeMasterProfile(masterCount, "test-dcos", "Standard_D2_v2")
		props := getProperties(profiles, master)
		expectedPublicPoolName := props.AgentPoolProfiles[0].Name + publicAgentPoolSuffix
		expectedPublicDNSPrefix := props.AgentPoolProfiles[0].DNSPrefix
		expectedPrivateDNSPrefix := ""
		expectedPublicOSType := props.AgentPoolProfiles[0].OSType
		expectedPublicVMSize := props.AgentPoolProfiles[0].VMSize
		addDCOSPublicAgentPool(props)
		if len(props.AgentPoolProfiles) != expectedNumPools {
			t.Fatalf("incorrect agent pools count. expected=%d actual=%d", expectedNumPools, len(props.AgentPoolProfiles))
		}
		if props.AgentPoolProfiles[1].Name != expectedPublicPoolName {
			t.Fatalf("incorrect public pool name. expected=%s actual=%s", expectedPublicPoolName, props.AgentPoolProfiles[1].Name)
		}
		if props.AgentPoolProfiles[1].DNSPrefix != expectedPublicDNSPrefix {
			t.Fatalf("incorrect public pool DNS prefix. expected=%s actual=%s", expectedPublicDNSPrefix, props.AgentPoolProfiles[1].DNSPrefix)
		}
		if props.AgentPoolProfiles[0].DNSPrefix != expectedPrivateDNSPrefix {
			t.Fatalf("incorrect private pool DNS prefix. expected=%s actual=%s", expectedPrivateDNSPrefix, props.AgentPoolProfiles[0].DNSPrefix)
		}
		if props.AgentPoolProfiles[1].OSType != expectedPublicOSType {
			t.Fatalf("incorrect public pool OS type. expected=%s actual=%s", expectedPublicOSType, props.AgentPoolProfiles[1].OSType)
		}
		if props.AgentPoolProfiles[1].VMSize != expectedPublicVMSize {
			t.Fatalf("incorrect public pool VM size. expected=%s actual=%s", expectedPublicVMSize, props.AgentPoolProfiles[1].VMSize)
		}
		for i, port := range [3]int{80, 443, 8080} {
			if props.AgentPoolProfiles[1].Ports[i] != port {
				t.Fatalf("incorrect public pool port assignment. expected=%d actual=%d", port, props.AgentPoolProfiles[1].Ports[i])
			}
		}
		if props.AgentPoolProfiles[1].Count != masterCount {
			t.Fatalf("incorrect public pool VM size. expected=%d actual=%d", masterCount, props.AgentPoolProfiles[1].Count)
		}
	}
}

func makeAgentPoolProfile(count int, name, dNSPrefix, vMSize string, oSType OSType) *AgentPoolProfile {
	return &AgentPoolProfile{
		Name:      name,
		Count:     count,
		DNSPrefix: dNSPrefix,
		OSType:    oSType,
		VMSize:    vMSize,
	}
}

func makeMasterProfile(count int, dNSPrefix, vMSize string) *MasterProfile {
	return &MasterProfile{
		Count:     count,
		DNSPrefix: "test-dcos",
		VMSize:    "Standard_D2_v2",
	}
}

func getProperties(profiles []*AgentPoolProfile, master *MasterProfile) *Properties {
	return &Properties{
		AgentPoolProfiles: profiles,
		MasterProfile:     master,
	}
}

func TestOrchestratorVersion(t *testing.T) {
	// test v20170701
	v20170701cs := &v20170701.ContainerService{
		Properties: &v20170701.Properties{
			OrchestratorProfile: &v20170701.OrchestratorProfile{
				OrchestratorType: v20170701.Kubernetes,
			},
		},
	}
	cs := ConvertV20170701ContainerService(v20170701cs, false)
	if cs.Properties.OrchestratorProfile.OrchestratorVersion != common.GetDefaultKubernetesVersion(false) {
		t.Fatalf("incorrect OrchestratorVersion '%s'", cs.Properties.OrchestratorProfile.OrchestratorVersion)
	}

	v20170701cs = &v20170701.ContainerService{
		Properties: &v20170701.Properties{
			OrchestratorProfile: &v20170701.OrchestratorProfile{
				OrchestratorType:    v20170701.Kubernetes,
				OrchestratorVersion: "1.7.14",
			},
		},
	}
	cs = ConvertV20170701ContainerService(v20170701cs, true)
	if cs.Properties.OrchestratorProfile.OrchestratorVersion != "1.7.14" {
		t.Fatalf("incorrect OrchestratorVersion '%s'", cs.Properties.OrchestratorProfile.OrchestratorVersion)
	}
	// test vlabs
	vlabscs := &vlabs.ContainerService{
		Properties: &vlabs.Properties{
			OrchestratorProfile: &vlabs.OrchestratorProfile{
				OrchestratorType: vlabs.Kubernetes,
			},
		},
	}
	cs, err := ConvertVLabsContainerService(vlabscs, false)
	if err != nil {
		t.Fatalf("Failed to convert ContainerService, error: %s", err)
	}
	if cs.Properties.OrchestratorProfile.OrchestratorVersion != common.GetDefaultKubernetesVersion(false) {
		t.Fatalf("incorrect OrchestratorVersion '%s'", cs.Properties.OrchestratorProfile.OrchestratorVersion)
	}

	vlabscs = &vlabs.ContainerService{
		Properties: &vlabs.Properties{
			OrchestratorProfile: &vlabs.OrchestratorProfile{
				OrchestratorType:    vlabs.Kubernetes,
				OrchestratorVersion: "1.9.11",
			},
		},
	}
<<<<<<< HEAD
	cs = ConvertVLabsContainerService(vlabscs, false)
	if cs.Properties.OrchestratorProfile.OrchestratorVersion != "1.9.11" {
=======
	cs, err = ConvertVLabsContainerService(vlabscs, false)
	if err != nil {
		t.Fatalf("Failed to convert ContainerService, error: %s", err)
	}
	if cs.Properties.OrchestratorProfile.OrchestratorVersion != "1.7.15" {
>>>>>>> 7a02bd43
		t.Fatalf("incorrect OrchestratorVersion '%s'", cs.Properties.OrchestratorProfile.OrchestratorVersion)
	}
}

func TestKubernetesOrchestratorVersionFailWhenInvalid(t *testing.T) {
	vlabscs := &vlabs.ContainerService{
		Properties: &vlabs.Properties{
			OrchestratorProfile: &vlabs.OrchestratorProfile{
				OrchestratorType:    vlabs.Kubernetes,
				OrchestratorVersion: "1.10.8",
			},
		},
	}

	_, err := ConvertVLabsContainerService(vlabscs, false)
	if err == nil {
		t.Error("1.10.8 is not a valid version and should fail, but didn't")
	}

	vlabscs.Properties.OrchestratorProfile.OrchestratorRelease = "1.9"
	vlabscs.Properties.OrchestratorProfile.OrchestratorVersion = "1.10.7"
	_, err = ConvertVLabsContainerService(vlabscs, false)
	if err == nil {
		t.Fatalf("release 1.9 is incoherent with 1.10.7 and should fail, but didn't")
	}

	vlabscs.Properties.OrchestratorProfile.OrchestratorVersion = "whatever"
	vlabscs.Properties.OrchestratorProfile.OrchestratorRelease = "1.10.8"

	_, err = ConvertVLabsContainerService(vlabscs, false)
	if err == nil {
		t.Fatalf("garbage version string should fail, but didn't")
	}

}

func TestKubernetesVlabsDefaults(t *testing.T) {
	vp := makeKubernetesPropertiesVlabs()
	ap := makeKubernetesProperties()
	setVlabsKubernetesDefaults(vp, ap.OrchestratorProfile)
	if ap.OrchestratorProfile.KubernetesConfig == nil {
		t.Fatalf("KubernetesConfig cannot be nil after vlabs default conversion")
	}
	if ap.OrchestratorProfile.KubernetesConfig.NetworkPlugin != vlabs.DefaultNetworkPlugin {
		t.Fatalf("vlabs defaults not applied, expected NetworkPlugin: %s, instead got: %s", vlabs.DefaultNetworkPlugin, ap.OrchestratorProfile.KubernetesConfig.NetworkPlugin)
	}
	if ap.OrchestratorProfile.KubernetesConfig.NetworkPolicy != vlabs.DefaultNetworkPolicy {
		t.Fatalf("vlabs defaults not applied, expected NetworkPolicy: %s, instead got: %s", vlabs.DefaultNetworkPolicy, ap.OrchestratorProfile.KubernetesConfig.NetworkPolicy)
	}

	vp = makeKubernetesPropertiesVlabs()
	vp.WindowsProfile = &vlabs.WindowsProfile{}
	vp.AgentPoolProfiles = append(vp.AgentPoolProfiles, &vlabs.AgentPoolProfile{OSType: "Windows"})
	ap = makeKubernetesProperties()
	setVlabsKubernetesDefaults(vp, ap.OrchestratorProfile)
	if ap.OrchestratorProfile.KubernetesConfig == nil {
		t.Fatalf("KubernetesConfig cannot be nil after vlabs default conversion")
	}
	if ap.OrchestratorProfile.KubernetesConfig.NetworkPlugin != vlabs.DefaultNetworkPluginWindows {
		t.Fatalf("vlabs defaults not applied, expected NetworkPlugin: %s, instead got: %s", vlabs.DefaultNetworkPluginWindows, ap.OrchestratorProfile.KubernetesConfig.NetworkPlugin)
	}
	if ap.OrchestratorProfile.KubernetesConfig.NetworkPolicy != vlabs.DefaultNetworkPolicy {
		t.Fatalf("vlabs defaults not applied, expected NetworkPolicy: %s, instead got: %s", vlabs.DefaultNetworkPolicy, ap.OrchestratorProfile.KubernetesConfig.NetworkPolicy)
	}
}

func TestConvertVLabsKubernetesConfigProfile(t *testing.T) {
	tests := map[string]struct {
		props  *vlabs.KubernetesConfig
		expect *KubernetesConfig
	}{
		"WindowsNodeBinariesURL": {
			props: &vlabs.KubernetesConfig{
				WindowsNodeBinariesURL: "http://test/test.tar.gz",
			},
			expect: &KubernetesConfig{
				WindowsNodeBinariesURL: "http://test/test.tar.gz",
			},
		},
	}

	for name, test := range tests {
		t.Logf("running scenario %q", name)
		actual := &KubernetesConfig{}
		convertVLabsKubernetesConfig(test.props, actual)
		if !equality.Semantic.DeepEqual(test.expect, actual) {
			t.Errorf(spew.Sprintf("Expected:\n%+v\nGot:\n%+v", test.expect, actual))
		}
	}
}

func makeKubernetesProperties() *Properties {
	ap := &Properties{}
	ap.OrchestratorProfile = &OrchestratorProfile{}
	ap.OrchestratorProfile.OrchestratorType = "Kubernetes"
	return ap
}

func makeKubernetesPropertiesVlabs() *vlabs.Properties {
	vp := &vlabs.Properties{}
	vp.OrchestratorProfile = &vlabs.OrchestratorProfile{}
	vp.OrchestratorProfile.OrchestratorType = "Kubernetes"
	return vp
}

func TestConvertCustomFilesToAPI(t *testing.T) {
	expectedAPICustomFiles := []CustomFile{
		{
			Source: "/test/source",
			Dest:   "/test/dest",
		},
	}
	masterProfile := MasterProfile{}

	vp := &vlabs.MasterProfile{}
	vp.CustomFiles = &[]vlabs.CustomFile{
		{
			Source: "/test/source",
			Dest:   "/test/dest",
		},
	}
	convertCustomFilesToAPI(vp, &masterProfile)
	if !equality.Semantic.DeepEqual(&expectedAPICustomFiles, masterProfile.CustomFiles) {
		t.Fatalf("convertCustomFilesToApi conversion of vlabs.MasterProfile did not convert correctly")
	}
}

func TestCustomCloudProfile(t *testing.T) {
	const (
		name                         = "AzureStackCloud"
		managementPortalURL          = "https=//management.local.azurestack.external/"
		publishSettingsURL           = "https=//management.local.azurestack.external/publishsettings/index"
		serviceManagementEndpoint    = "https=//management.azurestackci15.onmicrosoft.com/36f71706-54df-4305-9847-5b038a4cf189"
		resourceManagerEndpoint      = "https=//management.local.azurestack.external/"
		activeDirectoryEndpoint      = "https=//login.windows.net/"
		galleryEndpoint              = "https=//portal.local.azurestack.external=30015/"
		keyVaultEndpoint             = "https=//vault.azurestack.external/"
		graphEndpoint                = "https=//graph.windows.net/"
		serviceBusEndpoint           = "https=//servicebus.azurestack.external/"
		batchManagementEndpoint      = "https=//batch.azurestack.external/"
		storageEndpointSuffix        = "core.azurestack.external"
		sqlDatabaseDNSSuffix         = "database.azurestack.external"
		trafficManagerDNSSuffix      = "trafficmanager.cn"
		keyVaultDNSSuffix            = "vault.azurestack.external"
		serviceBusEndpointSuffix     = "servicebus.azurestack.external"
		serviceManagementVMDNSSuffix = "chinacloudapp.cn"
		resourceManagerVMDNSSuffix   = "cloudapp.azurestack.external"
		containerRegistryDNSSuffix   = "azurecr.io"
		tokenAudience                = "https=//management.azurestack.external/"
	)

	vlabscs := &vlabs.ContainerService{
		Properties: &vlabs.Properties{
			CustomCloudProfile: &vlabs.CustomCloudProfile{
				Environment: &azure.Environment{
					Name:                         name,
					ManagementPortalURL:          managementPortalURL,
					PublishSettingsURL:           publishSettingsURL,
					ServiceManagementEndpoint:    serviceManagementEndpoint,
					ResourceManagerEndpoint:      resourceManagerEndpoint,
					ActiveDirectoryEndpoint:      activeDirectoryEndpoint,
					GalleryEndpoint:              galleryEndpoint,
					KeyVaultEndpoint:             keyVaultEndpoint,
					GraphEndpoint:                graphEndpoint,
					ServiceBusEndpoint:           serviceBusEndpoint,
					BatchManagementEndpoint:      batchManagementEndpoint,
					StorageEndpointSuffix:        storageEndpointSuffix,
					SQLDatabaseDNSSuffix:         sqlDatabaseDNSSuffix,
					TrafficManagerDNSSuffix:      trafficManagerDNSSuffix,
					KeyVaultDNSSuffix:            keyVaultDNSSuffix,
					ServiceBusEndpointSuffix:     serviceBusEndpointSuffix,
					ServiceManagementVMDNSSuffix: serviceManagementVMDNSSuffix,
					ResourceManagerVMDNSSuffix:   resourceManagerVMDNSSuffix,
					ContainerRegistryDNSSuffix:   containerRegistryDNSSuffix,
					TokenAudience:                tokenAudience,
				},
			},
		},
	}

	cs, err := ConvertVLabsContainerService(vlabscs, false)
	if err != nil {
		t.Fatalf("failed to convert: '%s'", err)
	}
	if cs.Properties.CustomCloudProfile.Environment.Name != name {
		t.Errorf("incorrect Name, expect: '%s', actual: '%s'", name, cs.Properties.CustomCloudProfile.Environment.Name)
	}
	if cs.Properties.CustomCloudProfile.Environment.ManagementPortalURL != managementPortalURL {
		t.Errorf("incorrect ManagementPortalURL, expect: '%s', actual: '%s'", managementPortalURL, cs.Properties.CustomCloudProfile.Environment.ManagementPortalURL)
	}
	if cs.Properties.CustomCloudProfile.Environment.PublishSettingsURL != publishSettingsURL {
		t.Errorf("incorrect PublishSettingsURL, expect: '%s', actual: '%s'", publishSettingsURL, cs.Properties.CustomCloudProfile.Environment.PublishSettingsURL)
	}
	if cs.Properties.CustomCloudProfile.Environment.ServiceManagementEndpoint != serviceManagementEndpoint {
		t.Errorf("incorrect ServiceManagementEndpoint, expect: '%s', actual: '%s'", serviceManagementEndpoint, cs.Properties.CustomCloudProfile.Environment.ServiceManagementEndpoint)
	}
	if cs.Properties.CustomCloudProfile.Environment.ResourceManagerEndpoint != resourceManagerEndpoint {
		t.Errorf("incorrect ResourceManagerEndpoint, expect: '%s', actual: '%s'", resourceManagerEndpoint, cs.Properties.CustomCloudProfile.Environment.ResourceManagerEndpoint)
	}
	if cs.Properties.CustomCloudProfile.Environment.ActiveDirectoryEndpoint != activeDirectoryEndpoint {
		t.Errorf("incorrect ActiveDirectoryEndpoint, expect: '%s', actual: '%s'", activeDirectoryEndpoint, cs.Properties.CustomCloudProfile.Environment.ActiveDirectoryEndpoint)
	}
	if cs.Properties.CustomCloudProfile.Environment.GalleryEndpoint != galleryEndpoint {
		t.Errorf("incorrect GalleryEndpoint, expect: '%s', actual: '%s'", galleryEndpoint, cs.Properties.CustomCloudProfile.Environment.GalleryEndpoint)
	}
	if cs.Properties.CustomCloudProfile.Environment.KeyVaultEndpoint != keyVaultEndpoint {
		t.Errorf("incorrect KeyVaultEndpoint, expect: '%s', actual: '%s'", keyVaultEndpoint, cs.Properties.CustomCloudProfile.Environment.KeyVaultEndpoint)
	}
	if cs.Properties.CustomCloudProfile.Environment.GraphEndpoint != graphEndpoint {
		t.Errorf("incorrect GraphEndpoint, expect: '%s', actual: '%s'", graphEndpoint, cs.Properties.CustomCloudProfile.Environment.GraphEndpoint)
	}
	if cs.Properties.CustomCloudProfile.Environment.ServiceBusEndpoint != serviceBusEndpoint {
		t.Errorf("incorrect ServiceBusEndpoint, expect: '%s', actual: '%s'", serviceBusEndpoint, cs.Properties.CustomCloudProfile.Environment.ServiceBusEndpoint)
	}
	if cs.Properties.CustomCloudProfile.Environment.BatchManagementEndpoint != batchManagementEndpoint {
		t.Errorf("incorrect BatchManagementEndpoint, expect: '%s', actual: '%s'", batchManagementEndpoint, cs.Properties.CustomCloudProfile.Environment.BatchManagementEndpoint)
	}
	if cs.Properties.CustomCloudProfile.Environment.StorageEndpointSuffix != storageEndpointSuffix {
		t.Errorf("incorrect StorageEndpointSuffix, expect: '%s', actual: '%s'", storageEndpointSuffix, cs.Properties.CustomCloudProfile.Environment.StorageEndpointSuffix)
	}
	if cs.Properties.CustomCloudProfile.Environment.SQLDatabaseDNSSuffix != sqlDatabaseDNSSuffix {
		t.Errorf("incorrect SQLDatabaseDNSSuffix, expect: '%s', actual: '%s'", sqlDatabaseDNSSuffix, cs.Properties.CustomCloudProfile.Environment.SQLDatabaseDNSSuffix)
	}
	if cs.Properties.CustomCloudProfile.Environment.TrafficManagerDNSSuffix != trafficManagerDNSSuffix {
		t.Errorf("incorrect TrafficManagerDNSSuffix, expect: '%s', actual: '%s'", trafficManagerDNSSuffix, cs.Properties.CustomCloudProfile.Environment.TrafficManagerDNSSuffix)
	}
	if cs.Properties.CustomCloudProfile.Environment.KeyVaultDNSSuffix != keyVaultDNSSuffix {
		t.Errorf("incorrect KeyVaultDNSSuffix, expect: '%s', actual: '%s'", keyVaultDNSSuffix, cs.Properties.CustomCloudProfile.Environment.KeyVaultDNSSuffix)
	}
	if cs.Properties.CustomCloudProfile.Environment.ServiceBusEndpointSuffix != serviceBusEndpointSuffix {
		t.Errorf("incorrect ServiceBusEndpointSuffix, expect: '%s', actual: '%s'", serviceBusEndpointSuffix, cs.Properties.CustomCloudProfile.Environment.ServiceBusEndpointSuffix)
	}
	if cs.Properties.CustomCloudProfile.Environment.ServiceManagementVMDNSSuffix != serviceManagementVMDNSSuffix {
		t.Errorf("incorrect ServiceManagementVMDNSSuffix, expect: '%s', actual: '%s'", serviceManagementVMDNSSuffix, cs.Properties.CustomCloudProfile.Environment.ServiceManagementVMDNSSuffix)
	}
	if cs.Properties.CustomCloudProfile.Environment.ResourceManagerVMDNSSuffix != resourceManagerVMDNSSuffix {
		t.Errorf("incorrect ResourceManagerVMDNSSuffix, expect: '%s', actual: '%s'", resourceManagerVMDNSSuffix, cs.Properties.CustomCloudProfile.Environment.ResourceManagerVMDNSSuffix)
	}
	if cs.Properties.CustomCloudProfile.Environment.ContainerRegistryDNSSuffix != containerRegistryDNSSuffix {
		t.Errorf("incorrect ContainerRegistryDNSSuffix, expect: '%s', actual: '%s'", containerRegistryDNSSuffix, cs.Properties.CustomCloudProfile.Environment.ContainerRegistryDNSSuffix)
	}
	if cs.Properties.CustomCloudProfile.Environment.TokenAudience != tokenAudience {
		t.Errorf("incorrect TokenAudience, expect: '%s', actual: '%s'", tokenAudience, cs.Properties.CustomCloudProfile.Environment.TokenAudience)
	}
}

func TestConvertAzureEnvironmentSpecConfig(t *testing.T) {
	//Mock AzureEnvironmentSpecConfig
	vlabscs := &vlabs.ContainerService{
		Properties: &vlabs.Properties{
			CustomCloudProfile: &vlabs.CustomCloudProfile{
				AzureEnvironmentSpecConfig: &vlabs.AzureEnvironmentSpecConfig{
					CloudName: "AzureStackCloud",
					//DockerSpecConfig specify the docker engine download repo
					DockerSpecConfig: vlabs.DockerSpecConfig{
						DockerEngineRepo:         "DockerEngineRepo",
						DockerComposeDownloadURL: "DockerComposeDownloadURL",
					},
					//KubernetesSpecConfig - Due to Chinese firewall issue, the default containers from google is blocked, use the Chinese local mirror instead
					KubernetesSpecConfig: vlabs.KubernetesSpecConfig{
						KubernetesImageBase:              "KubernetesImageBase",
						TillerImageBase:                  "TillerImageBase",
						ACIConnectorImageBase:            "ACIConnectorImageBase",
						NVIDIAImageBase:                  "NVIDIAImageBase",
						AzureCNIImageBase:                "AzureCNIImageBase",
						EtcdDownloadURLBase:              "EtcdDownloadURLBase",
						KubeBinariesSASURLBase:           "KubeBinariesSASURLBase",
						WindowsTelemetryGUID:             "WindowsTelemetryGUID",
						CNIPluginsDownloadURL:            "CNIPluginsDownloadURL",
						VnetCNILinuxPluginsDownloadURL:   "VnetCNILinuxPluginsDownloadURL",
						VnetCNIWindowsPluginsDownloadURL: "VnetCNIWindowsPluginsDownloadURL",
						ContainerdDownloadURLBase:        "ContainerdDownloadURLBase",
					},
					DCOSSpecConfig: vlabs.DCOSSpecConfig{
						DCOS188BootstrapDownloadURL:     "DCOS188BootstrapDownloadURL",
						DCOS190BootstrapDownloadURL:     "DCOS190BootstrapDownloadURL",
						DCOS198BootstrapDownloadURL:     "DCOS198BootstrapDownloadURL",
						DCOS110BootstrapDownloadURL:     "DCOS110BootstrapDownloadURL",
						DCOS111BootstrapDownloadURL:     "DCOS111BootstrapDownloadURL",
						DCOSWindowsBootstrapDownloadURL: "DCOSWindowsBootstrapDownloadURL",
						DcosRepositoryURL:               "DcosRepositoryURL",
						DcosClusterPackageListID:        "DcosClusterPackageListID",
						DcosProviderPackageID:           "DcosProviderPackageID",
					},
					EndpointConfig: vlabs.AzureEndpointConfig{
						ResourceManagerVMDNSSuffix: "ResourceManagerVMDNSSuffix",
					},
					OSImageConfig: map[vlabs.Distro]vlabs.AzureOSImageConfig{
						vlabs.Distro("Test"): {
							ImageOffer:     "ImageOffer",
							ImageSku:       "ImageSku",
							ImagePublisher: "ImagePublisher",
							ImageVersion:   "ImageVersion",
						},
					},
				},
			},
		},
	}
	cs, err := ConvertVLabsContainerService(vlabscs, false)
	if err != nil {
		t.Fatalf("Failed to convert ContainerService, error: %s", err)
	}

	csSpec := cs.Properties.CustomCloudProfile.AzureEnvironmentSpecConfig
	vlabscsSpec := vlabscs.Properties.CustomCloudProfile.AzureEnvironmentSpecConfig
	if csSpec.CloudName != vlabscsSpec.CloudName {
		t.Errorf("incorrect CloudName, expect: '%s', actual: '%s'", vlabscsSpec.CloudName, csSpec.CloudName)
	}

	//KubernetesSpecConfig
	if csSpec.KubernetesSpecConfig.KubernetesImageBase != vlabscsSpec.KubernetesSpecConfig.KubernetesImageBase {
		t.Errorf("incorrect KubernetesImageBase, expect: '%s', actual: '%s'", vlabscsSpec.KubernetesSpecConfig.KubernetesImageBase, csSpec.KubernetesSpecConfig.KubernetesImageBase)
	}
	if csSpec.KubernetesSpecConfig.TillerImageBase != vlabscsSpec.KubernetesSpecConfig.TillerImageBase {
		t.Errorf("incorrect TillerImageBase, expect: '%s', actual: '%s'", vlabscsSpec.KubernetesSpecConfig.TillerImageBase, csSpec.KubernetesSpecConfig.TillerImageBase)
	}
	if csSpec.KubernetesSpecConfig.ACIConnectorImageBase != vlabscsSpec.KubernetesSpecConfig.ACIConnectorImageBase {
		t.Errorf("incorrect ACIConnectorImageBase, expect: '%s', actual: '%s'", vlabscsSpec.KubernetesSpecConfig.ACIConnectorImageBase, csSpec.KubernetesSpecConfig.ACIConnectorImageBase)
	}
	if csSpec.KubernetesSpecConfig.NVIDIAImageBase != vlabscsSpec.KubernetesSpecConfig.NVIDIAImageBase {
		t.Errorf("incorrect NVIDIAImageBase, expect: '%s', actual: '%s'", vlabscsSpec.KubernetesSpecConfig.NVIDIAImageBase, csSpec.KubernetesSpecConfig.NVIDIAImageBase)
	}
	if csSpec.KubernetesSpecConfig.AzureCNIImageBase != vlabscsSpec.KubernetesSpecConfig.AzureCNIImageBase {
		t.Errorf("incorrect AzureCNIImageBase, expect: '%s', actual: '%s'", vlabscsSpec.KubernetesSpecConfig.AzureCNIImageBase, csSpec.KubernetesSpecConfig.AzureCNIImageBase)
	}
	if csSpec.KubernetesSpecConfig.EtcdDownloadURLBase != vlabscsSpec.KubernetesSpecConfig.EtcdDownloadURLBase {
		t.Errorf("incorrect EtcdDownloadURLBase, expect: '%s', actual: '%s'", vlabscsSpec.KubernetesSpecConfig.EtcdDownloadURLBase, csSpec.KubernetesSpecConfig.EtcdDownloadURLBase)
	}
	if csSpec.KubernetesSpecConfig.KubeBinariesSASURLBase != vlabscsSpec.KubernetesSpecConfig.KubeBinariesSASURLBase {
		t.Errorf("incorrect KubeBinariesSASURLBase, expect: '%s', actual: '%s'", vlabscsSpec.KubernetesSpecConfig.KubeBinariesSASURLBase, csSpec.KubernetesSpecConfig.KubeBinariesSASURLBase)
	}
	if csSpec.KubernetesSpecConfig.WindowsTelemetryGUID != vlabscsSpec.KubernetesSpecConfig.WindowsTelemetryGUID {
		t.Errorf("incorrect WindowsTelemetryGUID, expect: '%s', actual: '%s'", vlabscsSpec.KubernetesSpecConfig.WindowsTelemetryGUID, csSpec.KubernetesSpecConfig.WindowsTelemetryGUID)
	}
	if csSpec.KubernetesSpecConfig.CNIPluginsDownloadURL != vlabscsSpec.KubernetesSpecConfig.CNIPluginsDownloadURL {
		t.Errorf("incorrect CNIPluginsDownloadURL, expect: '%s', actual: '%s'", vlabscsSpec.KubernetesSpecConfig.CNIPluginsDownloadURL, csSpec.KubernetesSpecConfig.CNIPluginsDownloadURL)
	}
	if csSpec.KubernetesSpecConfig.VnetCNILinuxPluginsDownloadURL != vlabscsSpec.KubernetesSpecConfig.VnetCNILinuxPluginsDownloadURL {
		t.Errorf("incorrect VnetCNILinuxPluginsDownloadURL, expect: '%s', actual: '%s'", vlabscsSpec.KubernetesSpecConfig.VnetCNILinuxPluginsDownloadURL, csSpec.KubernetesSpecConfig.VnetCNILinuxPluginsDownloadURL)
	}
	if csSpec.KubernetesSpecConfig.VnetCNIWindowsPluginsDownloadURL != vlabscsSpec.KubernetesSpecConfig.VnetCNIWindowsPluginsDownloadURL {
		t.Errorf("incorrect VnetCNIWindowsPluginsDownloadURL, expect: '%s', actual: '%s'", vlabscsSpec.KubernetesSpecConfig.VnetCNIWindowsPluginsDownloadURL, csSpec.KubernetesSpecConfig.VnetCNIWindowsPluginsDownloadURL)
	}
	if csSpec.KubernetesSpecConfig.ContainerdDownloadURLBase != vlabscsSpec.KubernetesSpecConfig.ContainerdDownloadURLBase {
		t.Errorf("incorrect ContainerdDownloadURLBase, expect: '%s', actual: '%s'", vlabscsSpec.KubernetesSpecConfig.ContainerdDownloadURLBase, csSpec.KubernetesSpecConfig.ContainerdDownloadURLBase)
	}

	//DockerSpecConfig
	if csSpec.DockerSpecConfig.DockerComposeDownloadURL != vlabscsSpec.DockerSpecConfig.DockerComposeDownloadURL {
		t.Errorf("incorrect DockerComposeDownloadURL, expect: '%s', actual: '%s'", vlabscsSpec.DockerSpecConfig.DockerComposeDownloadURL, csSpec.DockerSpecConfig.DockerComposeDownloadURL)
	}
	if csSpec.DockerSpecConfig.DockerEngineRepo != vlabscsSpec.DockerSpecConfig.DockerEngineRepo {
		t.Errorf("incorrect DockerEngineRepo, expect: '%s', actual: '%s'", vlabscsSpec.DockerSpecConfig.DockerEngineRepo, csSpec.DockerSpecConfig.DockerEngineRepo)
	}

	//DCOSSpecConfig
	if csSpec.DCOSSpecConfig.DCOS188BootstrapDownloadURL != vlabscsSpec.DCOSSpecConfig.DCOS188BootstrapDownloadURL {
		t.Errorf("incorrect DCOS188BootstrapDownloadURL, expect: '%s', actual: '%s'", vlabscsSpec.DCOSSpecConfig.DCOS188BootstrapDownloadURL, csSpec.DCOSSpecConfig.DCOS188BootstrapDownloadURL)
	}
	if csSpec.DCOSSpecConfig.DCOS190BootstrapDownloadURL != vlabscsSpec.DCOSSpecConfig.DCOS190BootstrapDownloadURL {
		t.Errorf("incorrect DCOS190BootstrapDownloadURL, expect: '%s', actual: '%s'", vlabscsSpec.DCOSSpecConfig.DCOS190BootstrapDownloadURL, csSpec.DCOSSpecConfig.DCOS190BootstrapDownloadURL)
	}
	if csSpec.DCOSSpecConfig.DCOS198BootstrapDownloadURL != vlabscsSpec.DCOSSpecConfig.DCOS198BootstrapDownloadURL {
		t.Errorf("incorrect DCOS198BootstrapDownloadURL, expect: '%s', actual: '%s'", vlabscsSpec.DCOSSpecConfig.DCOS198BootstrapDownloadURL, csSpec.DCOSSpecConfig.DCOS198BootstrapDownloadURL)
	}
	if csSpec.DCOSSpecConfig.DCOS110BootstrapDownloadURL != vlabscsSpec.DCOSSpecConfig.DCOS110BootstrapDownloadURL {
		t.Errorf("incorrect DCOS110BootstrapDownloadURL, expect: '%s', actual: '%s'", vlabscsSpec.DCOSSpecConfig.DCOS110BootstrapDownloadURL, csSpec.DCOSSpecConfig.DCOS110BootstrapDownloadURL)
	}
	if csSpec.DCOSSpecConfig.DCOS111BootstrapDownloadURL != vlabscsSpec.DCOSSpecConfig.DCOS111BootstrapDownloadURL {
		t.Errorf("incorrect DCOS111BootstrapDownloadURL, expect: '%s', actual: '%s'", vlabscsSpec.DCOSSpecConfig.DCOS111BootstrapDownloadURL, csSpec.DCOSSpecConfig.DCOS111BootstrapDownloadURL)
	}
	if csSpec.DCOSSpecConfig.DCOSWindowsBootstrapDownloadURL != vlabscsSpec.DCOSSpecConfig.DCOSWindowsBootstrapDownloadURL {
		t.Errorf("incorrect DCOSWindowsBootstrapDownloadURL, expect: '%s', actual: '%s'", vlabscsSpec.DCOSSpecConfig.DCOSWindowsBootstrapDownloadURL, csSpec.DCOSSpecConfig.DCOSWindowsBootstrapDownloadURL)
	}
	if csSpec.DCOSSpecConfig.DcosRepositoryURL != vlabscsSpec.DCOSSpecConfig.DcosRepositoryURL {
		t.Errorf("incorrect DcosRepositoryURL, expect: '%s', actual: '%s'", vlabscsSpec.DCOSSpecConfig.DcosRepositoryURL, csSpec.DCOSSpecConfig.DcosRepositoryURL)
	}
	if csSpec.DCOSSpecConfig.DcosClusterPackageListID != vlabscsSpec.DCOSSpecConfig.DcosClusterPackageListID {
		t.Errorf("incorrect DcosClusterPackageListID, expect: '%s', actual: '%s'", vlabscsSpec.DCOSSpecConfig.DcosClusterPackageListID, csSpec.DCOSSpecConfig.DcosClusterPackageListID)
	}
	if csSpec.DCOSSpecConfig.DcosProviderPackageID != vlabscsSpec.DCOSSpecConfig.DcosProviderPackageID {
		t.Errorf("incorrect DcosProviderPackageID, expect: '%s', actual: '%s'", vlabscsSpec.DCOSSpecConfig.DcosProviderPackageID, csSpec.DCOSSpecConfig.DcosProviderPackageID)
	}

	//EndpointConfig
	if csSpec.EndpointConfig.ResourceManagerVMDNSSuffix != vlabscsSpec.EndpointConfig.ResourceManagerVMDNSSuffix {
		t.Errorf("incorrect ResourceManagerVMDNSSuffix, expect: '%s', actual: '%s'", vlabscsSpec.EndpointConfig.ResourceManagerVMDNSSuffix, csSpec.EndpointConfig.ResourceManagerVMDNSSuffix)
	}

	//OSImageConfig
	for k, v := range vlabscsSpec.OSImageConfig {
		if actualValue, ok := csSpec.OSImageConfig[Distro(string(k))]; ok {
			if v.ImageOffer != actualValue.ImageOffer {
				t.Errorf("incorrect ImageOffer for '%s', expect: '%s', actual: '%s'", string(k), v.ImageOffer, actualValue.ImageOffer)
			}
			if v.ImagePublisher != actualValue.ImagePublisher {
				t.Errorf("incorrect ImagePublisher for '%s', expect: '%s', actual: '%s'", string(k), v.ImagePublisher, actualValue.ImagePublisher)
			}
			if v.ImageSku != actualValue.ImageSku {
				t.Errorf("incorrect ImageSku for '%s', expect: '%s', actual: '%s'", string(k), v.ImageSku, actualValue.ImageSku)
			}
			if v.ImageVersion != actualValue.ImageVersion {
				t.Errorf("incorrect ImageVersion for '%s', expect: '%s', actual: '%s'", string(k), v.ImageVersion, actualValue.ImageVersion)
			}
		} else {
			t.Errorf("incorrect OSImageConfig: '%s' is missing", string(k))
		}
	}
}<|MERGE_RESOLUTION|>--- conflicted
+++ resolved
@@ -133,16 +133,11 @@
 			},
 		},
 	}
-<<<<<<< HEAD
-	cs = ConvertVLabsContainerService(vlabscs, false)
-	if cs.Properties.OrchestratorProfile.OrchestratorVersion != "1.9.11" {
-=======
 	cs, err = ConvertVLabsContainerService(vlabscs, false)
 	if err != nil {
 		t.Fatalf("Failed to convert ContainerService, error: %s", err)
 	}
-	if cs.Properties.OrchestratorProfile.OrchestratorVersion != "1.7.15" {
->>>>>>> 7a02bd43
+	if cs.Properties.OrchestratorProfile.OrchestratorVersion != "1.9.11" {
 		t.Fatalf("incorrect OrchestratorVersion '%s'", cs.Properties.OrchestratorProfile.OrchestratorVersion)
 	}
 }
