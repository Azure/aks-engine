// Copyright (c) Microsoft Corporation. All rights reserved.
// Licensed under the MIT license.

package api

import (
	"encoding/base64"
	"fmt"
	"strconv"
	"strings"

	"github.com/Azure/aks-engine/pkg/api/common"
	"github.com/Azure/aks-engine/pkg/helpers"
	"github.com/Azure/go-autorest/autorest/to"
	log "github.com/sirupsen/logrus"
)

func (cs *ContainerService) setAddonsConfig(isUpgrade bool) {
	o := cs.Properties.OrchestratorProfile
	clusterDNSPrefix := "aks-engine-cluster"
	if cs != nil && cs.Properties != nil && cs.Properties.MasterProfile != nil && cs.Properties.MasterProfile.DNSPrefix != "" {
		clusterDNSPrefix = cs.Properties.MasterProfile.DNSPrefix
	}
	cloudSpecConfig := cs.GetCloudSpecConfig()
	k8sComponents := K8sComponentsByVersionMap[o.OrchestratorVersion]
	specConfig := cloudSpecConfig.KubernetesSpecConfig
	omsagentImage := "mcr.microsoft.com/azuremonitor/containerinsights/ciprod:ciprod11012019"
	var workspaceDomain string
	if cs.Properties.IsAzureStackCloud() {
		dependenciesLocation := string(cs.Properties.CustomCloudProfile.DependenciesLocation)
		workspaceDomain = helpers.GetLogAnalyticsWorkspaceDomain(dependenciesLocation)
		if strings.EqualFold(dependenciesLocation, "china") {
			omsagentImage = "dockerhub.azk8s.cn/microsoft/oms:ciprod11012019"
		}
	} else {
		workspaceDomain = helpers.GetLogAnalyticsWorkspaceDomain(cloudSpecConfig.CloudName)
		if strings.EqualFold(cloudSpecConfig.CloudName, "AzureChinaCloud") {
			omsagentImage = "dockerhub.azk8s.cn/microsoft/oms:ciprod11012019"
		}
	}
	workspaceDomain = base64.StdEncoding.EncodeToString([]byte(workspaceDomain))
	defaultsHeapsterAddonsConfig := KubernetesAddon{
		Name:    common.HeapsterAddonName,
		Enabled: to.BoolPtr(DefaultHeapsterAddonEnabled),
		Containers: []KubernetesContainerSpec{
			{
				Name:           common.HeapsterAddonName,
				Image:          specConfig.KubernetesImageBase + k8sComponents["heapster"],
				CPURequests:    "88m",
				MemoryRequests: "204Mi",
				CPULimits:      "88m",
				MemoryLimits:   "204Mi",
			},
			{
				Name:           "heapster-nanny",
				Image:          specConfig.KubernetesImageBase + k8sComponents["addonresizer"],
				CPURequests:    "88m",
				MemoryRequests: "204Mi",
				CPULimits:      "88m",
				MemoryLimits:   "204Mi",
			},
		},
	}

	defaultTillerAddonsConfig := KubernetesAddon{
		Name:    common.TillerAddonName,
		Enabled: to.BoolPtr(DefaultTillerAddonEnabled),
		Containers: []KubernetesContainerSpec{
			{
				Name:           common.TillerAddonName,
				CPURequests:    "50m",
				MemoryRequests: "150Mi",
				CPULimits:      "50m",
				MemoryLimits:   "150Mi",
				Image:          specConfig.TillerImageBase + k8sComponents[common.TillerAddonName],
			},
		},
		Config: map[string]string{
			"max-history": strconv.Itoa(DefaultTillerMaxHistory),
		},
	}

	defaultACIConnectorAddonsConfig := KubernetesAddon{
		Name:    common.ACIConnectorAddonName,
		Enabled: to.BoolPtr(DefaultACIConnectorAddonEnabled && !cs.Properties.IsAzureStackCloud()),
		Config: map[string]string{
			"region":   "westus",
			"nodeName": "aci-connector",
			"os":       "Linux",
			"taint":    "azure.com/aci",
		},
		Containers: []KubernetesContainerSpec{
			{
				Name:           common.ACIConnectorAddonName,
				CPURequests:    "50m",
				MemoryRequests: "150Mi",
				CPULimits:      "50m",
				MemoryLimits:   "150Mi",
				Image:          specConfig.ACIConnectorImageBase + k8sComponents[common.ACIConnectorAddonName],
			},
		},
	}

	defaultClusterAutoscalerAddonsConfig := KubernetesAddon{
		Name:    common.ClusterAutoscalerAddonName,
		Enabled: to.BoolPtr(DefaultClusterAutoscalerAddonEnabled && !cs.Properties.IsAzureStackCloud()),
		Mode:    AddonModeEnsureExists,
		Config: map[string]string{
			"scan-interval":                         "1m",
			"expendable-pods-priority-cutoff":       "-10",
			"ignore-daemonsets-utilization":         "false",
			"ignore-mirror-pods-utilization":        "false",
			"max-autoprovisioned-node-group-count":  "15",
			"max-empty-bulk-delete":                 "10",
			"max-failing-time":                      "15m0s",
			"max-graceful-termination-sec":          "600",
			"max-inactivity":                        "10m0s",
			"max-node-provision-time":               "15m0s",
			"max-nodes-total":                       "0",
			"max-total-unready-percentage":          "45",
			"memory-total":                          "0:6400000",
			"min-replica-count":                     "0",
			"new-pod-scale-up-delay":                "0s",
			"node-autoprovisioning-enabled":         "false",
			"ok-total-unready-count":                "3",
			"scale-down-candidates-pool-min-count":  "50",
			"scale-down-candidates-pool-ratio":      "0.1",
			"scale-down-delay-after-add":            "10m0s",
			"scale-down-delay-after-delete":         "1m",
			"scale-down-delay-after-failure":        "3m0s",
			"scale-down-enabled":                    "true",
			"scale-down-non-empty-candidates-count": "30",
			"scale-down-unneeded-time":              "10m0s",
			"scale-down-unready-time":               "20m0s",
			"scale-down-utilization-threshold":      "0.5",
			"skip-nodes-with-local-storage":         "false",
			"skip-nodes-with-system-pods":           "true",
			"stderrthreshold":                       "2",
			"unremovable-node-recheck-timeout":      "5m0s",
			"v":                                     "3",
			"write-status-configmap":                "true",
			"balance-similar-node-groups":           "true",
		},
		Containers: []KubernetesContainerSpec{
			{
				Name:           common.ClusterAutoscalerAddonName,
				CPURequests:    "100m",
				MemoryRequests: "300Mi",
				CPULimits:      "100m",
				MemoryLimits:   "300Mi",
				Image:          specConfig.KubernetesImageBase + k8sComponents[common.ClusterAutoscalerAddonName],
			},
		},
		Pools: makeDefaultClusterAutoscalerAddonPoolsConfig(cs),
	}

	defaultBlobfuseFlexVolumeAddonsConfig := KubernetesAddon{
		Name:    common.BlobfuseFlexVolumeAddonName,
		Enabled: to.BoolPtr(DefaultBlobfuseFlexVolumeAddonEnabled && common.IsKubernetesVersionGe(o.OrchestratorVersion, "1.8.0") && !cs.Properties.HasCoreOS() && !cs.Properties.IsAzureStackCloud()),
		Containers: []KubernetesContainerSpec{
			{
				Name:           common.BlobfuseFlexVolumeAddonName,
				CPURequests:    "50m",
				MemoryRequests: "100Mi",
				CPULimits:      "50m",
				MemoryLimits:   "100Mi",
				Image:          k8sComponents[common.BlobfuseFlexVolumeAddonName],
			},
		},
	}

	defaultSMBFlexVolumeAddonsConfig := KubernetesAddon{
		Name:    common.SMBFlexVolumeAddonName,
		Enabled: to.BoolPtr(DefaultSMBFlexVolumeAddonEnabled && common.IsKubernetesVersionGe(o.OrchestratorVersion, "1.8.0") && !cs.Properties.HasCoreOS() && !cs.Properties.IsAzureStackCloud()),
		Containers: []KubernetesContainerSpec{
			{
				Name:           common.SMBFlexVolumeAddonName,
				CPURequests:    "50m",
				MemoryRequests: "100Mi",
				CPULimits:      "50m",
				MemoryLimits:   "100Mi",
				Image:          k8sComponents[common.SMBFlexVolumeAddonName],
			},
		},
	}

	defaultKeyVaultFlexVolumeAddonsConfig := KubernetesAddon{
		Name:    common.KeyVaultFlexVolumeAddonName,
		Enabled: to.BoolPtr(DefaultKeyVaultFlexVolumeAddonEnabled && !cs.Properties.HasCoreOS() && !cs.Properties.IsAzureStackCloud()),
		Containers: []KubernetesContainerSpec{
			{
				Name:           common.KeyVaultFlexVolumeAddonName,
				CPURequests:    "50m",
				MemoryRequests: "100Mi",
				CPULimits:      "50m",
				MemoryLimits:   "100Mi",
				Image:          k8sComponents[common.KeyVaultFlexVolumeAddonName],
			},
		},
	}

	defaultDashboardAddonsConfig := KubernetesAddon{
		Name:    common.DashboardAddonName,
		Enabled: to.BoolPtr(DefaultDashboardAddonEnabled),
		Containers: []KubernetesContainerSpec{
			{
				Name:           common.DashboardAddonName,
				CPURequests:    "300m",
				MemoryRequests: "150Mi",
				CPULimits:      "300m",
				MemoryLimits:   "150Mi",
				Image:          specConfig.KubernetesImageBase + k8sComponents[common.DashboardAddonName],
			},
		},
	}

	defaultReschedulerAddonsConfig := KubernetesAddon{
		Name:    common.ReschedulerAddonName,
		Enabled: to.BoolPtr(DefaultReschedulerAddonEnabled && !cs.Properties.IsAzureStackCloud()),
		Containers: []KubernetesContainerSpec{
			{
				Name:           common.ReschedulerAddonName,
				CPURequests:    "10m",
				MemoryRequests: "100Mi",
				CPULimits:      "10m",
				MemoryLimits:   "100Mi",
				Image:          specConfig.KubernetesImageBase + k8sComponents[common.ReschedulerAddonName],
			},
		},
	}

	defaultMetricsServerAddonsConfig := KubernetesAddon{
		Name:    common.MetricsServerAddonName,
		Enabled: to.BoolPtr(DefaultMetricsServerAddonEnabled),
		Containers: []KubernetesContainerSpec{
			{
				Name:  common.MetricsServerAddonName,
				Image: specConfig.KubernetesImageBase + k8sComponents[common.MetricsServerAddonName],
			},
		},
	}

	defaultNVIDIADevicePluginAddonsConfig := KubernetesAddon{
		Name:    common.NVIDIADevicePluginAddonName,
		Enabled: to.BoolPtr(cs.Properties.IsNvidiaDevicePluginCapable() && !cs.Properties.HasCoreOS() && !cs.Properties.IsAzureStackCloud()),
		Containers: []KubernetesContainerSpec{
			{
				Name: common.NVIDIADevicePluginAddonName,
				// from https://github.com/kubernetes/kubernetes/blob/master/cluster/addons/device-plugins/nvidia-gpu/daemonset.yaml#L44
				CPURequests:    "50m",
				MemoryRequests: "100Mi",
				CPULimits:      "50m",
				MemoryLimits:   "100Mi",
				Image:          specConfig.NVIDIAImageBase + k8sComponents[common.NVIDIADevicePluginAddonName],
			},
		},
	}

	defaultContainerMonitoringAddonsConfig := KubernetesAddon{
		Name:    common.ContainerMonitoringAddonName,
		Enabled: to.BoolPtr(DefaultContainerMonitoringAddonEnabled && !cs.Properties.IsAzureStackCloud()),
		Config: map[string]string{
			"omsAgentVersion":       "1.10.0.1",
			"dockerProviderVersion": "7.0.0-6",
			"schema-versions":       "v1",
			"clusterName":           clusterDNSPrefix,
			"workspaceDomain":       workspaceDomain,
		},
		Containers: []KubernetesContainerSpec{
			{
				Name:           "omsagent",
				CPURequests:    "110m",
				MemoryRequests: "250Mi",
				CPULimits:      "150m",
				MemoryLimits:   "600Mi",
				Image:          omsagentImage,
			},
		},
	}

	defaultIPMasqAgentAddonsConfig := KubernetesAddon{
		Name:    common.IPMASQAgentAddonName,
		Enabled: to.BoolPtr(DefaultIPMasqAgentAddonEnabled && o.KubernetesConfig.NetworkPlugin != NetworkPluginCilium),
		Containers: []KubernetesContainerSpec{
			{
				Name:           common.IPMASQAgentAddonName,
				CPURequests:    "50m",
				MemoryRequests: "50Mi",
				CPULimits:      "50m",
				MemoryLimits:   "250Mi",
				Image:          specConfig.KubernetesImageBase + k8sComponents[common.IPMASQAgentAddonName],
			},
		},
		Config: map[string]string{
			"non-masquerade-cidr":           cs.Properties.GetNonMasqueradeCIDR(),
			"non-masq-cni-cidr":             cs.Properties.GetAzureCNICidr(),
			"secondary-non-masquerade-cidr": cs.Properties.GetSecondaryNonMasqueradeCIDR(),
			"enable-ipv6":                   strconv.FormatBool(cs.Properties.FeatureFlags.IsFeatureEnabled("EnableIPv6DualStack")),
		},
	}

	defaultAzureCNINetworkMonitorAddonsConfig := KubernetesAddon{
		Name:    common.AzureCNINetworkMonitorAddonName,
		Enabled: to.BoolPtr(o.IsAzureCNI() && o.KubernetesConfig.NetworkPolicy != NetworkPolicyCalico),
		Containers: []KubernetesContainerSpec{
			{
				Name:  common.AzureCNINetworkMonitorAddonName,
				Image: specConfig.AzureCNIImageBase + k8sComponents[common.AzureCNINetworkMonitorAddonName],
			},
		},
	}

	defaultAzureNetworkPolicyAddonsConfig := KubernetesAddon{
		Name:    common.AzureNetworkPolicyAddonName,
		Enabled: to.BoolPtr(o.KubernetesConfig.NetworkPlugin == NetworkPluginAzure && o.KubernetesConfig.NetworkPolicy == NetworkPolicyAzure),
		Containers: []KubernetesContainerSpec{
			{
<<<<<<< HEAD
				Name:           common.AzureNetworkPolicyAddonName,
				Image:          "mcr.microsoft.com/containernetworking/azure-npm:v1.0.30",
				MemoryRequests: "20Mi",
				MemoryLimits:   "2Gi",
=======
				Name:  common.AzureNetworkPolicyAddonName,
				Image: k8sComponents[common.AzureNetworkPolicyAddonName],
>>>>>>> 11bc9069
			},
		},
	}

	if !common.IsKubernetesVersionGe(o.OrchestratorVersion, "1.16.0") {
<<<<<<< HEAD
		defaultAzureNetworkPolicyAddonsConfig.Containers = append(defaultAzureNetworkPolicyAddonsConfig.Containers,
			KubernetesContainerSpec{
				Name:           common.AzureNetworkPolicyAddonName,
				Image:          "mcr.microsoft.com/containernetworking/azure-npm:v1.0.30",
				MemoryRequests: "20Mi",
				MemoryLimits:   "2Gi",
			})
=======
		defaultAzureNetworkPolicyAddonsConfig.Containers = append(defaultAzureNetworkPolicyAddonsConfig.Containers, KubernetesContainerSpec{Name: common.AzureVnetTelemetryContainerName, Image: k8sComponents[common.AzureVnetTelemetryContainerName]})
>>>>>>> 11bc9069
	}

	defaultCloudNodeManagerAddonsConfig := KubernetesAddon{
		Name:    common.CloudNodeManagerAddonName,
		Enabled: to.BoolPtr(common.IsKubernetesVersionGe(o.OrchestratorVersion, "1.16.0") && to.Bool(o.KubernetesConfig.UseCloudControllerManager)),
		Containers: []KubernetesContainerSpec{
			{
				Name:  common.CloudNodeManagerAddonName,
				Image: specConfig.MCRKubernetesImageBase + k8sComponents[common.CloudNodeManagerAddonName],
			},
		},
	}

	defaultDNSAutoScalerAddonsConfig := KubernetesAddon{
		Name: common.DNSAutoscalerAddonName,
		// TODO enable this when it has been smoke tested
		Enabled: to.BoolPtr(DefaultDNSAutoscalerAddonEnabled),
		Containers: []KubernetesContainerSpec{
			{
				Name:           common.DNSAutoscalerAddonName,
				Image:          specConfig.KubernetesImageBase + k8sComponents[common.DNSAutoscalerAddonName],
				CPURequests:    "20m",
				MemoryRequests: "100Mi",
			},
		},
	}

	defaultsCalicoDaemonSetAddonsConfig := KubernetesAddon{
		Name:    common.CalicoAddonName,
		Enabled: to.BoolPtr(o.KubernetesConfig.NetworkPolicy == NetworkPolicyCalico),
		Containers: []KubernetesContainerSpec{
			{
				Name:  "calico-typha",
				Image: specConfig.CalicoImageBase + k8sComponents["calico-typha"],
			},
			{
				Name:  "calico-cni",
				Image: specConfig.CalicoImageBase + k8sComponents["calico-cni"],
			},
			{
				Name:  "calico-node",
				Image: specConfig.CalicoImageBase + k8sComponents["calico-node"],
			},
			{
				Name:  "calico-pod2daemon",
				Image: specConfig.CalicoImageBase + k8sComponents["calico-pod2daemon"],
			},
			{
				Name:  "calico-cluster-proportional-autoscaler",
				Image: specConfig.KubernetesImageBase + k8sComponents["calico-cluster-proportional-autoscaler"],
			},
		},
	}

	defaultsAADPodIdentityAddonsConfig := KubernetesAddon{
		Name:    common.AADPodIdentityAddonName,
		Enabled: to.BoolPtr(DefaultAADPodIdentityAddonEnabled && !cs.Properties.IsAzureStackCloud()),
		Containers: []KubernetesContainerSpec{
			{
				Name:           common.NMIContainerName,
				Image:          k8sComponents[common.NMIContainerName],
				CPURequests:    "100m",
				MemoryRequests: "300Mi",
				CPULimits:      "100m",
				MemoryLimits:   "300Mi",
			},
			{
				Name:           common.MICContainerName,
				Image:          k8sComponents[common.MICContainerName],
				CPURequests:    "100m",
				MemoryRequests: "300Mi",
				CPULimits:      "100m",
				MemoryLimits:   "300Mi",
			},
		},
	}

	defaultsAzurePolicyAddonsConfig := KubernetesAddon{
		Name:    common.AzurePolicyAddonName,
		Enabled: to.BoolPtr(DefaultAzurePolicyAddonEnabled && !cs.Properties.IsAzureStackCloud()),
		Config: map[string]string{
			"auditInterval":             "30",
			"constraintViolationsLimit": "20",
		},
		Containers: []KubernetesContainerSpec{
			{
				Name:           common.AzurePolicyAddonName,
				Image:          k8sComponents[common.AzurePolicyAddonName],
				CPURequests:    "30m",
				MemoryRequests: "50Mi",
				CPULimits:      "100m",
				MemoryLimits:   "200Mi",
			},
			{
				Name:           common.GatekeeperContainerName,
				Image:          k8sComponents[common.GatekeeperContainerName],
				CPURequests:    "100m",
				MemoryRequests: "256Mi",
				CPULimits:      "100m",
				MemoryLimits:   "512Mi",
			},
		},
	}

	defaultNodeProblemDetectorConfig := KubernetesAddon{
		Name:    common.NodeProblemDetectorAddonName,
		Enabled: to.BoolPtr(DefaultNodeProblemDetectorAddonEnabled),
		Config: map[string]string{
			"customPluginMonitor": "/config/kernel-monitor-counter.json,/config/systemd-monitor-counter.json",
			"systemLogMonitor":    "/config/kernel-monitor.json,/config/docker-monitor.json,/config/systemd-monitor.json",
			"systemStatsMonitor":  "/config/system-stats-monitor.json",
			"versionLabel":        "v0.8.0",
		},
		Containers: []KubernetesContainerSpec{
			{
				Name:           common.NodeProblemDetectorAddonName,
				Image:          k8sComponents[common.NodeProblemDetectorAddonName],
				CPURequests:    "20m",
				MemoryRequests: "20Mi",
				CPULimits:      "200m",
				MemoryLimits:   "100Mi",
			},
		},
	}

	defaultAppGwAddonsConfig := KubernetesAddon{
		Name:    common.AppGwIngressAddonName,
		Enabled: to.BoolPtr(DefaultAppGwIngressAddonEnabled),
		Config: map[string]string{
			"appgw-subnet":     "",
			"appgw-sku":        "WAF_v2",
			"appgw-private-ip": "",
		},
	}

	defaultAzureDiskCSIDriverAddonsConfig := KubernetesAddon{
		Name:    common.AzureDiskCSIDriverAddonName,
		Enabled: to.BoolPtr(DefaultAzureDiskCSIDriverAddonEnabled && to.Bool(o.KubernetesConfig.UseCloudControllerManager)),
		Containers: []KubernetesContainerSpec{
			{
				Name:  common.CSIProvisionerContainerName,
				Image: k8sComponents[common.CSIProvisionerContainerName],
			},
			{
				Name:  common.CSIAttacherContainerName,
				Image: k8sComponents[common.CSIAttacherContainerName],
			},
			{
				Name:  common.CSIClusterDriverRegistrarContainerName,
				Image: k8sComponents[common.CSIClusterDriverRegistrarContainerName],
			},
			{
				Name:  common.CSILivenessProbeContainerName,
				Image: k8sComponents[common.CSILivenessProbeContainerName],
			},
			{
				Name:  common.CSINodeDriverRegistrarContainerName,
				Image: k8sComponents[common.CSINodeDriverRegistrarContainerName],
			},
			{
				Name:  common.CSIAzureDiskContainerName,
				Image: k8sComponents[common.CSIAzureDiskContainerName],
			},
		},
	}

	defaultAzureFileCSIDriverAddonsConfig := KubernetesAddon{
		Name:    common.AzureFileCSIDriverAddonName,
		Enabled: to.BoolPtr(DefaultAzureFileCSIDriverAddonEnabled && common.IsKubernetesVersionGe(o.OrchestratorVersion, "1.13.0") && to.Bool(o.KubernetesConfig.UseCloudControllerManager)),
		Containers: []KubernetesContainerSpec{
			{
				Name:  common.CSIProvisionerContainerName,
				Image: k8sComponents[common.CSIProvisionerContainerName],
			},
			{
				Name:  common.CSIAttacherContainerName,
				Image: k8sComponents[common.CSIAttacherContainerName],
			},
			{
				Name:  common.CSIClusterDriverRegistrarContainerName,
				Image: k8sComponents[common.CSIClusterDriverRegistrarContainerName],
			},
			{
				Name:  common.CSILivenessProbeContainerName,
				Image: k8sComponents[common.CSILivenessProbeContainerName],
			},
			{
				Name:  common.CSINodeDriverRegistrarContainerName,
				Image: k8sComponents[common.CSINodeDriverRegistrarContainerName],
			},
			{
				Name:  common.CSIAzureFileContainerName,
				Image: k8sComponents[common.CSIAzureFileContainerName],
			},
		},
	}

	defaultKubeDNSAddonsConfig := KubernetesAddon{
		Name:    common.KubeDNSAddonName,
		Enabled: to.BoolPtr(DefaultKubeDNSAddonEnabled),
		Config: map[string]string{
			"domain":    o.KubernetesConfig.KubeletConfig["--cluster-domain"],
			"clusterIP": o.KubernetesConfig.DNSServiceIP,
		},
		Containers: []KubernetesContainerSpec{
			{
				Name:  "kubedns",
				Image: specConfig.KubernetesImageBase + k8sComponents["kube-dns"],
			},
			{
				Name:  "dnsmasq",
				Image: specConfig.KubernetesImageBase + k8sComponents["dnsmasq"],
			},
			{
				Name:  "sidecar",
				Image: specConfig.KubernetesImageBase + k8sComponents["k8s-dns-sidecar"],
			},
		},
	}

	defaultCorednsAddonsConfig := KubernetesAddon{
		Name:    common.CoreDNSAddonName,
		Enabled: to.BoolPtr(DefaultCoreDNSAddonEnabled),
		Config: map[string]string{
			"domain":    o.KubernetesConfig.KubeletConfig["--cluster-domain"],
			"clusterIP": o.KubernetesConfig.DNSServiceIP,
		},
		Containers: []KubernetesContainerSpec{
			{
				Name:  common.CoreDNSAddonName,
				Image: specConfig.KubernetesImageBase + k8sComponents[common.CoreDNSAddonName],
			},
		},
	}

	// If we have any explicit coredns or kube-dns configuration in the addons array
	if getAddonsIndexByName(o.KubernetesConfig.Addons, common.KubeDNSAddonName) != -1 || getAddonsIndexByName(o.KubernetesConfig.Addons, common.CoreDNSAddonName) != -1 {
		// Ensure we don't we don't prepare an addons spec w/ both kube-dns and coredns enabled
		if o.KubernetesConfig.IsAddonEnabled(common.KubeDNSAddonName) {
			defaultCorednsAddonsConfig.Enabled = to.BoolPtr(false)
		}
	}

	defaultKubeProxyAddonsConfig := KubernetesAddon{
		Name:    common.KubeProxyAddonName,
		Enabled: to.BoolPtr(DefaultKubeProxyAddonEnabled),
		Config: map[string]string{
			"cluster-cidr": o.KubernetesConfig.ClusterSubnet,
			"proxy-mode":   string(o.KubernetesConfig.ProxyMode),
			"featureGates": cs.Properties.GetKubeProxyFeatureGates(),
		},
		Containers: []KubernetesContainerSpec{
			{
				Name:  common.KubeProxyAddonName,
				Image: specConfig.KubernetesImageBase + k8sComponents[common.KubeProxyAddonName],
			},
		},
	}

	// Allow folks to simply enable kube-dns at cluster creation time without also requiring that coredns be explicitly disabled
	if !isUpgrade && o.KubernetesConfig.IsAddonEnabled(common.KubeDNSAddonName) {
		defaultCorednsAddonsConfig.Enabled = to.BoolPtr(false)
	}

	defaultAddons := []KubernetesAddon{
		defaultsHeapsterAddonsConfig,
		defaultTillerAddonsConfig,
		defaultACIConnectorAddonsConfig,
		defaultClusterAutoscalerAddonsConfig,
		defaultBlobfuseFlexVolumeAddonsConfig,
		defaultSMBFlexVolumeAddonsConfig,
		defaultKeyVaultFlexVolumeAddonsConfig,
		defaultDashboardAddonsConfig,
		defaultReschedulerAddonsConfig,
		defaultMetricsServerAddonsConfig,
		defaultNVIDIADevicePluginAddonsConfig,
		defaultContainerMonitoringAddonsConfig,
		defaultAzureCNINetworkMonitorAddonsConfig,
		defaultAzureNetworkPolicyAddonsConfig,
		defaultCloudNodeManagerAddonsConfig,
		defaultIPMasqAgentAddonsConfig,
		defaultDNSAutoScalerAddonsConfig,
		defaultsCalicoDaemonSetAddonsConfig,
		defaultsAADPodIdentityAddonsConfig,
		defaultAppGwAddonsConfig,
		defaultAzureDiskCSIDriverAddonsConfig,
		defaultAzureFileCSIDriverAddonsConfig,
		defaultsAzurePolicyAddonsConfig,
		defaultNodeProblemDetectorConfig,
		defaultKubeDNSAddonsConfig,
		defaultCorednsAddonsConfig,
		defaultKubeProxyAddonsConfig,
	}
	// Add default addons specification, if no user-provided spec exists
	if o.KubernetesConfig.Addons == nil {
		o.KubernetesConfig.Addons = defaultAddons
	} else {
		for _, addon := range defaultAddons {
			o.KubernetesConfig.Addons = appendAddonIfNotPresent(o.KubernetesConfig.Addons, addon)
		}
	}

	// Ensure cloud-node-manager and CSI components are enabled on appropriate upgrades
	if isUpgrade && to.Bool(o.KubernetesConfig.UseCloudControllerManager) &&
		common.IsKubernetesVersionGe(o.OrchestratorVersion, "1.16.0") {
		componentry := map[string]KubernetesAddon{
			common.AzureDiskCSIDriverAddonName: defaultAzureDiskCSIDriverAddonsConfig,
			common.AzureFileCSIDriverAddonName: defaultAzureFileCSIDriverAddonsConfig,
			common.CloudNodeManagerAddonName:   defaultCloudNodeManagerAddonsConfig,
		}
		for name, config := range componentry {
			if i := getAddonsIndexByName(o.KubernetesConfig.Addons, name); i > -1 {
				if !to.Bool(o.KubernetesConfig.Addons[i].Enabled) {
					o.KubernetesConfig.Addons[i] = config
				}
			}
		}
	}

	// Back-compat for older addon specs of cluster-autoscaler
	if isUpgrade {
		i := getAddonsIndexByName(o.KubernetesConfig.Addons, common.ClusterAutoscalerAddonName)
		if i > -1 && to.Bool(o.KubernetesConfig.Addons[i].Enabled) {
			if o.KubernetesConfig.Addons[i].Pools == nil {
				log.Warnf("This cluster upgrade operation will enable the per-pool cluster-autoscaler addon.\n")
				var pools []AddonNodePoolsConfig
				for i, p := range cs.Properties.AgentPoolProfiles {
					pool := AddonNodePoolsConfig{
						Name: p.Name,
						Config: map[string]string{
							"min-nodes": strconv.Itoa(p.Count),
							"max-nodes": strconv.Itoa(p.Count),
						},
					}
					if i == 0 {
						originalMinNodes := o.KubernetesConfig.Addons[i].Config["min-nodes"]
						originalMaxNodes := o.KubernetesConfig.Addons[i].Config["max-nodes"]
						if originalMinNodes != "" {
							pool.Config["min-nodes"] = originalMinNodes
							delete(o.KubernetesConfig.Addons[i].Config, "min-nodes")
						}
						if originalMaxNodes != "" {
							pool.Config["max-nodes"] = originalMaxNodes
							delete(o.KubernetesConfig.Addons[i].Config, "max-nodes")
						}
					}
					log.Warnf("cluster-autoscaler will configure pool \"%s\" with min-nodes=%s, and max-nodes=%s.\n", pool.Name, pool.Config["min-nodes"], pool.Config["max-nodes"])
					pools = append(pools, pool)
				}
				o.KubernetesConfig.Addons[i].Pools = pools
				log.Warnf("You may modify the pool configurations via `kubectl edit deployment cluster-autoscaler -n kube-system`.\n")
				log.Warnf("Look for the `--nodes=` configuration flags (see below) in the deployment spec:\n")
				log.Warnf("\n%s", GetClusterAutoscalerNodesConfig(o.KubernetesConfig.Addons[i], cs))
			}
		}
	}

	// Back-compat for pre-1.12 clusters built before kube-dns and coredns were converted to user-configurable addons
	// Migrate to coredns unless coredns is explicitly set to false
	if isUpgrade && common.IsKubernetesVersionGe(o.OrchestratorVersion, "1.12.0") {
		// If we don't have coredns in our addons array at all, this means we're in a legacy scenario and we want to migrate from kube-dns to coredns
		if i := getAddonsIndexByName(o.KubernetesConfig.Addons, common.CoreDNSAddonName); i == -1 {
			o.KubernetesConfig.Addons[i].Enabled = to.BoolPtr(true)
			// Ensure we don't we don't prepare an addons spec w/ both kube-dns and coredns enabled
			if j := getAddonsIndexByName(o.KubernetesConfig.Addons, common.KubeDNSAddonName); j > -1 {
				o.KubernetesConfig.Addons[j].Enabled = to.BoolPtr(false)
			}
		}
	}

	for _, addon := range defaultAddons {
		synthesizeAddonsConfig(o.KubernetesConfig.Addons, addon, isUpgrade)
	}

	if len(o.KubernetesConfig.PodSecurityPolicyConfig) > 0 && isUpgrade {
		if base64Data, ok := o.KubernetesConfig.PodSecurityPolicyConfig["data"]; ok {
			pspAddonsConfig := KubernetesAddon{
				Name: common.PodSecurityPolicyAddonName,
				Data: base64Data,
			}
			o.KubernetesConfig.Addons = appendAddonIfNotPresent(o.KubernetesConfig.Addons, pspAddonsConfig)
		}
	}

	// Specific back-compat business logic for calico addon
	// Ensure addon is set to Enabled w/ proper containers config no matter what if NetworkPolicy == calico
	i := getAddonsIndexByName(o.KubernetesConfig.Addons, common.CalicoAddonName)
	if isUpgrade && o.KubernetesConfig.NetworkPolicy == NetworkPolicyCalico && i > -1 && o.KubernetesConfig.Addons[i].Enabled != to.BoolPtr(true) {
		j := getAddonsIndexByName(defaultAddons, common.CalicoAddonName)
		// Ensure calico is statically set to enabled
		o.KubernetesConfig.Addons[i].Enabled = to.BoolPtr(true)
		// Assume addon configuration was pruned due to an inherited enabled=false, so re-apply default values
		o.KubernetesConfig.Addons[i] = assignDefaultAddonVals(o.KubernetesConfig.Addons[i], defaultAddons[j], isUpgrade)
	}

	// Support back-compat configuration for Azure NetworkPolicy, which no longer ships with a "telemetry" container starting w/ 1.16.0
	if isUpgrade && o.KubernetesConfig.NetworkPolicy == NetworkPolicyAzure && common.IsKubernetesVersionGe(o.OrchestratorVersion, "1.16.0") {
		i = getAddonsIndexByName(o.KubernetesConfig.Addons, common.AzureNetworkPolicyAddonName)
		var hasTelemetryContainerConfig bool
		var prunedContainersConfig []KubernetesContainerSpec
		if i > -1 {
			for _, c := range o.KubernetesConfig.Addons[i].Containers {
				if c.Name == common.AzureVnetTelemetryContainerName {
					hasTelemetryContainerConfig = true
				} else {
					prunedContainersConfig = append(prunedContainersConfig, c)
				}
			}
			if hasTelemetryContainerConfig {
				o.KubernetesConfig.Addons[i].Containers = prunedContainersConfig
			}
		}
	}

	// Specific back-compat business logic for deprecated "kube-proxy-daemonset" addon
	if i := getAddonsIndexByName(o.KubernetesConfig.Addons, "kube-proxy-daemonset"); i > -1 {
		if to.Bool(o.KubernetesConfig.Addons[i].Enabled) {
			if j := getAddonsIndexByName(o.KubernetesConfig.Addons, common.KubeProxyAddonName); j > -1 {
				// Copy data from deprecated addon spec to the current "kube-proxy" addon
				o.KubernetesConfig.Addons[j] = KubernetesAddon{
					Name:    common.KubeProxyAddonName,
					Enabled: to.BoolPtr(true),
					Data:    o.KubernetesConfig.Addons[i].Data,
				}
			}
		}
		// Remove deprecated "kube-proxy-daemonset addon"
		o.KubernetesConfig.Addons = append(o.KubernetesConfig.Addons[:i], o.KubernetesConfig.Addons[i+1:]...)
	}
}

func appendAddonIfNotPresent(addons []KubernetesAddon, addon KubernetesAddon) []KubernetesAddon {
	i := getAddonsIndexByName(addons, addon.Name)
	if i < 0 {
		return append(addons, addon)
	}
	return addons
}

func getAddonsIndexByName(addons []KubernetesAddon, name string) int {
	for i := range addons {
		if addons[i].Name == name {
			return i
		}
	}
	return -1
}

// assignDefaultAddonVals will assign default values to addon from defaults, for each property in addon that has a zero value
func assignDefaultAddonVals(addon, defaults KubernetesAddon, isUpgrade bool) KubernetesAddon {
	if addon.Enabled == nil {
		addon.Enabled = defaults.Enabled
	}
	if !to.Bool(addon.Enabled) {
		return KubernetesAddon{
			Name:    addon.Name,
			Enabled: addon.Enabled,
		}
	}
	if addon.Data != "" {
		return KubernetesAddon{
			Name:    addon.Name,
			Enabled: addon.Enabled,
			Data:    addon.Data,
		}
	}
	if addon.Mode == "" {
		addon.Mode = defaults.Mode
	}
	for i := range defaults.Containers {
		c := addon.GetAddonContainersIndexByName(defaults.Containers[i].Name)
		if c < 0 {
			addon.Containers = append(addon.Containers, defaults.Containers[i])
		} else {
			if addon.Containers[c].Image == "" || isUpgrade {
				addon.Containers[c].Image = defaults.Containers[i].Image
			}
			if addon.Containers[c].CPURequests == "" {
				addon.Containers[c].CPURequests = defaults.Containers[i].CPURequests
			}
			if addon.Containers[c].MemoryRequests == "" {
				addon.Containers[c].MemoryRequests = defaults.Containers[i].MemoryRequests
			}
			if addon.Containers[c].CPULimits == "" {
				addon.Containers[c].CPULimits = defaults.Containers[i].CPULimits
			}
			if addon.Containers[c].MemoryLimits == "" {
				addon.Containers[c].MemoryLimits = defaults.Containers[i].MemoryLimits
			}
		}
	}
	// For pools-specific configuration, we only take the defaults if we have zero user-provided pools configuration
	if len(addon.Pools) == 0 {
		for i := range defaults.Pools {
			addon.Pools = append(addon.Pools, defaults.Pools[i])
		}
	}
	for key, val := range defaults.Config {
		if addon.Config == nil {
			addon.Config = make(map[string]string)
		}
		if v, ok := addon.Config[key]; !ok || v == "" {
			addon.Config[key] = val
		}
	}
	return addon
}

func synthesizeAddonsConfig(addons []KubernetesAddon, addon KubernetesAddon, isUpgrade bool) {
	i := getAddonsIndexByName(addons, addon.Name)
	if i >= 0 {
		addons[i] = assignDefaultAddonVals(addons[i], addon, isUpgrade)
	}
}

func makeDefaultClusterAutoscalerAddonPoolsConfig(cs *ContainerService) []AddonNodePoolsConfig {
	var ret []AddonNodePoolsConfig
	for _, pool := range cs.Properties.AgentPoolProfiles {
		ret = append(ret, AddonNodePoolsConfig{
			Name: pool.Name,
			Config: map[string]string{
				"min-nodes": strconv.Itoa(pool.Count),
				"max-nodes": strconv.Itoa(pool.Count),
			},
		})
	}
	return ret
}

// GetClusterAutoscalerNodesConfig returns the cluster-autoscaler runtime configuration flag for a nodepool
func GetClusterAutoscalerNodesConfig(addon KubernetesAddon, cs *ContainerService) string {
	var ret string
	for _, pool := range addon.Pools {
		nodepoolName := cs.Properties.GetAgentVMPrefix(cs.Properties.GetAgentPoolByName(pool.Name), cs.Properties.GetAgentPoolIndexByName(pool.Name))
		ret += fmt.Sprintf("        - --nodes=%s:%s:%s\n", pool.Config["min-nodes"], pool.Config["max-nodes"], nodepoolName)
	}
	if ret != "" {
		ret = strings.TrimRight(ret, "\n")
	}
	return ret
}<|MERGE_RESOLUTION|>--- conflicted
+++ resolved
@@ -315,31 +315,22 @@
 		Enabled: to.BoolPtr(o.KubernetesConfig.NetworkPlugin == NetworkPluginAzure && o.KubernetesConfig.NetworkPolicy == NetworkPolicyAzure),
 		Containers: []KubernetesContainerSpec{
 			{
-<<<<<<< HEAD
 				Name:           common.AzureNetworkPolicyAddonName,
-				Image:          "mcr.microsoft.com/containernetworking/azure-npm:v1.0.30",
+				Image:          k8sComponents[common.AzureNetworkPolicyAddonName],
 				MemoryRequests: "20Mi",
 				MemoryLimits:   "2Gi",
-=======
-				Name:  common.AzureNetworkPolicyAddonName,
-				Image: k8sComponents[common.AzureNetworkPolicyAddonName],
->>>>>>> 11bc9069
 			},
 		},
 	}
 
 	if !common.IsKubernetesVersionGe(o.OrchestratorVersion, "1.16.0") {
-<<<<<<< HEAD
 		defaultAzureNetworkPolicyAddonsConfig.Containers = append(defaultAzureNetworkPolicyAddonsConfig.Containers,
 			KubernetesContainerSpec{
 				Name:           common.AzureNetworkPolicyAddonName,
-				Image:          "mcr.microsoft.com/containernetworking/azure-npm:v1.0.30",
+				Image:          k8sComponents[common.AzureNetworkPolicyAddonName],
 				MemoryRequests: "20Mi",
 				MemoryLimits:   "2Gi",
 			})
-=======
-		defaultAzureNetworkPolicyAddonsConfig.Containers = append(defaultAzureNetworkPolicyAddonsConfig.Containers, KubernetesContainerSpec{Name: common.AzureVnetTelemetryContainerName, Image: k8sComponents[common.AzureVnetTelemetryContainerName]})
->>>>>>> 11bc9069
 	}
 
 	defaultCloudNodeManagerAddonsConfig := KubernetesAddon{
