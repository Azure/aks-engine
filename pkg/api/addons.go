// Copyright (c) Microsoft Corporation. All rights reserved.
// Licensed under the MIT license.

package api

import (
	"encoding/base64"
	"strconv"
	"strings"

	"github.com/Azure/go-autorest/autorest/to"

	"github.com/Azure/aks-engine/pkg/api/common"
)

func (cs *ContainerService) setAddonsConfig(isUpdate bool) {
	o := cs.Properties.OrchestratorProfile
	clusterDNSPrefix := "aks-engine-cluster"
	if cs != nil && cs.Properties != nil && cs.Properties.MasterProfile != nil && cs.Properties.MasterProfile.DNSPrefix != "" {
		clusterDNSPrefix = cs.Properties.MasterProfile.DNSPrefix
	}
	cloudSpecConfig := cs.GetCloudSpecConfig()
	k8sComponents := K8sComponentsByVersionMap[o.OrchestratorVersion]
	specConfig := cloudSpecConfig.KubernetesSpecConfig
	omsagentImage := "mcr.microsoft.com/azuremonitor/containerinsights/ciprod:ciprod07092019"
	if strings.EqualFold(cloudSpecConfig.CloudName, "AzureChinaCloud") {
		omsagentImage = "dockerhub.azk8s.cn/microsoft/oms:ciprod07092019"
	}
	workspaceDomain := getLogAnalyticsWorkspaceDomain(cloudSpecConfig.CloudName)
	workspaceDomain = base64.StdEncoding.EncodeToString([]byte(workspaceDomain))

	defaultsHeapsterAddonsConfig := KubernetesAddon{
		Name:    HeapsterAddonName,
		Enabled: to.BoolPtr(DefaultHeapsterAddonEnabled && !common.IsKubernetesVersionGe(o.OrchestratorVersion, "1.13.0")),
		Containers: []KubernetesContainerSpec{
			{
				Name:           HeapsterAddonName,
				Image:          specConfig.KubernetesImageBase + k8sComponents["heapster"],
				CPURequests:    "88m",
				MemoryRequests: "204Mi",
				CPULimits:      "88m",
				MemoryLimits:   "204Mi",
			},
			{
				Name:           "heapster-nanny",
				Image:          specConfig.KubernetesImageBase + k8sComponents["addonresizer"],
				CPURequests:    "88m",
				MemoryRequests: "204Mi",
				CPULimits:      "88m",
				MemoryLimits:   "204Mi",
			},
		},
	}

	defaultTillerAddonsConfig := KubernetesAddon{
		Name:    TillerAddonName,
		Enabled: to.BoolPtr(DefaultTillerAddonEnabled),
		Containers: []KubernetesContainerSpec{
			{
				Name:           TillerAddonName,
				CPURequests:    "50m",
				MemoryRequests: "150Mi",
				CPULimits:      "50m",
				MemoryLimits:   "150Mi",
				Image:          specConfig.TillerImageBase + k8sComponents[TillerAddonName],
			},
		},
		Config: map[string]string{
			"max-history": strconv.Itoa(DefaultTillerMaxHistory),
		},
	}

	defaultACIConnectorAddonsConfig := KubernetesAddon{
		Name:    ACIConnectorAddonName,
		Enabled: to.BoolPtr(DefaultACIConnectorAddonEnabled && !cs.Properties.IsAzureStackCloud()),
		Config: map[string]string{
			"region":   "westus",
			"nodeName": "aci-connector",
			"os":       "Linux",
			"taint":    "azure.com/aci",
		},
		Containers: []KubernetesContainerSpec{
			{
				Name:           ACIConnectorAddonName,
				CPURequests:    "50m",
				MemoryRequests: "150Mi",
				CPULimits:      "50m",
				MemoryLimits:   "150Mi",
				Image:          specConfig.ACIConnectorImageBase + k8sComponents[ACIConnectorAddonName],
			},
		},
	}

	defaultClusterAutoscalerAddonsConfig := KubernetesAddon{
		Name:    ClusterAutoscalerAddonName,
		Enabled: to.BoolPtr(DefaultClusterAutoscalerAddonEnabled && !cs.Properties.IsAzureStackCloud()),
		Config: map[string]string{
			"min-nodes":     "1",
			"max-nodes":     "5",
			"scan-interval": "10s",
		},
		Containers: []KubernetesContainerSpec{
			{
				Name:           ClusterAutoscalerAddonName,
				CPURequests:    "100m",
				MemoryRequests: "300Mi",
				CPULimits:      "100m",
				MemoryLimits:   "300Mi",
				Image:          specConfig.KubernetesImageBase + k8sComponents[ClusterAutoscalerAddonName],
			},
		},
	}

	defaultBlobfuseFlexVolumeAddonsConfig := KubernetesAddon{
		Name:    BlobfuseFlexVolumeAddonName,
		Enabled: to.BoolPtr(DefaultBlobfuseFlexVolumeAddonEnabled && common.IsKubernetesVersionGe(o.OrchestratorVersion, "1.8.0") && !cs.Properties.HasCoreOS() && !cs.Properties.IsAzureStackCloud()),
		Containers: []KubernetesContainerSpec{
			{
				Name:           BlobfuseFlexVolumeAddonName,
				CPURequests:    "50m",
				MemoryRequests: "100Mi",
				CPULimits:      "50m",
				MemoryLimits:   "100Mi",
				Image:          "mcr.microsoft.com/k8s/flexvolume/blobfuse-flexvolume:1.0.8",
			},
		},
	}

	defaultSMBFlexVolumeAddonsConfig := KubernetesAddon{
		Name:    SMBFlexVolumeAddonName,
		Enabled: to.BoolPtr(DefaultSMBFlexVolumeAddonEnabled && common.IsKubernetesVersionGe(o.OrchestratorVersion, "1.8.0") && !cs.Properties.HasCoreOS() && !cs.Properties.IsAzureStackCloud()),
		Containers: []KubernetesContainerSpec{
			{
				Name:           SMBFlexVolumeAddonName,
				CPURequests:    "50m",
				MemoryRequests: "100Mi",
				CPULimits:      "50m",
				MemoryLimits:   "100Mi",
				Image:          "mcr.microsoft.com/k8s/flexvolume/smb-flexvolume:1.0.2",
			},
		},
	}

	defaultKeyVaultFlexVolumeAddonsConfig := KubernetesAddon{
		Name:    KeyVaultFlexVolumeAddonName,
		Enabled: to.BoolPtr(DefaultKeyVaultFlexVolumeAddonEnabled && !cs.Properties.HasCoreOS() && !cs.Properties.IsAzureStackCloud()),
		Containers: []KubernetesContainerSpec{
			{
				Name:           KeyVaultFlexVolumeAddonName,
				CPURequests:    "50m",
				MemoryRequests: "100Mi",
				CPULimits:      "50m",
				MemoryLimits:   "100Mi",
				Image:          "mcr.microsoft.com/k8s/flexvolume/keyvault-flexvolume:v0.0.13",
			},
		},
	}

	defaultDashboardAddonsConfig := KubernetesAddon{
		Name:    DashboardAddonName,
		Enabled: to.BoolPtr(DefaultDashboardAddonEnabled),
		Containers: []KubernetesContainerSpec{
			{
				Name:           DashboardAddonName,
				CPURequests:    "300m",
				MemoryRequests: "150Mi",
				CPULimits:      "300m",
				MemoryLimits:   "150Mi",
				Image:          specConfig.KubernetesImageBase + k8sComponents[DashboardAddonName],
			},
		},
	}

	defaultReschedulerAddonsConfig := KubernetesAddon{
		Name:    ReschedulerAddonName,
		Enabled: to.BoolPtr(DefaultReschedulerAddonEnabled && !cs.Properties.IsAzureStackCloud()),
		Containers: []KubernetesContainerSpec{
			{
				Name:           ReschedulerAddonName,
				CPURequests:    "10m",
				MemoryRequests: "100Mi",
				CPULimits:      "10m",
				MemoryLimits:   "100Mi",
				Image:          specConfig.KubernetesImageBase + k8sComponents[ReschedulerAddonName],
			},
		},
	}

	defaultMetricsServerAddonsConfig := KubernetesAddon{
		Name:    MetricsServerAddonName,
		Enabled: to.BoolPtr(DefaultMetricsServerAddonEnabled && common.IsKubernetesVersionGe(o.OrchestratorVersion, "1.9.0")),
		Containers: []KubernetesContainerSpec{
			{
				Name:  MetricsServerAddonName,
				Image: specConfig.KubernetesImageBase + k8sComponents[MetricsServerAddonName],
			},
		},
	}

	defaultNVIDIADevicePluginAddonsConfig := KubernetesAddon{
		Name:    NVIDIADevicePluginAddonName,
		Enabled: to.BoolPtr(cs.Properties.IsNvidiaDevicePluginCapable() && !cs.Properties.HasCoreOS() && !cs.Properties.IsAzureStackCloud()),
		Containers: []KubernetesContainerSpec{
			{
				Name: NVIDIADevicePluginAddonName,
				// from https://github.com/kubernetes/kubernetes/blob/master/cluster/addons/device-plugins/nvidia-gpu/daemonset.yaml#L44
				CPURequests:    "50m",
				MemoryRequests: "100Mi",
				CPULimits:      "50m",
				MemoryLimits:   "100Mi",
				Image:          specConfig.NVIDIAImageBase + k8sComponents[NVIDIADevicePluginAddonName],
			},
		},
	}

	defaultContainerMonitoringAddonsConfig := KubernetesAddon{
		Name:    ContainerMonitoringAddonName,
		Enabled: to.BoolPtr(DefaultContainerMonitoringAddonEnabled && !cs.Properties.IsAzureStackCloud()),
		Config: map[string]string{
			"omsAgentVersion":       "1.10.0.1",
			"dockerProviderVersion": "6.0.0-0",
			"schema-versions":       "v1",
			"clusterName":           clusterDNSPrefix,
			"workspaceDomain":       workspaceDomain,
		},
		Containers: []KubernetesContainerSpec{
			{
				Name:           "omsagent",
				CPURequests:    "75m",
				MemoryRequests: "225Mi",
				CPULimits:      "150m",
				MemoryLimits:   "600Mi",
				Image:          omsagentImage,
			},
		},
	}

	defaultIPMasqAgentAddonsConfig := KubernetesAddon{
		Name:    IPMASQAgentAddonName,
		Enabled: to.BoolPtr(DefaultIPMasqAgentAddonEnabled && o.KubernetesConfig.NetworkPlugin != NetworkPluginCilium),
		Containers: []KubernetesContainerSpec{
			{
				Name:           IPMASQAgentAddonName,
				CPURequests:    "50m",
				MemoryRequests: "50Mi",
				CPULimits:      "50m",
				MemoryLimits:   "250Mi",
				Image:          specConfig.KubernetesImageBase + "ip-masq-agent-amd64:v2.5.0",
			},
		},
		Config: map[string]string{
			"non-masquerade-cidr":           cs.Properties.GetNonMasqueradeCIDR(),
			"non-masq-cni-cidr":             cs.Properties.GetAzureCNICidr(),
			"secondary-non-masquerade-cidr": cs.Properties.GetSecondaryNonMasqueradeCIDR(),
			"enable-ipv6":                   strconv.FormatBool(cs.Properties.FeatureFlags.IsFeatureEnabled("EnableIPv6DualStack")),
		},
	}

	defaultAzureCNINetworkMonitorAddonsConfig := KubernetesAddon{
		Name:    AzureCNINetworkMonitoringAddonName,
		Enabled: to.BoolPtr(o.IsAzureCNI() && o.KubernetesConfig.NetworkPolicy != NetworkPolicyCalico),
		Containers: []KubernetesContainerSpec{
			{
				Name:  AzureCNINetworkMonitoringAddonName,
				Image: specConfig.AzureCNIImageBase + k8sComponents[AzureCNINetworkMonitoringAddonName],
			},
		},
	}

	defaultAzureNetworkPolicyAddonsConfig := KubernetesAddon{
		Name:    AzureNetworkPolicyAddonName,
		Enabled: to.BoolPtr(o.KubernetesConfig.NetworkPlugin == NetworkPluginAzure && o.KubernetesConfig.NetworkPolicy == NetworkPolicyAzure),
		Containers: []KubernetesContainerSpec{
			{
				Name:  AzureNetworkPolicyAddonName,
				Image: "mcr.microsoft.com/containernetworking/azure-npm:v1.0.28",
			},
		},
	}

	if !common.IsKubernetesVersionGe(o.OrchestratorVersion, "1.16.0") {
		defaultAzureNetworkPolicyAddonsConfig.Containers = append(defaultAzureNetworkPolicyAddonsConfig.Containers, KubernetesContainerSpec{Name: AzureVnetTelemetryAddonName, Image: "mcr.microsoft.com/containernetworking/azure-vnet-telemetry:v1.0.28"})
	}

	defaultDNSAutoScalerAddonsConfig := KubernetesAddon{
		Name: DNSAutoscalerAddonName,
		// TODO enable this when it has been smoke tested
		//common.IsKubernetesVersionGe(p.OrchestratorProfile.OrchestratorVersion, "1.12.0"),
		Enabled: to.BoolPtr(DefaultDNSAutoscalerAddonEnabled),
		Containers: []KubernetesContainerSpec{
			{
				Name:           DNSAutoscalerAddonName,
				Image:          specConfig.KubernetesImageBase + "cluster-proportional-autoscaler-amd64:1.1.1",
				CPURequests:    "20m",
				MemoryRequests: "100Mi",
			},
		},
	}

	defaultsCalicoDaemonSetAddonsConfig := KubernetesAddon{
		Name:    CalicoAddonName,
		Enabled: to.BoolPtr(o.KubernetesConfig.NetworkPolicy == NetworkPolicyCalico),
		Containers: []KubernetesContainerSpec{
			{
				Name:  "calico-typha",
				Image: specConfig.CalicoImageBase + "typha:v3.8.0",
			},
			{
				Name:  "calico-cni",
				Image: specConfig.CalicoImageBase + "cni:v3.8.0",
			},
			{
				Name:  "calico-node",
				Image: specConfig.CalicoImageBase + "node:v3.8.0",
			},
			{
				Name:  "calico-pod2daemon",
				Image: specConfig.CalicoImageBase + "pod2daemon-flexvol:v3.8.0",
			},
			{
				Name:  "calico-cluster-proportional-autoscaler",
				Image: specConfig.KubernetesImageBase + "cluster-proportional-autoscaler-amd64:1.1.2-r2",
			},
		},
	}

	defaultsAADPodIdentityAddonsConfig := KubernetesAddon{
		Name:    AADPodIdentityAddonName,
		Enabled: to.BoolPtr(DefaultAADPodIdentityAddonEnabled && !cs.Properties.IsAzureStackCloud()),
		Containers: []KubernetesContainerSpec{
			{
				Name:           "nmi",
				Image:          "mcr.microsoft.com/k8s/aad-pod-identity/nmi:1.2",
				CPURequests:    "100m",
				MemoryRequests: "300Mi",
				CPULimits:      "100m",
				MemoryLimits:   "300Mi",
			},
			{
				Name:           "mic",
				Image:          "mcr.microsoft.com/k8s/aad-pod-identity/mic:1.2",
				CPURequests:    "100m",
				MemoryRequests: "300Mi",
				CPULimits:      "100m",
				MemoryLimits:   "300Mi",
			},
		},
	}

	defaultsAzurePolicyAddonsConfig := KubernetesAddon{
		Name:    AzurePolicyAddonName,
		Enabled: to.BoolPtr(DefaultAzurePolicyAddonEnabled && !cs.Properties.IsAzureStackCloud()),
		Config: map[string]string{
			"auditInterval":             "30",
			"constraintViolationsLimit": "20",
		},
		Containers: []KubernetesContainerSpec{
			{
				Name:           "azure-policy",
				Image:          "mcr.microsoft.com/azure-policy/policy-kubernetes-addon-prod:prod_20191011.1",
				CPURequests:    "30m",
				MemoryRequests: "50Mi",
				CPULimits:      "100m",
				MemoryLimits:   "200Mi",
			},
			{
				Name:           "gatekeeper",
				Image:          "quay.io/open-policy-agent/gatekeeper:v3.0.4-beta.2",
				CPURequests:    "100m",
				MemoryRequests: "256Mi",
				CPULimits:      "100m",
				MemoryLimits:   "512Mi",
			},
		},
	}

	defaultAppGwAddonsConfig := KubernetesAddon{
		Name:    AppGwIngressAddonName,
		Enabled: to.BoolPtr(DefaultAppGwIngressAddonEnabled),
		Config: map[string]string{
			"appgw-subnet":     "",
			"appgw-sku":        "WAF_v2",
			"appgw-private-ip": "",
		},
	}

	defaultAzureDiskCSIDriverAddonsConfig := KubernetesAddon{
		Name:    AzureDiskCSIDriverAddonName,
		Enabled: to.BoolPtr(DefaultAzureDiskCSIDriverAddonEnabled && common.IsKubernetesVersionGe(o.OrchestratorVersion, "1.13.0") && to.Bool(o.KubernetesConfig.UseCloudControllerManager)),
		Containers: []KubernetesContainerSpec{
			{
				Name:  "csi-provisioner",
				Image: "quay.io/k8scsi/csi-provisioner:v1.0.1",
			},
			{
				Name:  "csi-attacher",
				Image: "quay.io/k8scsi/csi-attacher:v1.0.1",
			},
			{
				Name:  "csi-cluster-driver-registrar",
				Image: "quay.io/k8scsi/csi-cluster-driver-registrar:v1.0.1",
			},
			{
				Name:  "livenessprobe",
				Image: "quay.io/k8scsi/livenessprobe:v1.1.0",
			},
			{
				Name:  "csi-node-driver-registrar",
				Image: "quay.io/k8scsi/csi-node-driver-registrar:v1.1.0",
			},
			{
				Name:  "azuredisk-csi",
				Image: "mcr.microsoft.com/k8s/csi/azuredisk-csi:v0.4.0",
			},
		},
	}

	defaultAzureFileCSIDriverAddonsConfig := KubernetesAddon{
		Name:    AzureFileCSIDriverAddonName,
		Enabled: to.BoolPtr(DefaultAzureFileCSIDriverAddonEnabled && common.IsKubernetesVersionGe(o.OrchestratorVersion, "1.13.0") && to.Bool(o.KubernetesConfig.UseCloudControllerManager)),
		Containers: []KubernetesContainerSpec{
			{
				Name:  "csi-provisioner",
				Image: "quay.io/k8scsi/csi-provisioner:v1.0.1",
			},
			{
				Name:  "csi-attacher",
				Image: "quay.io/k8scsi/csi-attacher:v1.0.1",
			},
			{
				Name:  "csi-cluster-driver-registrar",
				Image: "quay.io/k8scsi/csi-cluster-driver-registrar:v1.0.1",
			},
			{
				Name:  "livenessprobe",
				Image: "quay.io/k8scsi/livenessprobe:v1.1.0",
			},
			{
				Name:  "csi-node-driver-registrar",
				Image: "quay.io/k8scsi/csi-node-driver-registrar:v1.1.0",
			},
			{
				Name:  "azurefile-csi",
				Image: "mcr.microsoft.com/k8s/csi/azurefile-csi:v0.3.0",
			},
		},
	}

	defaultAddons := []KubernetesAddon{
		defaultsHeapsterAddonsConfig,
		defaultTillerAddonsConfig,
		defaultACIConnectorAddonsConfig,
		defaultClusterAutoscalerAddonsConfig,
		defaultBlobfuseFlexVolumeAddonsConfig,
		defaultSMBFlexVolumeAddonsConfig,
		defaultKeyVaultFlexVolumeAddonsConfig,
		defaultDashboardAddonsConfig,
		defaultReschedulerAddonsConfig,
		defaultMetricsServerAddonsConfig,
		defaultNVIDIADevicePluginAddonsConfig,
		defaultContainerMonitoringAddonsConfig,
		defaultAzureCNINetworkMonitorAddonsConfig,
		defaultAzureNetworkPolicyAddonsConfig,
		defaultIPMasqAgentAddonsConfig,
		defaultDNSAutoScalerAddonsConfig,
		defaultsCalicoDaemonSetAddonsConfig,
		defaultsAADPodIdentityAddonsConfig,
		defaultAppGwAddonsConfig,
<<<<<<< HEAD
		defaultsAzurePolicyAddonsConfig,
=======
		defaultAzureDiskCSIDriverAddonsConfig,
		defaultAzureFileCSIDriverAddonsConfig,
>>>>>>> 5582eede
	}
	// Add default addons specification, if no user-provided spec exists
	if o.KubernetesConfig.Addons == nil {
		o.KubernetesConfig.Addons = defaultAddons
	} else {
		for _, addon := range defaultAddons {
			o.KubernetesConfig.Addons = appendAddonIfNotPresent(o.KubernetesConfig.Addons, addon)
		}
	}

	for _, addon := range defaultAddons {
		synthesizeAddonsConfig(o.KubernetesConfig.Addons, addon, isUpdate)
	}

	if len(o.KubernetesConfig.PodSecurityPolicyConfig) > 0 && isUpdate {
		if base64Data, ok := o.KubernetesConfig.PodSecurityPolicyConfig["data"]; ok {
			pspAddonsConfig := KubernetesAddon{
				Name: PodSecurityPolicyAddonName,
				Data: base64Data,
			}
			o.KubernetesConfig.Addons = appendAddonIfNotPresent(o.KubernetesConfig.Addons, pspAddonsConfig)
		}
	}

	// Specific back-compat business logic for calico addon
	// Ensure addon is set to Enabled w/ proper containers config no matter what if NetworkPolicy == calico
	i := getAddonsIndexByName(o.KubernetesConfig.Addons, CalicoAddonName)
	if isUpdate && o.KubernetesConfig.NetworkPolicy == NetworkPolicyCalico && i > -1 && o.KubernetesConfig.Addons[i].Enabled != to.BoolPtr(true) {
		j := getAddonsIndexByName(defaultAddons, CalicoAddonName)
		// Ensure calico is statically set to enabled
		o.KubernetesConfig.Addons[i].Enabled = to.BoolPtr(true)
		// Assume addon configuration was pruned due to an inherited enabled=false, so re-apply default values
		o.KubernetesConfig.Addons[i] = assignDefaultAddonVals(o.KubernetesConfig.Addons[i], defaultAddons[j], isUpdate)
	}

	// Support back-compat configuration for Azure NetworkPolicy, which no longer ships with a "telemetry" container starting w/ 1.16.0
	if isUpdate && o.KubernetesConfig.NetworkPolicy == NetworkPolicyAzure && common.IsKubernetesVersionGe(o.OrchestratorVersion, "1.16.0") {
		i = getAddonsIndexByName(o.KubernetesConfig.Addons, AzureNetworkPolicyAddonName)
		var hasTelemetryContainerConfig bool
		var prunedContainersConfig []KubernetesContainerSpec
		if i > -1 {
			for _, c := range o.KubernetesConfig.Addons[i].Containers {
				if c.Name == AzureVnetTelemetryAddonName {
					hasTelemetryContainerConfig = true
				} else {
					prunedContainersConfig = append(prunedContainersConfig, c)
				}
			}
			if hasTelemetryContainerConfig {
				o.KubernetesConfig.Addons[i].Containers = prunedContainersConfig
			}
		}
	}
}

func appendAddonIfNotPresent(addons []KubernetesAddon, addon KubernetesAddon) []KubernetesAddon {
	i := getAddonsIndexByName(addons, addon.Name)
	if i < 0 {
		return append(addons, addon)
	}
	return addons
}

func getAddonsIndexByName(addons []KubernetesAddon, name string) int {
	for i := range addons {
		if addons[i].Name == name {
			return i
		}
	}
	return -1
}

// assignDefaultAddonVals will assign default values to addon from defaults, for each property in addon that has a zero value
func assignDefaultAddonVals(addon, defaults KubernetesAddon, isUpdate bool) KubernetesAddon {
	if addon.Enabled == nil {
		addon.Enabled = defaults.Enabled
	}
	if !to.Bool(addon.Enabled) {
		return KubernetesAddon{
			Name:    addon.Name,
			Enabled: addon.Enabled,
		}
	}
	for i := range defaults.Containers {
		c := addon.GetAddonContainersIndexByName(defaults.Containers[i].Name)
		if c < 0 {
			addon.Containers = append(addon.Containers, defaults.Containers[i])
		} else {
			if addon.Containers[c].Image == "" || isUpdate {
				addon.Containers[c].Image = defaults.Containers[i].Image
			}
			if addon.Containers[c].CPURequests == "" {
				addon.Containers[c].CPURequests = defaults.Containers[i].CPURequests
			}
			if addon.Containers[c].MemoryRequests == "" {
				addon.Containers[c].MemoryRequests = defaults.Containers[i].MemoryRequests
			}
			if addon.Containers[c].CPULimits == "" {
				addon.Containers[c].CPULimits = defaults.Containers[i].CPULimits
			}
			if addon.Containers[c].MemoryLimits == "" {
				addon.Containers[c].MemoryLimits = defaults.Containers[i].MemoryLimits
			}
		}
	}
	for key, val := range defaults.Config {
		if addon.Config == nil {
			addon.Config = make(map[string]string)
		}
		if v, ok := addon.Config[key]; !ok || v == "" {
			addon.Config[key] = val
		}
	}
	return addon
}

func synthesizeAddonsConfig(addons []KubernetesAddon, addon KubernetesAddon, isUpdate bool) {
	i := getAddonsIndexByName(addons, addon.Name)
	if i >= 0 {
		addons[i] = assignDefaultAddonVals(addons[i], addon, isUpdate)
	}
}

func getLogAnalyticsWorkspaceDomain(cloudName string) string {
	var workspaceDomain string
	switch cloudName {
	case "AzurePublicCloud":
		workspaceDomain = "opinsights.azure.com"
	case "AzureChinaCloud":
		workspaceDomain = "opinsights.azure.cn"
	case "AzureUSGovernmentCloud":
		workspaceDomain = "opinsights.azure.us"
	case "AzureGermanCloud":
		workspaceDomain = "opinsights.azure.de"
	default:
		workspaceDomain = "opinsights.azure.com"
	}
	return workspaceDomain
}<|MERGE_RESOLUTION|>--- conflicted
+++ resolved
@@ -8,9 +8,8 @@
 	"strconv"
 	"strings"
 
+	"github.com/Azure/aks-engine/pkg/api/common"
 	"github.com/Azure/go-autorest/autorest/to"
-
-	"github.com/Azure/aks-engine/pkg/api/common"
 )
 
 func (cs *ContainerService) setAddonsConfig(isUpdate bool) {
@@ -466,12 +465,9 @@
 		defaultsCalicoDaemonSetAddonsConfig,
 		defaultsAADPodIdentityAddonsConfig,
 		defaultAppGwAddonsConfig,
-<<<<<<< HEAD
-		defaultsAzurePolicyAddonsConfig,
-=======
 		defaultAzureDiskCSIDriverAddonsConfig,
 		defaultAzureFileCSIDriverAddonsConfig,
->>>>>>> 5582eede
+		defaultsAzurePolicyAddonsConfig,
 	}
 	// Add default addons specification, if no user-provided spec exists
 	if o.KubernetesConfig.Addons == nil {
