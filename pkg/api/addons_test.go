--- conflicted
+++ resolved
@@ -366,17 +366,16 @@
 					Enabled: to.BoolPtr(false),
 				},
 				{
-<<<<<<< HEAD
 					Name:    AzurePolicyAddonName,
 					Enabled: to.BoolPtr(DefaultAzurePolicyAddonEnabled),
-=======
+				},
+				{
 					Name:    AzureFileCSIDriverAddonName,
 					Enabled: to.BoolPtr(false),
 				},
 				{
 					Name:    AzureDiskCSIDriverAddonName,
 					Enabled: to.BoolPtr(false),
->>>>>>> 5582eede
 				},
 			},
 		},
@@ -560,17 +559,16 @@
 					Enabled: to.BoolPtr(false),
 				},
 				{
-<<<<<<< HEAD
 					Name:    AzurePolicyAddonName,
 					Enabled: to.BoolPtr(DefaultAzurePolicyAddonEnabled),
-=======
+				},
+				{
 					Name:    AzureFileCSIDriverAddonName,
 					Enabled: to.BoolPtr(false),
 				},
 				{
 					Name:    AzureDiskCSIDriverAddonName,
 					Enabled: to.BoolPtr(false),
->>>>>>> 5582eede
 				},
 			},
 		},
@@ -757,17 +755,16 @@
 					Enabled: to.BoolPtr(false),
 				},
 				{
-<<<<<<< HEAD
 					Name:    AzurePolicyAddonName,
 					Enabled: to.BoolPtr(DefaultAzurePolicyAddonEnabled),
-=======
+				},
+				{
 					Name:    AzureFileCSIDriverAddonName,
 					Enabled: to.BoolPtr(false),
 				},
 				{
 					Name:    AzureDiskCSIDriverAddonName,
 					Enabled: to.BoolPtr(false),
->>>>>>> 5582eede
 				},
 			},
 		},
@@ -953,17 +950,16 @@
 					Enabled: to.BoolPtr(false),
 				},
 				{
-<<<<<<< HEAD
 					Name:    AzurePolicyAddonName,
 					Enabled: to.BoolPtr(DefaultAzurePolicyAddonEnabled),
-=======
+				},
+				{
 					Name:    AzureFileCSIDriverAddonName,
 					Enabled: to.BoolPtr(false),
 				},
 				{
 					Name:    AzureDiskCSIDriverAddonName,
 					Enabled: to.BoolPtr(false),
->>>>>>> 5582eede
 				},
 			},
 		},
@@ -1144,17 +1140,16 @@
 					Enabled: to.BoolPtr(false),
 				},
 				{
-<<<<<<< HEAD
 					Name:    AzurePolicyAddonName,
 					Enabled: to.BoolPtr(DefaultAzurePolicyAddonEnabled),
-=======
+				},
+				{
 					Name:    AzureFileCSIDriverAddonName,
 					Enabled: to.BoolPtr(false),
 				},
 				{
 					Name:    AzureDiskCSIDriverAddonName,
 					Enabled: to.BoolPtr(false),
->>>>>>> 5582eede
 				},
 			},
 		},
@@ -1335,17 +1330,16 @@
 					Enabled: to.BoolPtr(false),
 				},
 				{
-<<<<<<< HEAD
 					Name:    AzurePolicyAddonName,
 					Enabled: to.BoolPtr(DefaultAzurePolicyAddonEnabled),
-=======
+				},
+				{
 					Name:    AzureFileCSIDriverAddonName,
 					Enabled: to.BoolPtr(false),
 				},
 				{
 					Name:    AzureDiskCSIDriverAddonName,
 					Enabled: to.BoolPtr(false),
->>>>>>> 5582eede
 				},
 			},
 		},
@@ -1525,17 +1519,16 @@
 					Enabled: to.BoolPtr(false),
 				},
 				{
-<<<<<<< HEAD
 					Name:    AzurePolicyAddonName,
 					Enabled: to.BoolPtr(DefaultAzurePolicyAddonEnabled),
-=======
+				},
+				{
 					Name:    AzureFileCSIDriverAddonName,
 					Enabled: to.BoolPtr(false),
 				},
 				{
 					Name:    AzureDiskCSIDriverAddonName,
 					Enabled: to.BoolPtr(false),
->>>>>>> 5582eede
 				},
 			},
 		},
@@ -1722,17 +1715,16 @@
 					Enabled: to.BoolPtr(false),
 				},
 				{
-<<<<<<< HEAD
 					Name:    AzurePolicyAddonName,
 					Enabled: to.BoolPtr(DefaultAzurePolicyAddonEnabled),
-=======
+				},
+				{
 					Name:    AzureFileCSIDriverAddonName,
 					Enabled: to.BoolPtr(false),
 				},
 				{
 					Name:    AzureDiskCSIDriverAddonName,
 					Enabled: to.BoolPtr(false),
->>>>>>> 5582eede
 				},
 			},
 		},
@@ -1908,17 +1900,16 @@
 					Enabled: to.BoolPtr(false),
 				},
 				{
-<<<<<<< HEAD
 					Name:    AzurePolicyAddonName,
 					Enabled: to.BoolPtr(DefaultAzurePolicyAddonEnabled),
-=======
+				},
+				{
 					Name:    AzureFileCSIDriverAddonName,
 					Enabled: to.BoolPtr(false),
 				},
 				{
 					Name:    AzureDiskCSIDriverAddonName,
 					Enabled: to.BoolPtr(false),
->>>>>>> 5582eede
 				},
 			},
 		},
@@ -2072,17 +2063,16 @@
 					Enabled: to.BoolPtr(false),
 				},
 				{
-<<<<<<< HEAD
 					Name:    AzurePolicyAddonName,
 					Enabled: to.BoolPtr(DefaultAzurePolicyAddonEnabled),
-=======
+				},
+				{
 					Name:    AzureFileCSIDriverAddonName,
 					Enabled: to.BoolPtr(false),
 				},
 				{
 					Name:    AzureDiskCSIDriverAddonName,
 					Enabled: to.BoolPtr(false),
->>>>>>> 5582eede
 				},
 			},
 		},
@@ -2252,17 +2242,16 @@
 					Enabled: to.BoolPtr(false),
 				},
 				{
-<<<<<<< HEAD
 					Name:    AzurePolicyAddonName,
 					Enabled: to.BoolPtr(DefaultAzurePolicyAddonEnabled),
-=======
+				},
+				{
 					Name:    AzureFileCSIDriverAddonName,
 					Enabled: to.BoolPtr(false),
 				},
 				{
 					Name:    AzureDiskCSIDriverAddonName,
 					Enabled: to.BoolPtr(false),
->>>>>>> 5582eede
 				},
 			},
 		},
@@ -2441,17 +2430,16 @@
 					Enabled: to.BoolPtr(false),
 				},
 				{
-<<<<<<< HEAD
 					Name:    AzurePolicyAddonName,
 					Enabled: to.BoolPtr(DefaultAzurePolicyAddonEnabled),
-=======
+				},
+				{
 					Name:    AzureFileCSIDriverAddonName,
 					Enabled: to.BoolPtr(false),
 				},
 				{
 					Name:    AzureDiskCSIDriverAddonName,
 					Enabled: to.BoolPtr(false),
->>>>>>> 5582eede
 				},
 			},
 		},
@@ -2633,17 +2621,16 @@
 					Enabled: to.BoolPtr(false),
 				},
 				{
-<<<<<<< HEAD
 					Name:    AzurePolicyAddonName,
 					Enabled: to.BoolPtr(DefaultAzurePolicyAddonEnabled),
-=======
+				},
+				{
 					Name:    AzureFileCSIDriverAddonName,
 					Enabled: to.BoolPtr(false),
 				},
 				{
 					Name:    AzureDiskCSIDriverAddonName,
 					Enabled: to.BoolPtr(false),
->>>>>>> 5582eede
 				},
 			},
 		},
@@ -2853,17 +2840,16 @@
 					Enabled: to.BoolPtr(false),
 				},
 				{
-<<<<<<< HEAD
 					Name:    AzurePolicyAddonName,
 					Enabled: to.BoolPtr(DefaultAzurePolicyAddonEnabled),
-=======
+				},
+				{
 					Name:    AzureFileCSIDriverAddonName,
 					Enabled: to.BoolPtr(false),
 				},
 				{
 					Name:    AzureDiskCSIDriverAddonName,
 					Enabled: to.BoolPtr(false),
->>>>>>> 5582eede
 				},
 			},
 		},
@@ -3052,9 +3038,16 @@
 					},
 				},
 				{
-<<<<<<< HEAD
 					Name:    AzurePolicyAddonName,
 					Enabled: to.BoolPtr(DefaultAzurePolicyAddonEnabled),
+				},
+				{
+					Name:    AzureFileCSIDriverAddonName,
+					Enabled: to.BoolPtr(false),
+				},
+				{
+					Name:    AzureDiskCSIDriverAddonName,
+					Enabled: to.BoolPtr(false),
 				},
 			},
 		},
@@ -3250,7 +3243,7 @@
 						},
 					},
 				},
-=======
+				{
 					Name:    AzureFileCSIDriverAddonName,
 					Enabled: to.BoolPtr(false),
 				},
@@ -3258,7 +3251,6 @@
 					Name:    AzureDiskCSIDriverAddonName,
 					Enabled: to.BoolPtr(false),
 				},
->>>>>>> 5582eede
 			},
 		},
 		{
@@ -3402,17 +3394,16 @@
 					Enabled: to.BoolPtr(false),
 				},
 				{
-<<<<<<< HEAD
 					Name:    AzurePolicyAddonName,
 					Enabled: to.BoolPtr(DefaultAzurePolicyAddonEnabled),
-=======
+				},
+				{
 					Name:    AzureFileCSIDriverAddonName,
 					Enabled: to.BoolPtr(false),
 				},
 				{
 					Name:    AzureDiskCSIDriverAddonName,
 					Enabled: to.BoolPtr(false),
->>>>>>> 5582eede
 				},
 			},
 		},
@@ -3559,17 +3550,16 @@
 					Enabled: to.BoolPtr(false),
 				},
 				{
-<<<<<<< HEAD
 					Name:    AzurePolicyAddonName,
 					Enabled: to.BoolPtr(DefaultAzurePolicyAddonEnabled),
-=======
+				},
+				{
 					Name:    AzureFileCSIDriverAddonName,
 					Enabled: to.BoolPtr(false),
 				},
 				{
 					Name:    AzureDiskCSIDriverAddonName,
 					Enabled: to.BoolPtr(false),
->>>>>>> 5582eede
 				},
 			},
 		},
@@ -3706,17 +3696,16 @@
 					Enabled: to.BoolPtr(false),
 				},
 				{
-<<<<<<< HEAD
 					Name:    AzurePolicyAddonName,
 					Enabled: to.BoolPtr(DefaultAzurePolicyAddonEnabled),
-=======
+				},
+				{
 					Name:    AzureFileCSIDriverAddonName,
 					Enabled: to.BoolPtr(false),
 				},
 				{
 					Name:    AzureDiskCSIDriverAddonName,
 					Enabled: to.BoolPtr(false),
->>>>>>> 5582eede
 				},
 			},
 		},
@@ -3849,10 +3838,10 @@
 					Enabled: to.BoolPtr(false),
 				},
 				{
-<<<<<<< HEAD
 					Name:    AzurePolicyAddonName,
 					Enabled: to.BoolPtr(DefaultAzurePolicyAddonEnabled),
-=======
+				},
+				{
 					Name:    AzureFileCSIDriverAddonName,
 					Enabled: to.BoolPtr(false),
 				},
@@ -4064,7 +4053,10 @@
 							Image: "mcr.microsoft.com/k8s/csi/azuredisk-csi:v0.4.0",
 						},
 					},
->>>>>>> 5582eede
+				},
+				{
+					Name:    AzurePolicyAddonName,
+					Enabled: to.BoolPtr(DefaultAzurePolicyAddonEnabled),
 				},
 			},
 		},
@@ -4094,12 +4086,9 @@
 				DNSAutoscalerAddonName,
 				CalicoAddonName,
 				AADPodIdentityAddonName,
-<<<<<<< HEAD
 				AzurePolicyAddonName,
-=======
 				AzureFileCSIDriverAddonName,
 				AzureDiskCSIDriverAddonName,
->>>>>>> 5582eede
 			} {
 				addon := test.cs.Properties.OrchestratorProfile.KubernetesConfig.Addons[getAddonsIndexByName(test.cs.Properties.OrchestratorProfile.KubernetesConfig.Addons, addonName)]
 				expectedAddon := test.expectedAddons[getAddonsIndexByName(test.expectedAddons, addonName)]
