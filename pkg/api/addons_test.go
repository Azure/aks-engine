// Copyright (c) Microsoft Corporation. All rights reserved.
// Licensed under the MIT license.

package api

import (
	"reflect"
	"strconv"
	"strings"
	"testing"

	"github.com/Azure/aks-engine/pkg/api/common"
	"github.com/Azure/go-autorest/autorest/azure"
	"github.com/Azure/go-autorest/autorest/to"
)

func TestAppendAddonIfNotPresent(t *testing.T) {
	names := []string{"AddonA", "AddonB", "AddonC", "AddonD", "AddonE"}
	addons := []KubernetesAddon{}

	for i, name := range names {
		addon := KubernetesAddon{Name: name}
		addons = appendAddonIfNotPresent(addons, addon)
		if len(addons) != i+1 {
			t.Errorf("incorrect length by appendAddonIfNotPresent, expect: '%d', actual: '%d'", i+1, len(addons))
		}
	}

	for _, name := range names {
		addon := KubernetesAddon{Name: name}
		addons = appendAddonIfNotPresent(addons, addon)
		if len(addons) != len(names) {
			t.Errorf("incorrect length by appendAddonIfNotPresent, expect: '%d', actual: '%d'", len(names), len(addons))
		}
	}
}

func TestGetAddonsIndexByName(t *testing.T) {
	includedNames := []string{"AddonA", "AddonB", "AddonC", "AddonD", "AddonE"}
	notIncludedNames := []string{"AddonF", "AddonG", "AddonH"}
	addons := []KubernetesAddon{}

	for _, name := range includedNames {
		addons = append(addons, KubernetesAddon{Name: name})
	}

	for i, addon := range addons {
		j := getAddonsIndexByName(addons, addon.Name)
		if j != i {
			t.Errorf("incorrect index by getAddonsIndexByName, expect: '%d', actual: '%d'", i, j)
		}
	}

	for _, name := range notIncludedNames {
		j := getAddonsIndexByName(addons, name)
		if j != -1 {
			t.Errorf("incorrect index by getAddonsIndexByName, expect: '%d', actual: '%d'", -1, j)
		}
	}
}

func TestPodSecurityPolicyConfigUpgrade(t *testing.T) {
	mockCS := getMockBaseContainerService("1.18.1")
	o := mockCS.Properties.OrchestratorProfile

	isUpgrade := true
	base64DataPSP := "cHNwQ3VzdG9tRGF0YQ=="
	o.OrchestratorType = Kubernetes
	o.KubernetesConfig.Addons = []KubernetesAddon{
		{
			Name:    common.PodSecurityPolicyAddonName,
			Enabled: to.BoolPtr(true),
			Data:    base64DataPSP,
		},
	}

	mockCS.setAddonsConfig(isUpgrade)

	i := getAddonsIndexByName(o.KubernetesConfig.Addons, common.PodSecurityPolicyAddonName)
	if i < 0 {
		t.Errorf("expected a positive index for the addon %s, instead got %d from getAddonsIndexByName", common.PodSecurityPolicyAddonName, i)
	}

	if o.KubernetesConfig.Addons[i].Name != common.PodSecurityPolicyAddonName {
		t.Errorf("expected addon %s name to be present, instead got %s", common.PodSecurityPolicyAddonName, o.KubernetesConfig.Addons[i].Name)
	}

	if o.KubernetesConfig.Addons[i].Data != base64DataPSP {
		t.Errorf("expected %s data to be present, instead got %s", base64DataPSP, o.KubernetesConfig.Addons[i].Data)
	}
}

func TestDisabledAddons(t *testing.T) {
	defaultAddon := KubernetesAddon{
		Name:    "mockAddon",
		Enabled: to.BoolPtr(false),
		Containers: []KubernetesContainerSpec{
			{
				Name:           "mockAddon",
				CPURequests:    "50m",
				MemoryRequests: "50Mi",
				CPULimits:      "50m",
				MemoryLimits:   "250Mi",
				Image:          "mockImage",
			},
		},
		Config: map[string]string{
			"fake-config-1": "someValue1",
			"fake-config-2": "someValue2",
		},
	}

	cases := []struct {
		name                string
		myAddon             KubernetesAddon
		isUpgrade           bool
		expectedResultAddon KubernetesAddon
	}{
		{
			name: "default addon enabled",
			myAddon: KubernetesAddon{
				Name:    "mockAddon",
				Enabled: to.BoolPtr(true),
			},
			isUpgrade: false,
			expectedResultAddon: KubernetesAddon{
				Name:    "mockAddon",
				Enabled: to.BoolPtr(true),
				Containers: []KubernetesContainerSpec{
					{
						Name:           "mockAddon",
						CPURequests:    "50m",
						MemoryRequests: "50Mi",
						CPULimits:      "50m",
						MemoryLimits:   "250Mi",
						Image:          "mockImage",
					},
				},
				Config: map[string]string{
					"fake-config-1": "someValue1",
					"fake-config-2": "someValue2",
				},
			},
		},
		{
			name: "addon disabled, isUpgrade=false",
			myAddon: KubernetesAddon{
				Name: "mockAddon",
			},
			isUpgrade: false,
			expectedResultAddon: KubernetesAddon{
				Name:    "mockAddon",
				Enabled: to.BoolPtr(false),
			},
		},
		{
			name: "addon disabled, isUpgrade=true",
			myAddon: KubernetesAddon{
				Name:    "mockAddon",
				Enabled: to.BoolPtr(false),
			},
			isUpgrade: true,
			expectedResultAddon: KubernetesAddon{
				Name:    "mockAddon",
				Enabled: to.BoolPtr(false),
			},
		},
	}

	for _, c := range cases {
		c := c
		t.Run(c.name, func(t *testing.T) {
			t.Parallel()
			result := assignDefaultAddonVals(c.myAddon, defaultAddon, c.isUpgrade)
			if !reflect.DeepEqual(result, c.expectedResultAddon) {
				t.Fatalf("expected result addon %v to be equal to %v", result, c.expectedResultAddon)
			}
		})
	}

}

func TestSetAddonsConfig(t *testing.T) {
	specConfig := AzureCloudSpecEnvMap["AzurePublicCloud"].KubernetesSpecConfig
	azureStackCloudSpec := AzureEnvironmentSpecConfig{
		CloudName: "AzureStackCloud",
		KubernetesSpecConfig: KubernetesSpecConfig{
			KubernetesImageBase:              "KubernetesImageBase",
			MCRKubernetesImageBase:           "MCRKubernetesImageBase",
			TillerImageBase:                  "TillerImageBase",
			NVIDIAImageBase:                  "NVIDIAImageBase",
			AzureCNIImageBase:                "AzureCNIImageBase",
			CalicoImageBase:                  "CalicoImageBase",
			EtcdDownloadURLBase:              "EtcdDownloadURLBase",
			KubeBinariesSASURLBase:           "KubeBinariesSASURLBase",
			WindowsTelemetryGUID:             "WindowsTelemetryGUID",
			CNIPluginsDownloadURL:            "CNIPluginsDownloadURL",
			VnetCNILinuxPluginsDownloadURL:   "VnetCNILinuxPluginsDownloadURL",
			VnetCNIWindowsPluginsDownloadURL: "VnetCNIWindowsPluginsDownloadURL",
			ContainerdDownloadURLBase:        "ContainerdDownloadURLBase",
			CSIProxyDownloadURL:              "CSIProxyDownloadURL",
		},
		EndpointConfig: AzureEndpointConfig{
			ResourceManagerVMDNSSuffix: "ResourceManagerVMDNSSuffix",
		},
	}
	AzureCloudSpecEnvMap[AzureStackCloud] = azureStackCloudSpec
	k8sComponentsByVersionMap := GetK8sComponentsByVersionMap(&KubernetesConfig{KubernetesImageBaseType: common.KubernetesImageBaseTypeMCR})
	tests := []struct {
		name           string
		cs             *ContainerService
		isUpgrade      bool
		expectedAddons []KubernetesAddon
	}{
		{
			name: "default addons",
			cs: &ContainerService{
				Properties: &Properties{
					OrchestratorProfile: &OrchestratorProfile{
						OrchestratorVersion: "1.15.4",
						KubernetesConfig: &KubernetesConfig{
							KubernetesImageBaseType: common.KubernetesImageBaseTypeMCR,
							DNSServiceIP:            DefaultKubernetesDNSServiceIP,
							KubeletConfig: map[string]string{
								"--cluster-domain": "cluster.local",
							},
							ClusterSubnet: DefaultKubernetesSubnet,
							ProxyMode:     KubeProxyModeIPTables,
							NetworkPlugin: NetworkPluginAzure,
						},
					},
				},
			},
			isUpgrade:      false,
			expectedAddons: getDefaultAddons("1.15.4", "", common.KubernetesImageBaseTypeMCR),
		},
		{
			name: "default addons w/ custom MCR KubernetesImageBase",
			cs: &ContainerService{
				Properties: &Properties{
					OrchestratorProfile: &OrchestratorProfile{
						OrchestratorVersion: "1.15.4",
						KubernetesConfig: &KubernetesConfig{
							KubernetesImageBase:     "custommcr.microsoft.com/",
							KubernetesImageBaseType: common.KubernetesImageBaseTypeMCR,
							DNSServiceIP:            DefaultKubernetesDNSServiceIP,
							KubeletConfig: map[string]string{
								"--cluster-domain": "cluster.local",
							},
							ClusterSubnet: DefaultKubernetesSubnet,
							ProxyMode:     KubeProxyModeIPTables,
							NetworkPlugin: NetworkPluginAzure,
						},
					},
				},
			},
			isUpgrade:      false,
			expectedAddons: getDefaultAddons("1.15.4", "custommcr.microsoft.com/", common.KubernetesImageBaseTypeMCR),
		},
		{
			name: "default addons w/ custom GCR KubernetesImageBase",
			cs: &ContainerService{
				Properties: &Properties{
					OrchestratorProfile: &OrchestratorProfile{
						OrchestratorVersion: "1.15.4",
						KubernetesConfig: &KubernetesConfig{
							KubernetesImageBase:     "customgcr.example.com/",
							KubernetesImageBaseType: common.KubernetesImageBaseTypeGCR,
							DNSServiceIP:            DefaultKubernetesDNSServiceIP,
							KubeletConfig: map[string]string{
								"--cluster-domain": "cluster.local",
							},
							ClusterSubnet: DefaultKubernetesSubnet,
							ProxyMode:     KubeProxyModeIPTables,
							NetworkPlugin: NetworkPluginAzure,
						},
					},
				},
			},
			isUpgrade:      false,
			expectedAddons: getDefaultAddons("1.15.4", "customgcr.example.com/", common.KubernetesImageBaseTypeGCR),
		},
		{
			name: "tiller addon is enabled",
			cs: &ContainerService{
				Properties: &Properties{
					OrchestratorProfile: &OrchestratorProfile{
						OrchestratorVersion: "1.15.4",
						KubernetesConfig: &KubernetesConfig{
							KubernetesImageBaseType: common.KubernetesImageBaseTypeMCR,
							DNSServiceIP:            DefaultKubernetesDNSServiceIP,
							KubeletConfig: map[string]string{
								"--cluster-domain": "cluster.local",
							},
							ClusterSubnet: DefaultKubernetesSubnet,
							ProxyMode:     KubeProxyModeIPTables,
							NetworkPlugin: NetworkPluginAzure,
							Addons: []KubernetesAddon{
								{
									Name:    common.TillerAddonName,
									Enabled: to.BoolPtr(true),
								},
							},
						},
					},
				},
			},
			isUpgrade: false,
			expectedAddons: concatenateDefaultAddons([]KubernetesAddon{
				{
					Name:    common.TillerAddonName,
					Enabled: to.BoolPtr(true),
					Containers: []KubernetesContainerSpec{
						{
							Name:           common.TillerAddonName,
							CPURequests:    "50m",
							MemoryRequests: "150Mi",
							CPULimits:      "50m",
							MemoryLimits:   "150Mi",
							Image:          specConfig.TillerImageBase + k8sComponentsByVersionMap["1.15.4"][common.TillerAddonName],
						},
					},
					Config: map[string]string{
						"max-history": strconv.Itoa(0),
					},
				},
			}, "1.15.4"),
		},
		{
			name: "cluster-autoscaler addon enabled",
			cs: &ContainerService{
				Properties: &Properties{
					OrchestratorProfile: &OrchestratorProfile{
						OrchestratorVersion: "1.15.4",
						KubernetesConfig: &KubernetesConfig{
							KubernetesImageBaseType: common.KubernetesImageBaseTypeMCR,
							DNSServiceIP:            DefaultKubernetesDNSServiceIP,
							KubeletConfig: map[string]string{
								"--cluster-domain": "cluster.local",
							},
							ClusterSubnet: DefaultKubernetesSubnet,
							ProxyMode:     KubeProxyModeIPTables,
							NetworkPlugin: NetworkPluginAzure,
							Addons: []KubernetesAddon{
								{
									Name:    common.ClusterAutoscalerAddonName,
									Enabled: to.BoolPtr(true),
								},
							},
						},
					},
					AgentPoolProfiles: []*AgentPoolProfile{
						{
							Name:  "pool1",
							Count: 1,
						},
					},
				},
			},
			isUpgrade: false,
			expectedAddons: concatenateDefaultAddons([]KubernetesAddon{
				{
					Name:    common.ClusterAutoscalerAddonName,
					Enabled: to.BoolPtr(true),
					Config: map[string]string{
						"scan-interval":                         "1m",
						"expendable-pods-priority-cutoff":       "-10",
						"ignore-daemonsets-utilization":         "false",
						"ignore-mirror-pods-utilization":        "false",
						"max-autoprovisioned-node-group-count":  "15",
						"max-empty-bulk-delete":                 "10",
						"max-failing-time":                      "15m0s",
						"max-graceful-termination-sec":          "600",
						"max-inactivity":                        "10m0s",
						"max-node-provision-time":               "15m0s",
						"max-nodes-total":                       "0",
						"max-total-unready-percentage":          "45",
						"memory-total":                          "0:6400000",
						"min-replica-count":                     "0",
						"new-pod-scale-up-delay":                "0s",
						"node-autoprovisioning-enabled":         "false",
						"ok-total-unready-count":                "3",
						"scale-down-candidates-pool-min-count":  "50",
						"scale-down-candidates-pool-ratio":      "0.1",
						"scale-down-delay-after-add":            "10m0s",
						"scale-down-delay-after-delete":         "1m",
						"scale-down-delay-after-failure":        "3m0s",
						"scale-down-enabled":                    "true",
						"scale-down-non-empty-candidates-count": "30",
						"scale-down-unneeded-time":              "10m0s",
						"scale-down-unready-time":               "20m0s",
						"scale-down-utilization-threshold":      "0.5",
						"skip-nodes-with-local-storage":         "false",
						"skip-nodes-with-system-pods":           "true",
						"stderrthreshold":                       "2",
						"unremovable-node-recheck-timeout":      "5m0s",
						"v":                                     "3",
						"write-status-configmap":                "true",
						"balance-similar-node-groups":           "true",
					},
					Pools: []AddonNodePoolsConfig{
						{
							Name: "pool1",
							Config: map[string]string{
								"min-nodes": "1",
								"max-nodes": "1",
							},
						},
					},
					Containers: []KubernetesContainerSpec{
						{
							Name:           common.ClusterAutoscalerAddonName,
							CPURequests:    "100m",
							MemoryRequests: "300Mi",
							CPULimits:      "100m",
							MemoryLimits:   "300Mi",
							Image:          specConfig.MCRKubernetesImageBase + k8sComponentsByVersionMap["1.15.4"][common.ClusterAutoscalerAddonName],
						},
					},
				},
			}, "1.15.4"),
		},
		{
			name: "cluster-autoscaler addon enabled - update",
			cs: &ContainerService{
				Properties: &Properties{
					OrchestratorProfile: &OrchestratorProfile{
						OrchestratorVersion: "1.15.4",
						KubernetesConfig: &KubernetesConfig{
							KubernetesImageBaseType: common.KubernetesImageBaseTypeMCR,
							DNSServiceIP:            DefaultKubernetesDNSServiceIP,
							KubeletConfig: map[string]string{
								"--cluster-domain": "cluster.local",
							},
							ClusterSubnet: DefaultKubernetesSubnet,
							ProxyMode:     KubeProxyModeIPTables,
							NetworkPlugin: NetworkPluginAzure,
							Addons: []KubernetesAddon{
								{
									Name:    common.ClusterAutoscalerAddonName,
									Enabled: to.BoolPtr(true),
									Config: map[string]string{
										"min-nodes": "1",
										"max-nodes": "3",
									},
								},
							},
						},
					},
					AgentPoolProfiles: []*AgentPoolProfile{
						{
							Name:  "pool1",
							Count: 1,
						},
					},
				},
			},
			isUpgrade: true,
			expectedAddons: concatenateDefaultAddons([]KubernetesAddon{
				{
					Name:    common.ClusterAutoscalerAddonName,
					Enabled: to.BoolPtr(true),
					Config: map[string]string{
						"scan-interval":                         "1m",
						"expendable-pods-priority-cutoff":       "-10",
						"ignore-daemonsets-utilization":         "false",
						"ignore-mirror-pods-utilization":        "false",
						"max-autoprovisioned-node-group-count":  "15",
						"max-empty-bulk-delete":                 "10",
						"max-failing-time":                      "15m0s",
						"max-graceful-termination-sec":          "600",
						"max-inactivity":                        "10m0s",
						"max-node-provision-time":               "15m0s",
						"max-nodes-total":                       "0",
						"max-total-unready-percentage":          "45",
						"memory-total":                          "0:6400000",
						"min-replica-count":                     "0",
						"new-pod-scale-up-delay":                "0s",
						"node-autoprovisioning-enabled":         "false",
						"ok-total-unready-count":                "3",
						"scale-down-candidates-pool-min-count":  "50",
						"scale-down-candidates-pool-ratio":      "0.1",
						"scale-down-delay-after-add":            "10m0s",
						"scale-down-delay-after-delete":         "1m",
						"scale-down-delay-after-failure":        "3m0s",
						"scale-down-enabled":                    "true",
						"scale-down-non-empty-candidates-count": "30",
						"scale-down-unneeded-time":              "10m0s",
						"scale-down-unready-time":               "20m0s",
						"scale-down-utilization-threshold":      "0.5",
						"skip-nodes-with-local-storage":         "false",
						"skip-nodes-with-system-pods":           "true",
						"stderrthreshold":                       "2",
						"unremovable-node-recheck-timeout":      "5m0s",
						"v":                                     "3",
						"write-status-configmap":                "true",
						"balance-similar-node-groups":           "true",
					},
					Pools: []AddonNodePoolsConfig{
						{
							Name: "pool1",
							Config: map[string]string{
								"min-nodes": "1",
								"max-nodes": "3",
							},
						},
					},
					Containers: []KubernetesContainerSpec{
						{
							Name:           common.ClusterAutoscalerAddonName,
							CPURequests:    "100m",
							MemoryRequests: "300Mi",
							CPULimits:      "100m",
							MemoryLimits:   "300Mi",
							Image:          specConfig.MCRKubernetesImageBase + k8sComponentsByVersionMap["1.15.4"][common.ClusterAutoscalerAddonName],
						},
					},
				},
			}, "1.15.4"),
		},
		{
			name: "cluster-autoscaler addon enabled on cluster with multiple pools",
			cs: &ContainerService{
				Properties: &Properties{
					OrchestratorProfile: &OrchestratorProfile{
						OrchestratorVersion: "1.15.4",
						KubernetesConfig: &KubernetesConfig{
							KubernetesImageBaseType: common.KubernetesImageBaseTypeMCR,
							DNSServiceIP:            DefaultKubernetesDNSServiceIP,
							KubeletConfig: map[string]string{
								"--cluster-domain": "cluster.local",
							},
							ClusterSubnet: DefaultKubernetesSubnet,
							ProxyMode:     KubeProxyModeIPTables,
							NetworkPlugin: NetworkPluginAzure,
							Addons: []KubernetesAddon{
								{
									Name:    common.ClusterAutoscalerAddonName,
									Enabled: to.BoolPtr(true),
								},
							},
						},
					},
					AgentPoolProfiles: []*AgentPoolProfile{
						{
							Name:  "pool1",
							Count: 5,
						},
						{
							Name:  "pool2",
							Count: 10,
						},
						{
							Name:  "pool3",
							Count: 1,
						},
					},
				},
			},
			isUpgrade: false,
			expectedAddons: concatenateDefaultAddons([]KubernetesAddon{
				{
					Name:    common.ClusterAutoscalerAddonName,
					Enabled: to.BoolPtr(true),
					Config: map[string]string{
						"scan-interval":                         "1m",
						"expendable-pods-priority-cutoff":       "-10",
						"ignore-daemonsets-utilization":         "false",
						"ignore-mirror-pods-utilization":        "false",
						"max-autoprovisioned-node-group-count":  "15",
						"max-empty-bulk-delete":                 "10",
						"max-failing-time":                      "15m0s",
						"max-graceful-termination-sec":          "600",
						"max-inactivity":                        "10m0s",
						"max-node-provision-time":               "15m0s",
						"max-nodes-total":                       "0",
						"max-total-unready-percentage":          "45",
						"memory-total":                          "0:6400000",
						"min-replica-count":                     "0",
						"new-pod-scale-up-delay":                "0s",
						"node-autoprovisioning-enabled":         "false",
						"ok-total-unready-count":                "3",
						"scale-down-candidates-pool-min-count":  "50",
						"scale-down-candidates-pool-ratio":      "0.1",
						"scale-down-delay-after-add":            "10m0s",
						"scale-down-delay-after-delete":         "1m",
						"scale-down-delay-after-failure":        "3m0s",
						"scale-down-enabled":                    "true",
						"scale-down-non-empty-candidates-count": "30",
						"scale-down-unneeded-time":              "10m0s",
						"scale-down-unready-time":               "20m0s",
						"scale-down-utilization-threshold":      "0.5",
						"skip-nodes-with-local-storage":         "false",
						"skip-nodes-with-system-pods":           "true",
						"stderrthreshold":                       "2",
						"unremovable-node-recheck-timeout":      "5m0s",
						"v":                                     "3",
						"write-status-configmap":                "true",
						"balance-similar-node-groups":           "true",
					},
					Pools: []AddonNodePoolsConfig{
						{
							Name: "pool1",
							Config: map[string]string{
								"min-nodes": "5",
								"max-nodes": "5",
							},
						},
						{
							Name: "pool2",
							Config: map[string]string{
								"min-nodes": "10",
								"max-nodes": "10",
							},
						},
						{
							Name: "pool3",
							Config: map[string]string{
								"min-nodes": "1",
								"max-nodes": "1",
							},
						},
					},
					Containers: []KubernetesContainerSpec{
						{
							Name:           common.ClusterAutoscalerAddonName,
							CPURequests:    "100m",
							MemoryRequests: "300Mi",
							CPULimits:      "100m",
							MemoryLimits:   "300Mi",
							Image:          specConfig.MCRKubernetesImageBase + k8sComponentsByVersionMap["1.15.4"][common.ClusterAutoscalerAddonName],
						},
					},
				},
			}, "1.15.4"),
		},
		{
			name: "cluster-autoscaler addon enabled on cluster with multiple pools - update",
			cs: &ContainerService{
				Properties: &Properties{
					OrchestratorProfile: &OrchestratorProfile{
						OrchestratorVersion: "1.15.4",
						KubernetesConfig: &KubernetesConfig{
							KubernetesImageBaseType: common.KubernetesImageBaseTypeMCR,
							DNSServiceIP:            DefaultKubernetesDNSServiceIP,
							KubeletConfig: map[string]string{
								"--cluster-domain": "cluster.local",
							},
							ClusterSubnet: DefaultKubernetesSubnet,
							ProxyMode:     KubeProxyModeIPTables,
							NetworkPlugin: NetworkPluginAzure,
							Addons: []KubernetesAddon{
								{
									Name:    common.ClusterAutoscalerAddonName,
									Enabled: to.BoolPtr(true),
									Config: map[string]string{
										"min-nodes": "5",
										"max-nodes": "100",
									},
								},
							},
						},
					},
					AgentPoolProfiles: []*AgentPoolProfile{
						{
							Name:  "pool1",
							Count: 5,
						},
						{
							Name:  "pool2",
							Count: 10,
						},
						{
							Name:  "pool3",
							Count: 1,
						},
					},
				},
			},
			isUpgrade: true,
			expectedAddons: concatenateDefaultAddons([]KubernetesAddon{
				{
					Name:    common.ClusterAutoscalerAddonName,
					Enabled: to.BoolPtr(true),
					Config: map[string]string{
						"scan-interval":                         "1m",
						"expendable-pods-priority-cutoff":       "-10",
						"ignore-daemonsets-utilization":         "false",
						"ignore-mirror-pods-utilization":        "false",
						"max-autoprovisioned-node-group-count":  "15",
						"max-empty-bulk-delete":                 "10",
						"max-failing-time":                      "15m0s",
						"max-graceful-termination-sec":          "600",
						"max-inactivity":                        "10m0s",
						"max-node-provision-time":               "15m0s",
						"max-nodes-total":                       "0",
						"max-total-unready-percentage":          "45",
						"memory-total":                          "0:6400000",
						"min-replica-count":                     "0",
						"new-pod-scale-up-delay":                "0s",
						"node-autoprovisioning-enabled":         "false",
						"ok-total-unready-count":                "3",
						"scale-down-candidates-pool-min-count":  "50",
						"scale-down-candidates-pool-ratio":      "0.1",
						"scale-down-delay-after-add":            "10m0s",
						"scale-down-delay-after-delete":         "1m",
						"scale-down-delay-after-failure":        "3m0s",
						"scale-down-enabled":                    "true",
						"scale-down-non-empty-candidates-count": "30",
						"scale-down-unneeded-time":              "10m0s",
						"scale-down-unready-time":               "20m0s",
						"scale-down-utilization-threshold":      "0.5",
						"skip-nodes-with-local-storage":         "false",
						"skip-nodes-with-system-pods":           "true",
						"stderrthreshold":                       "2",
						"unremovable-node-recheck-timeout":      "5m0s",
						"v":                                     "3",
						"write-status-configmap":                "true",
						"balance-similar-node-groups":           "true",
					},
					Pools: []AddonNodePoolsConfig{
						{
							Name: "pool1",
							Config: map[string]string{
								"min-nodes": "5",
								"max-nodes": "100",
							},
						},
						{
							Name: "pool2",
							Config: map[string]string{
								"min-nodes": "10",
								"max-nodes": "10",
							},
						},
						{
							Name: "pool3",
							Config: map[string]string{
								"min-nodes": "1",
								"max-nodes": "1",
							},
						},
					},
					Containers: []KubernetesContainerSpec{
						{
							Name:           common.ClusterAutoscalerAddonName,
							CPURequests:    "100m",
							MemoryRequests: "300Mi",
							CPULimits:      "100m",
							MemoryLimits:   "300Mi",
							Image:          specConfig.MCRKubernetesImageBase + k8sComponentsByVersionMap["1.15.4"][common.ClusterAutoscalerAddonName],
						},
					},
				},
			}, "1.15.4"),
		},
		{
			name: "cluster-autoscaler addon enabled with configuration",
			cs: &ContainerService{
				Properties: &Properties{
					OrchestratorProfile: &OrchestratorProfile{
						OrchestratorVersion: "1.15.4",
						KubernetesConfig: &KubernetesConfig{
							KubernetesImageBaseType: common.KubernetesImageBaseTypeMCR,
							DNSServiceIP:            DefaultKubernetesDNSServiceIP,
							KubeletConfig: map[string]string{
								"--cluster-domain": "cluster.local",
							},
							ClusterSubnet: DefaultKubernetesSubnet,
							ProxyMode:     KubeProxyModeIPTables,
							NetworkPlugin: NetworkPluginAzure,
							Addons: []KubernetesAddon{
								{
									Name:    common.ClusterAutoscalerAddonName,
									Enabled: to.BoolPtr(true),
									Config: map[string]string{
										"scan-interval":                         "30s",
										"expendable-pods-priority-cutoff":       "-20",
										"ignore-daemonsets-utilization":         "true",
										"ignore-mirror-pods-utilization":        "true",
										"max-autoprovisioned-node-group-count":  "25",
										"max-empty-bulk-delete":                 "12",
										"max-failing-time":                      "15m10s",
										"max-graceful-termination-sec":          "700",
										"max-inactivity":                        "11m0s",
										"max-node-provision-time":               "16m0s",
										"max-nodes-total":                       "1",
										"max-total-unready-percentage":          "46",
										"memory-total":                          "0:12800000",
										"min-replica-count":                     "1",
										"new-pod-scale-up-delay":                "10s",
										"node-autoprovisioning-enabled":         "true",
										"ok-total-unready-count":                "4",
										"scale-down-candidates-pool-min-count":  "51",
										"scale-down-candidates-pool-ratio":      "0.3",
										"scale-down-delay-after-add":            "20m0s",
										"scale-down-delay-after-delete":         "20s",
										"scale-down-delay-after-failure":        "4m0s",
										"scale-down-enabled":                    "false",
										"scale-down-non-empty-candidates-count": "50",
										"scale-down-unneeded-time":              "11m0s",
										"scale-down-unready-time":               "23m0s",
										"scale-down-utilization-threshold":      "0.8",
										"skip-nodes-with-local-storage":         "true",
										"skip-nodes-with-system-pods":           "false",
										"stderrthreshold":                       "7",
										"unremovable-node-recheck-timeout":      "9m0s",
										"v":                                     "6",
										"write-status-configmap":                "false",
										"balance-similar-node-groups":           "false",
									},
									Pools: []AddonNodePoolsConfig{
										{
											Name: "pool1",
											Config: map[string]string{
												"min-nodes": "1",
												"max-nodes": "100",
											},
										},
										{
											Name: "pool2",
											Config: map[string]string{
												"min-nodes": "3",
												"max-nodes": "10",
											},
										},
										{
											Name: "pool3",
											Config: map[string]string{
												"min-nodes": "1",
												"max-nodes": "6",
											},
										},
									},
								},
							},
						},
					},
					AgentPoolProfiles: []*AgentPoolProfile{
						{
							Name:  "pool1",
							Count: 5,
						},
						{
							Name:  "pool2",
							Count: 10,
						},
						{
							Name:  "pool3",
							Count: 1,
						},
					},
				},
			},
			isUpgrade: false,
			expectedAddons: concatenateDefaultAddons([]KubernetesAddon{
				{
					Name:    common.ClusterAutoscalerAddonName,
					Enabled: to.BoolPtr(true),
					Config: map[string]string{
						"scan-interval":                         "30s",
						"expendable-pods-priority-cutoff":       "-20",
						"ignore-daemonsets-utilization":         "true",
						"ignore-mirror-pods-utilization":        "true",
						"max-autoprovisioned-node-group-count":  "25",
						"max-empty-bulk-delete":                 "12",
						"max-failing-time":                      "15m10s",
						"max-graceful-termination-sec":          "700",
						"max-inactivity":                        "11m0s",
						"max-node-provision-time":               "16m0s",
						"max-nodes-total":                       "1",
						"max-total-unready-percentage":          "46",
						"memory-total":                          "0:12800000",
						"min-replica-count":                     "1",
						"new-pod-scale-up-delay":                "10s",
						"node-autoprovisioning-enabled":         "true",
						"ok-total-unready-count":                "4",
						"scale-down-candidates-pool-min-count":  "51",
						"scale-down-candidates-pool-ratio":      "0.3",
						"scale-down-delay-after-add":            "20m0s",
						"scale-down-delay-after-delete":         "20s",
						"scale-down-delay-after-failure":        "4m0s",
						"scale-down-enabled":                    "false",
						"scale-down-non-empty-candidates-count": "50",
						"scale-down-unneeded-time":              "11m0s",
						"scale-down-unready-time":               "23m0s",
						"scale-down-utilization-threshold":      "0.8",
						"skip-nodes-with-local-storage":         "true",
						"skip-nodes-with-system-pods":           "false",
						"stderrthreshold":                       "7",
						"unremovable-node-recheck-timeout":      "9m0s",
						"v":                                     "6",
						"write-status-configmap":                "false",
						"balance-similar-node-groups":           "false",
					},
					Pools: []AddonNodePoolsConfig{
						{
							Name: "pool1",
							Config: map[string]string{
								"min-nodes": "1",
								"max-nodes": "100",
							},
						},
						{
							Name: "pool2",
							Config: map[string]string{
								"min-nodes": "3",
								"max-nodes": "10",
							},
						},
						{
							Name: "pool3",
							Config: map[string]string{
								"min-nodes": "1",
								"max-nodes": "6",
							},
						},
					},
					Containers: []KubernetesContainerSpec{
						{
							Name:           common.ClusterAutoscalerAddonName,
							CPURequests:    "100m",
							MemoryRequests: "300Mi",
							CPULimits:      "100m",
							MemoryLimits:   "300Mi",
							Image:          specConfig.MCRKubernetesImageBase + k8sComponentsByVersionMap["1.15.4"][common.ClusterAutoscalerAddonName],
						},
					},
				},
			}, "1.15.4"),
		},
		{
			name: "cluster-autoscaler addon enabled with configuration - update",
			cs: &ContainerService{
				Properties: &Properties{
					OrchestratorProfile: &OrchestratorProfile{
						OrchestratorVersion: "1.15.4",
						KubernetesConfig: &KubernetesConfig{
							KubernetesImageBaseType: common.KubernetesImageBaseTypeMCR,
							DNSServiceIP:            DefaultKubernetesDNSServiceIP,
							KubeletConfig: map[string]string{
								"--cluster-domain": "cluster.local",
							},
							ClusterSubnet: DefaultKubernetesSubnet,
							ProxyMode:     KubeProxyModeIPTables,
							NetworkPlugin: NetworkPluginAzure,
							Addons: []KubernetesAddon{
								{
									Name:    common.ClusterAutoscalerAddonName,
									Enabled: to.BoolPtr(true),
									Config: map[string]string{
										"scan-interval":                         "30s",
										"expendable-pods-priority-cutoff":       "-20",
										"ignore-daemonsets-utilization":         "true",
										"ignore-mirror-pods-utilization":        "true",
										"max-autoprovisioned-node-group-count":  "25",
										"max-empty-bulk-delete":                 "12",
										"max-failing-time":                      "15m10s",
										"max-graceful-termination-sec":          "700",
										"max-inactivity":                        "11m0s",
										"max-node-provision-time":               "16m0s",
										"max-nodes-total":                       "1",
										"max-total-unready-percentage":          "46",
										"memory-total":                          "0:12800000",
										"min-replica-count":                     "1",
										"new-pod-scale-up-delay":                "10s",
										"node-autoprovisioning-enabled":         "true",
										"ok-total-unready-count":                "4",
										"scale-down-candidates-pool-min-count":  "51",
										"scale-down-candidates-pool-ratio":      "0.3",
										"scale-down-delay-after-add":            "20m0s",
										"scale-down-delay-after-delete":         "20s",
										"scale-down-delay-after-failure":        "4m0s",
										"scale-down-enabled":                    "false",
										"scale-down-non-empty-candidates-count": "50",
										"scale-down-unneeded-time":              "11m0s",
										"scale-down-unready-time":               "23m0s",
										"scale-down-utilization-threshold":      "0.8",
										"skip-nodes-with-local-storage":         "true",
										"skip-nodes-with-system-pods":           "false",
										"stderrthreshold":                       "7",
										"unremovable-node-recheck-timeout":      "9m0s",
										"v":                                     "6",
										"write-status-configmap":                "false",
										"balance-similar-node-groups":           "false",
									},
									Pools: []AddonNodePoolsConfig{
										{
											Name: "pool1",
											Config: map[string]string{
												"min-nodes": "1",
												"max-nodes": "100",
											},
										},
										{
											Name: "pool2",
											Config: map[string]string{
												"min-nodes": "3",
												"max-nodes": "10",
											},
										},
										{
											Name: "pool3",
											Config: map[string]string{
												"min-nodes": "1",
												"max-nodes": "6",
											},
										},
									},
								},
							},
						},
					},
					AgentPoolProfiles: []*AgentPoolProfile{
						{
							Name:  "pool1",
							Count: 5,
						},
						{
							Name:  "pool2",
							Count: 10,
						},
						{
							Name:  "pool3",
							Count: 1,
						},
					},
				},
			},
			isUpgrade: true,
			expectedAddons: concatenateDefaultAddons([]KubernetesAddon{
				{
					Name:    common.ClusterAutoscalerAddonName,
					Enabled: to.BoolPtr(true),
					Config: map[string]string{
						"scan-interval":                         "30s",
						"expendable-pods-priority-cutoff":       "-20",
						"ignore-daemonsets-utilization":         "true",
						"ignore-mirror-pods-utilization":        "true",
						"max-autoprovisioned-node-group-count":  "25",
						"max-empty-bulk-delete":                 "12",
						"max-failing-time":                      "15m10s",
						"max-graceful-termination-sec":          "700",
						"max-inactivity":                        "11m0s",
						"max-node-provision-time":               "16m0s",
						"max-nodes-total":                       "1",
						"max-total-unready-percentage":          "46",
						"memory-total":                          "0:12800000",
						"min-replica-count":                     "1",
						"new-pod-scale-up-delay":                "10s",
						"node-autoprovisioning-enabled":         "true",
						"ok-total-unready-count":                "4",
						"scale-down-candidates-pool-min-count":  "51",
						"scale-down-candidates-pool-ratio":      "0.3",
						"scale-down-delay-after-add":            "20m0s",
						"scale-down-delay-after-delete":         "20s",
						"scale-down-delay-after-failure":        "4m0s",
						"scale-down-enabled":                    "false",
						"scale-down-non-empty-candidates-count": "50",
						"scale-down-unneeded-time":              "11m0s",
						"scale-down-unready-time":               "23m0s",
						"scale-down-utilization-threshold":      "0.8",
						"skip-nodes-with-local-storage":         "true",
						"skip-nodes-with-system-pods":           "false",
						"stderrthreshold":                       "7",
						"unremovable-node-recheck-timeout":      "9m0s",
						"v":                                     "6",
						"write-status-configmap":                "false",
						"balance-similar-node-groups":           "false",
					},
					Pools: []AddonNodePoolsConfig{
						{
							Name: "pool1",
							Config: map[string]string{
								"min-nodes": "1",
								"max-nodes": "100",
							},
						},
						{
							Name: "pool2",
							Config: map[string]string{
								"min-nodes": "3",
								"max-nodes": "10",
							},
						},
						{
							Name: "pool3",
							Config: map[string]string{
								"min-nodes": "1",
								"max-nodes": "6",
							},
						},
					},
					Containers: []KubernetesContainerSpec{
						{
							Name:           common.ClusterAutoscalerAddonName,
							CPURequests:    "100m",
							MemoryRequests: "300Mi",
							CPULimits:      "100m",
							MemoryLimits:   "300Mi",
							Image:          specConfig.MCRKubernetesImageBase + k8sComponentsByVersionMap["1.15.4"][common.ClusterAutoscalerAddonName],
						},
					},
				},
			}, "1.15.4"),
		},
		{
			name: "cluster-autoscaler addon enabled with mixed configuration plus defaults",
			cs: &ContainerService{
				Properties: &Properties{
					OrchestratorProfile: &OrchestratorProfile{
						OrchestratorVersion: "1.15.4",
						KubernetesConfig: &KubernetesConfig{
							KubernetesImageBaseType: common.KubernetesImageBaseTypeMCR,
							DNSServiceIP:            DefaultKubernetesDNSServiceIP,
							KubeletConfig: map[string]string{
								"--cluster-domain": "cluster.local",
							},
							ClusterSubnet: DefaultKubernetesSubnet,
							ProxyMode:     KubeProxyModeIPTables,
							NetworkPlugin: NetworkPluginAzure,
							Addons: []KubernetesAddon{
								{
									Name:    common.ClusterAutoscalerAddonName,
									Enabled: to.BoolPtr(true),
									Config: map[string]string{
										"scan-interval":                        "30s",
										"expendable-pods-priority-cutoff":      "-20",
										"ignore-daemonsets-utilization":        "true",
										"ignore-mirror-pods-utilization":       "true",
										"max-autoprovisioned-node-group-count": "25",
										"max-empty-bulk-delete":                "12",
										"max-failing-time":                     "15m10s",
										"max-graceful-termination-sec":         "700",
										"max-inactivity":                       "11m0s",
										"max-node-provision-time":              "16m0s",
										"max-nodes-total":                      "1",
										"max-total-unready-percentage":         "46",
									},
									Pools: []AddonNodePoolsConfig{
										{
											Name: "pool1",
											Config: map[string]string{
												"min-nodes": "1",
												"max-nodes": "100",
											},
										},
									},
								},
							},
						},
					},
					AgentPoolProfiles: []*AgentPoolProfile{
						{
							Name:  "pool1",
							Count: 5,
						},
						{
							Name:  "pool2",
							Count: 10,
						},
						{
							Name:  "pool3",
							Count: 1,
						},
					},
				},
			},
			isUpgrade: false,
			expectedAddons: concatenateDefaultAddons([]KubernetesAddon{
				{
					Name:    common.ClusterAutoscalerAddonName,
					Enabled: to.BoolPtr(true),
					Config: map[string]string{
						"scan-interval":                         "30s",
						"expendable-pods-priority-cutoff":       "-20",
						"ignore-daemonsets-utilization":         "true",
						"ignore-mirror-pods-utilization":        "true",
						"max-autoprovisioned-node-group-count":  "25",
						"max-empty-bulk-delete":                 "12",
						"max-failing-time":                      "15m10s",
						"max-graceful-termination-sec":          "700",
						"max-inactivity":                        "11m0s",
						"max-node-provision-time":               "16m0s",
						"max-nodes-total":                       "1",
						"max-total-unready-percentage":          "46",
						"memory-total":                          "0:6400000",
						"min-replica-count":                     "0",
						"new-pod-scale-up-delay":                "0s",
						"node-autoprovisioning-enabled":         "false",
						"ok-total-unready-count":                "3",
						"scale-down-candidates-pool-min-count":  "50",
						"scale-down-candidates-pool-ratio":      "0.1",
						"scale-down-delay-after-add":            "10m0s",
						"scale-down-delay-after-delete":         "1m",
						"scale-down-delay-after-failure":        "3m0s",
						"scale-down-enabled":                    "true",
						"scale-down-non-empty-candidates-count": "30",
						"scale-down-unneeded-time":              "10m0s",
						"scale-down-unready-time":               "20m0s",
						"scale-down-utilization-threshold":      "0.5",
						"skip-nodes-with-local-storage":         "false",
						"skip-nodes-with-system-pods":           "true",
						"stderrthreshold":                       "2",
						"unremovable-node-recheck-timeout":      "5m0s",
						"v":                                     "3",
						"write-status-configmap":                "true",
						"balance-similar-node-groups":           "true",
					},
					Pools: []AddonNodePoolsConfig{
						{
							Name: "pool1",
							Config: map[string]string{
								"min-nodes": "1",
								"max-nodes": "100",
							},
						},
					},
					Containers: []KubernetesContainerSpec{
						{
							Name:           common.ClusterAutoscalerAddonName,
							CPURequests:    "100m",
							MemoryRequests: "300Mi",
							CPULimits:      "100m",
							MemoryLimits:   "300Mi",
							Image:          specConfig.MCRKubernetesImageBase + k8sComponentsByVersionMap["1.15.4"][common.ClusterAutoscalerAddonName],
						},
					},
				},
			}, "1.15.4"),
		},
		{
			name: "cluster-autoscaler addon enabled with mixed configuration plus defaults - update",
			cs: &ContainerService{
				Properties: &Properties{
					OrchestratorProfile: &OrchestratorProfile{
						OrchestratorVersion: "1.15.4",
						KubernetesConfig: &KubernetesConfig{
							KubernetesImageBaseType: common.KubernetesImageBaseTypeMCR,
							DNSServiceIP:            DefaultKubernetesDNSServiceIP,
							KubeletConfig: map[string]string{
								"--cluster-domain": "cluster.local",
							},
							ClusterSubnet: DefaultKubernetesSubnet,
							ProxyMode:     KubeProxyModeIPTables,
							NetworkPlugin: NetworkPluginAzure,
							Addons: []KubernetesAddon{
								{
									Name:    common.ClusterAutoscalerAddonName,
									Enabled: to.BoolPtr(true),
									Config: map[string]string{
										"scan-interval":                        "30s",
										"expendable-pods-priority-cutoff":      "-20",
										"ignore-daemonsets-utilization":        "true",
										"ignore-mirror-pods-utilization":       "true",
										"max-autoprovisioned-node-group-count": "25",
										"max-empty-bulk-delete":                "12",
										"max-failing-time":                     "15m10s",
										"max-graceful-termination-sec":         "700",
										"max-inactivity":                       "11m0s",
										"max-node-provision-time":              "16m0s",
										"max-nodes-total":                      "1",
										"max-total-unready-percentage":         "46",
									},
									Pools: []AddonNodePoolsConfig{
										{
											Name: "pool1",
											Config: map[string]string{
												"min-nodes": "1",
												"max-nodes": "100",
											},
										},
									},
								},
							},
						},
					},
					AgentPoolProfiles: []*AgentPoolProfile{
						{
							Name:  "pool1",
							Count: 5,
						},
						{
							Name:  "pool2",
							Count: 10,
						},
						{
							Name:  "pool3",
							Count: 1,
						},
					},
				},
			},
			isUpgrade: false,
			expectedAddons: concatenateDefaultAddons([]KubernetesAddon{
				{
					Name:    common.ClusterAutoscalerAddonName,
					Enabled: to.BoolPtr(true),
					Config: map[string]string{
						"scan-interval":                         "30s",
						"expendable-pods-priority-cutoff":       "-20",
						"ignore-daemonsets-utilization":         "true",
						"ignore-mirror-pods-utilization":        "true",
						"max-autoprovisioned-node-group-count":  "25",
						"max-empty-bulk-delete":                 "12",
						"max-failing-time":                      "15m10s",
						"max-graceful-termination-sec":          "700",
						"max-inactivity":                        "11m0s",
						"max-node-provision-time":               "16m0s",
						"max-nodes-total":                       "1",
						"max-total-unready-percentage":          "46",
						"memory-total":                          "0:6400000",
						"min-replica-count":                     "0",
						"new-pod-scale-up-delay":                "0s",
						"node-autoprovisioning-enabled":         "false",
						"ok-total-unready-count":                "3",
						"scale-down-candidates-pool-min-count":  "50",
						"scale-down-candidates-pool-ratio":      "0.1",
						"scale-down-delay-after-add":            "10m0s",
						"scale-down-delay-after-delete":         "1m",
						"scale-down-delay-after-failure":        "3m0s",
						"scale-down-enabled":                    "true",
						"scale-down-non-empty-candidates-count": "30",
						"scale-down-unneeded-time":              "10m0s",
						"scale-down-unready-time":               "20m0s",
						"scale-down-utilization-threshold":      "0.5",
						"skip-nodes-with-local-storage":         "false",
						"skip-nodes-with-system-pods":           "true",
						"stderrthreshold":                       "2",
						"unremovable-node-recheck-timeout":      "5m0s",
						"v":                                     "3",
						"write-status-configmap":                "true",
						"balance-similar-node-groups":           "true",
					},
					Pools: []AddonNodePoolsConfig{
						{
							Name: "pool1",
							Config: map[string]string{
								"min-nodes": "1",
								"max-nodes": "100",
							},
						},
					},
					Containers: []KubernetesContainerSpec{
						{
							Name:           common.ClusterAutoscalerAddonName,
							CPURequests:    "100m",
							MemoryRequests: "300Mi",
							CPULimits:      "100m",
							MemoryLimits:   "300Mi",
							Image:          specConfig.MCRKubernetesImageBase + k8sComponentsByVersionMap["1.15.4"][common.ClusterAutoscalerAddonName],
						},
					},
				},
			}, "1.15.4"),
		},
		{
			name: "smb-flexvolume addon enabled",
			cs: &ContainerService{
				Properties: &Properties{
					OrchestratorProfile: &OrchestratorProfile{
						OrchestratorVersion: "1.15.4",
						KubernetesConfig: &KubernetesConfig{
							KubernetesImageBaseType: common.KubernetesImageBaseTypeMCR,
							DNSServiceIP:            DefaultKubernetesDNSServiceIP,
							KubeletConfig: map[string]string{
								"--cluster-domain": "cluster.local",
							},
							ClusterSubnet: DefaultKubernetesSubnet,
							ProxyMode:     KubeProxyModeIPTables,
							NetworkPlugin: NetworkPluginAzure,
							Addons: []KubernetesAddon{
								{
									Name:    common.SMBFlexVolumeAddonName,
									Enabled: to.BoolPtr(true),
								},
							},
						},
					},
				},
			},
			isUpgrade: false,
			expectedAddons: concatenateDefaultAddons([]KubernetesAddon{
				{
					Name:    common.SMBFlexVolumeAddonName,
					Enabled: to.BoolPtr(true),
					Containers: []KubernetesContainerSpec{
						{
							Name:           common.SMBFlexVolumeAddonName,
							CPURequests:    "50m",
							MemoryRequests: "100Mi",
							CPULimits:      "50m",
							MemoryLimits:   "100Mi",
							Image:          k8sComponentsByVersionMap["1.15.4"][common.SMBFlexVolumeAddonName],
						},
					},
				},
			}, "1.15.4"),
		},
		{
			name: "nvidia addon enabled",
			cs: &ContainerService{
				Properties: &Properties{
					OrchestratorProfile: &OrchestratorProfile{
						OrchestratorVersion: "1.15.4",
						KubernetesConfig: &KubernetesConfig{
							KubernetesImageBaseType: common.KubernetesImageBaseTypeMCR,
							DNSServiceIP:            DefaultKubernetesDNSServiceIP,
							KubeletConfig: map[string]string{
								"--cluster-domain": "cluster.local",
							},
							ClusterSubnet: DefaultKubernetesSubnet,
							ProxyMode:     KubeProxyModeIPTables,
							NetworkPlugin: NetworkPluginAzure,
						},
					},
					AgentPoolProfiles: []*AgentPoolProfile{
						{
							VMSize: "Standard_NC6",
						},
					},
				},
			},
			isUpgrade: false,
			expectedAddons: concatenateDefaultAddons([]KubernetesAddon{
				{
					Name:    common.NVIDIADevicePluginAddonName,
					Enabled: to.BoolPtr(true),
					Containers: []KubernetesContainerSpec{
						{
							Name:           common.NVIDIADevicePluginAddonName,
							CPURequests:    "50m",
							MemoryRequests: "100Mi",
							CPULimits:      "50m",
							MemoryLimits:   "100Mi",
							Image:          specConfig.NVIDIAImageBase + k8sComponentsByVersionMap["1.15.4"][common.NVIDIADevicePluginAddonName],
						},
					},
				},
			}, "1.15.4"),
		},
		{
			name: "containerd w/ N series SKU",
			cs: &ContainerService{
				Properties: &Properties{
					OrchestratorProfile: &OrchestratorProfile{
						OrchestratorVersion: "1.20.5",
						KubernetesConfig: &KubernetesConfig{
							KubernetesImageBaseType: common.KubernetesImageBaseTypeMCR,
							DNSServiceIP:            DefaultKubernetesDNSServiceIP,
							KubeletConfig: map[string]string{
								"--cluster-domain": "cluster.local",
							},
							ClusterSubnet:    DefaultKubernetesSubnet,
							ProxyMode:        KubeProxyModeIPTables,
							NetworkPlugin:    NetworkPluginAzure,
							ContainerRuntime: Containerd,
						},
					},
					AgentPoolProfiles: []*AgentPoolProfile{
						{
							VMSize: "Standard_NC6",
						},
					},
				},
			},
			isUpgrade:      false,
			expectedAddons: getDefaultAddons("1.20.5", "", common.KubernetesImageBaseTypeMCR),
		},
		{
			name: "container-monitoring addon enabled",
			cs: &ContainerService{
				Properties: &Properties{
					OrchestratorProfile: &OrchestratorProfile{
						OrchestratorVersion: "1.15.4",
						KubernetesConfig: &KubernetesConfig{
							KubernetesImageBaseType: common.KubernetesImageBaseTypeMCR,
							DNSServiceIP:            DefaultKubernetesDNSServiceIP,
							KubeletConfig: map[string]string{
								"--cluster-domain": "cluster.local",
							},
							ClusterSubnet: DefaultKubernetesSubnet,
							ProxyMode:     KubeProxyModeIPTables,
							NetworkPlugin: NetworkPluginAzure,
							Addons: []KubernetesAddon{
								{
									Name:    common.ContainerMonitoringAddonName,
									Enabled: to.BoolPtr(true),
								},
							},
						},
					},
				},
			},
			isUpgrade: false,
			expectedAddons: concatenateDefaultAddons([]KubernetesAddon{
				{
					Name:    common.ContainerMonitoringAddonName,
					Enabled: to.BoolPtr(true),
					Config: map[string]string{
						"omsAgentVersion":       "1.10.0.1",
<<<<<<< HEAD
						"dockerProviderVersion": "10.0.0-1",
=======
						"dockerProviderVersion": "13.0.0-0",
>>>>>>> b5b7bfaa
						"schema-versions":       "v1",
						"clusterName":           "aks-engine-cluster",
						"workspaceDomain":       "b3BpbnNpZ2h0cy5henVyZS5jb20=",
					},
					Containers: []KubernetesContainerSpec{
						{
							Name:           "omsagent",
							CPURequests:    "75m",
							MemoryRequests: "225Mi",
							CPULimits:      "500m",
							MemoryLimits:   "600Mi",
							Image:          "mcr.microsoft.com/azuremonitor/containerinsights/ciprod:ciprod02232021",
						},
						{
							Name:           "omsagent-rs",
							CPURequests:    "150m",
							MemoryRequests: "250Mi",
							CPULimits:      "1",
<<<<<<< HEAD
							MemoryLimits:   "750Mi",
							Image:          "mcr.microsoft.com/azuremonitor/containerinsights/ciprod:ciprod05262020",
=======
							MemoryLimits:   "1Gi",
							Image:          "mcr.microsoft.com/azuremonitor/containerinsights/ciprod:ciprod02232021",
						},
						{
							Name:         "omsagent-win",
							CPULimits:    "200m",
							MemoryLimits: "600Mi",
							Image:        "mcr.microsoft.com/azuremonitor/containerinsights/ciprod:win-ciprod02232021",
>>>>>>> b5b7bfaa
						},
					},
				},
			}, "1.15.4"),
		},
		{
			name: "Azure Network Policy addon enabled",
			cs: &ContainerService{
				Properties: &Properties{
					OrchestratorProfile: &OrchestratorProfile{
						OrchestratorVersion: "1.15.4",
						KubernetesConfig: &KubernetesConfig{
							KubernetesImageBaseType: common.KubernetesImageBaseTypeMCR,
							DNSServiceIP:            DefaultKubernetesDNSServiceIP,
							KubeletConfig: map[string]string{
								"--cluster-domain": "cluster.local",
							},
							ClusterSubnet: DefaultKubernetesSubnet,
							ProxyMode:     KubeProxyModeIPTables,
							NetworkPlugin: NetworkPluginAzure,
							NetworkPolicy: NetworkPolicyAzure,
						},
					},
				},
			},
			isUpgrade: false,
			expectedAddons: concatenateDefaultAddons([]KubernetesAddon{
				{
					Name:    common.AzureNetworkPolicyAddonName,
					Enabled: to.BoolPtr(true),
					Containers: []KubernetesContainerSpec{
						{
							Name:           common.AzureNetworkPolicyAddonName,
							Image:          k8sComponentsByVersionMap["1.15.4"][common.AzureNetworkPolicyAddonName],
							CPURequests:    "10m",
							MemoryRequests: "20Mi",
							CPULimits:      "100m",
							MemoryLimits:   "200Mi",
						},
					},
				},
			}, "1.15.4"),
		},
		{
			name: "Azure Network Policy addon enabled - 1.16 upgrade",
			cs: &ContainerService{
				Properties: &Properties{
					OrchestratorProfile: &OrchestratorProfile{
						OrchestratorVersion: "1.16.0",
						KubernetesConfig: &KubernetesConfig{
							KubernetesImageBaseType: common.KubernetesImageBaseTypeMCR,
							DNSServiceIP:            DefaultKubernetesDNSServiceIP,
							KubeletConfig: map[string]string{
								"--cluster-domain": "cluster.local",
							},
							ClusterSubnet: DefaultKubernetesSubnet,
							ProxyMode:     KubeProxyModeIPTables,
							NetworkPlugin: NetworkPluginAzure,
							NetworkPolicy: NetworkPolicyAzure,
							Addons: []KubernetesAddon{
								{
									Name:    common.AzureNetworkPolicyAddonName,
									Enabled: to.BoolPtr(true),
									Containers: []KubernetesContainerSpec{
										{
											Name:  common.AzureNetworkPolicyAddonName,
											Image: k8sComponentsByVersionMap["1.16.0"][common.AzureNetworkPolicyAddonName],
										},
										{
											Name:  common.AzureVnetTelemetryContainerName,
											Image: k8sComponentsByVersionMap["1.16.0"][common.AzureVnetTelemetryContainerName],
										},
									},
								},
							},
						},
					},
				},
			},
			isUpgrade: true,
			expectedAddons: concatenateDefaultAddons([]KubernetesAddon{
				{
					Name:    common.AzureNetworkPolicyAddonName,
					Enabled: to.BoolPtr(true),
					Containers: []KubernetesContainerSpec{
						{
							Name:           common.AzureNetworkPolicyAddonName,
							Image:          k8sComponentsByVersionMap["1.16.0"][common.AzureNetworkPolicyAddonName],
							CPURequests:    "10m",
							MemoryRequests: "20Mi",
							CPULimits:      "100m",
							MemoryLimits:   "200Mi",
						},
					},
				},
			}, "1.16.0"),
		},
		{
			name: "calico addon enabled",
			cs: &ContainerService{
				Properties: &Properties{
					OrchestratorProfile: &OrchestratorProfile{
						OrchestratorVersion: "1.15.4",
						KubernetesConfig: &KubernetesConfig{
							KubernetesImageBaseType: common.KubernetesImageBaseTypeMCR,
							DNSServiceIP:            DefaultKubernetesDNSServiceIP,
							KubeletConfig: map[string]string{
								"--cluster-domain": "cluster.local",
							},
							ClusterSubnet: DefaultKubernetesSubnet,
							ProxyMode:     KubeProxyModeIPTables,
							NetworkPlugin: NetworkPluginAzure,
							NetworkPolicy: NetworkPolicyCalico,
						},
					},
				},
			},
			isUpgrade: false,
			expectedAddons: concatenateDefaultAddons([]KubernetesAddon{
				{
					Name:    common.CalicoAddonName,
					Enabled: to.BoolPtr(true),
					Config: map[string]string{
						"logSeverityScreen":     "info",
						"usageReportingEnabled": "true",
					},
					Containers: []KubernetesContainerSpec{
						{
							Name:  common.CalicoTyphaComponentName,
							Image: specConfig.CalicoImageBase + k8sComponentsByVersionMap["1.15.4"][common.CalicoTyphaComponentName],
						},
						{
							Name:  common.CalicoCNIComponentName,
							Image: specConfig.CalicoImageBase + k8sComponentsByVersionMap["1.15.4"][common.CalicoCNIComponentName],
						},
						{
							Name:  common.CalicoNodeComponentName,
							Image: specConfig.CalicoImageBase + k8sComponentsByVersionMap["1.15.4"][common.CalicoNodeComponentName],
						},
						{
							Name:  common.CalicoPod2DaemonComponentName,
							Image: specConfig.CalicoImageBase + k8sComponentsByVersionMap["1.15.4"][common.CalicoPod2DaemonComponentName],
						},
						{
							Name:  common.CalicoClusterAutoscalerComponentName,
							Image: k8sComponentsByVersionMap["1.15.4"][common.CalicoClusterAutoscalerComponentName],
						},
					},
				},
			}, "1.15.4"),
		},
		{
			name: "calico addon enabled with user configuration",
			cs: &ContainerService{
				Properties: &Properties{
					OrchestratorProfile: &OrchestratorProfile{
						OrchestratorVersion: "1.15.4",
						KubernetesConfig: &KubernetesConfig{
							KubernetesImageBaseType: common.KubernetesImageBaseTypeMCR,
							DNSServiceIP:            DefaultKubernetesDNSServiceIP,
							KubeletConfig: map[string]string{
								"--cluster-domain": "cluster.local",
							},
							ClusterSubnet: DefaultKubernetesSubnet,
							ProxyMode:     KubeProxyModeIPTables,
							NetworkPlugin: NetworkPluginAzure,
							NetworkPolicy: NetworkPolicyCalico,
							Addons: []KubernetesAddon{
								{
									Name:    common.CalicoAddonName,
									Enabled: to.BoolPtr(true),
									Config: map[string]string{
										"logSeverityScreen":     "error",
										"usageReportingEnabled": "false",
									},
								},
							},
						},
					},
				},
			},
			isUpgrade: false,
			expectedAddons: concatenateDefaultAddons([]KubernetesAddon{
				{
					Name:    common.CalicoAddonName,
					Enabled: to.BoolPtr(true),
					Config: map[string]string{
						"logSeverityScreen":     "error",
						"usageReportingEnabled": "false",
					},
					Containers: []KubernetesContainerSpec{
						{
							Name:  common.CalicoTyphaComponentName,
							Image: specConfig.CalicoImageBase + k8sComponentsByVersionMap["1.15.4"][common.CalicoTyphaComponentName],
						},
						{
							Name:  common.CalicoCNIComponentName,
							Image: specConfig.CalicoImageBase + k8sComponentsByVersionMap["1.15.4"][common.CalicoCNIComponentName],
						},
						{
							Name:  common.CalicoNodeComponentName,
							Image: specConfig.CalicoImageBase + k8sComponentsByVersionMap["1.15.4"][common.CalicoNodeComponentName],
						},
						{
							Name:  common.CalicoPod2DaemonComponentName,
							Image: specConfig.CalicoImageBase + k8sComponentsByVersionMap["1.15.4"][common.CalicoPod2DaemonComponentName],
						},
						{
							Name:  common.CalicoClusterAutoscalerComponentName,
							Image: k8sComponentsByVersionMap["1.15.4"][common.CalicoClusterAutoscalerComponentName],
						},
					},
				},
			}, "1.15.4"),
		},
		{
			name: "calico addon back-compat",
			cs: &ContainerService{
				Properties: &Properties{
					OrchestratorProfile: &OrchestratorProfile{
						OrchestratorVersion: "1.15.4",
						KubernetesConfig: &KubernetesConfig{
							KubernetesImageBaseType: common.KubernetesImageBaseTypeMCR,
							DNSServiceIP:            DefaultKubernetesDNSServiceIP,
							KubeletConfig: map[string]string{
								"--cluster-domain": "cluster.local",
							},
							ClusterSubnet: DefaultKubernetesSubnet,
							ProxyMode:     KubeProxyModeIPTables,
							NetworkPlugin: NetworkPluginAzure,
							NetworkPolicy: NetworkPolicyCalico,
							Addons: []KubernetesAddon{
								{
									Name:    common.CalicoAddonName,
									Enabled: to.BoolPtr(false),
									Config: map[string]string{
										"logSeverityScreen":     "info",
										"usageReportingEnabled": "true",
									},
									Containers: []KubernetesContainerSpec{
										{
											Name:  common.CalicoTyphaComponentName,
											Image: specConfig.CalicoImageBase + "typha:old", // confirm that upgrade will change this to default image
										},
										{
											Name:  common.CalicoCNIComponentName,
											Image: specConfig.CalicoImageBase + "cni:v3.8.0",
										},
										{
											Name:  common.CalicoNodeComponentName,
											Image: specConfig.CalicoImageBase + "node:v3.8.0",
										},
										{
											Name:  common.CalicoPod2DaemonComponentName,
											Image: specConfig.CalicoImageBase + "pod2daemon-flexvol:v3.8.0",
										},
										{
											Name:  common.CalicoClusterAutoscalerComponentName,
											Image: specConfig.MCRKubernetesImageBase + "cluster-proportional-autoscaler-amd64:1.1.2-r2",
										},
									},
								},
							},
						},
					},
				},
			},
			isUpgrade: true,
			expectedAddons: concatenateDefaultAddons([]KubernetesAddon{
				{
					Name:    common.CalicoAddonName,
					Enabled: to.BoolPtr(true),
					Config: map[string]string{
						"logSeverityScreen":     "info",
						"usageReportingEnabled": "true",
					},
					Containers: []KubernetesContainerSpec{
						{
							Name:  common.CalicoTyphaComponentName,
							Image: specConfig.CalicoImageBase + k8sComponentsByVersionMap["1.15.4"][common.CalicoTyphaComponentName],
						},
						{
							Name:  common.CalicoCNIComponentName,
							Image: specConfig.CalicoImageBase + k8sComponentsByVersionMap["1.15.4"][common.CalicoCNIComponentName],
						},
						{
							Name:  common.CalicoNodeComponentName,
							Image: specConfig.CalicoImageBase + k8sComponentsByVersionMap["1.15.4"][common.CalicoNodeComponentName],
						},
						{
							Name:  common.CalicoPod2DaemonComponentName,
							Image: specConfig.CalicoImageBase + k8sComponentsByVersionMap["1.15.4"][common.CalicoPod2DaemonComponentName],
						},
						{
							Name:  common.CalicoClusterAutoscalerComponentName,
							Image: k8sComponentsByVersionMap["1.15.4"][common.CalicoClusterAutoscalerComponentName],
						},
					},
				},
			}, "1.15.4"),
		},
		{
			name: "aad-pod-identity enabled",
			cs: &ContainerService{
				Properties: &Properties{
					OrchestratorProfile: &OrchestratorProfile{
						OrchestratorVersion: "1.15.4",
						KubernetesConfig: &KubernetesConfig{
							KubernetesImageBaseType: common.KubernetesImageBaseTypeMCR,
							DNSServiceIP:            DefaultKubernetesDNSServiceIP,
							KubeletConfig: map[string]string{
								"--cluster-domain": "cluster.local",
							},
							ClusterSubnet: DefaultKubernetesSubnet,
							ProxyMode:     KubeProxyModeIPTables,
							NetworkPlugin: NetworkPluginAzure,
							Addons: []KubernetesAddon{
								{
									Name:    common.AADPodIdentityAddonName,
									Enabled: to.BoolPtr(true),
								},
							},
						},
					},
				},
			},
			isUpgrade: false,
			expectedAddons: concatenateDefaultAddons([]KubernetesAddon{
				{
					Name:    common.AADPodIdentityAddonName,
					Enabled: to.BoolPtr(true),
					Config: map[string]string{
						"probePort": "8085",
					},
					Containers: []KubernetesContainerSpec{
						{
							Name:           common.NMIContainerName,
							Image:          k8sComponentsByVersionMap["1.15.4"][common.NMIContainerName],
							CPURequests:    "100m",
							MemoryRequests: "256Mi",
							CPULimits:      "200m",
							MemoryLimits:   "512Mi",
						},
						{
							Name:           common.MICContainerName,
							Image:          k8sComponentsByVersionMap["1.15.4"][common.MICContainerName],
							CPURequests:    "100m",
							MemoryRequests: "256Mi",
							CPULimits:      "200m",
							MemoryLimits:   "1024Mi",
						},
					},
				},
			}, "1.15.4"),
		},
		{
			name: "azure-policy addon enabled",
			cs: &ContainerService{
				Properties: &Properties{
					OrchestratorProfile: &OrchestratorProfile{
						OrchestratorVersion: "1.15.4",
						KubernetesConfig: &KubernetesConfig{
							KubernetesImageBaseType: common.KubernetesImageBaseTypeMCR,
							DNSServiceIP:            DefaultKubernetesDNSServiceIP,
							KubeletConfig: map[string]string{
								"--cluster-domain": "cluster.local",
							},
							ClusterSubnet: DefaultKubernetesSubnet,
							ProxyMode:     KubeProxyModeIPTables,
							NetworkPlugin: NetworkPluginAzure,
							Addons: []KubernetesAddon{
								{
									Name:    common.AzurePolicyAddonName,
									Enabled: to.BoolPtr(true),
								},
							},
						},
					},
				},
			},
			isUpgrade: false,
			expectedAddons: concatenateDefaultAddons([]KubernetesAddon{
				{
					Name:    common.AzurePolicyAddonName,
					Enabled: to.BoolPtr(true),
					Config: map[string]string{
						"auditInterval":             "60",
						"constraintViolationsLimit": "100",
					},
					Containers: []KubernetesContainerSpec{
						{
							Name:           common.AzurePolicyAddonName,
							Image:          k8sComponentsByVersionMap["1.15.4"][common.AzurePolicyAddonName],
							CPURequests:    "30m",
							MemoryRequests: "50Mi",
							CPULimits:      "100m",
							MemoryLimits:   "200Mi",
						},
						{
							Name:           common.GatekeeperContainerName,
							Image:          k8sComponentsByVersionMap["1.15.4"][common.GatekeeperContainerName],
							CPURequests:    "100m",
							MemoryRequests: "256Mi",
							CPULimits:      "1000m",
							MemoryLimits:   "512Mi",
						},
					},
				},
			}, "1.15.4"),
		},
		{
			name: "cilium networkPolicy",
			cs: &ContainerService{
				Properties: &Properties{
					OrchestratorProfile: &OrchestratorProfile{
						OrchestratorVersion: "1.15.4",
						KubernetesConfig: &KubernetesConfig{
							KubernetesImageBaseType: common.KubernetesImageBaseTypeMCR,
							DNSServiceIP:            DefaultKubernetesDNSServiceIP,
							KubeletConfig: map[string]string{
								"--cluster-domain": "cluster.local",
							},
							ClusterSubnet: DefaultKubernetesSubnet,
							ProxyMode:     KubeProxyModeIPTables,
							NetworkPolicy: NetworkPolicyCilium,
							NetworkPlugin: NetworkPluginCilium,
						},
					},
				},
			},
			isUpgrade: false,
			expectedAddons: omitFromAddons([]string{common.IPMASQAgentAddonName}, concatenateDefaultAddons([]KubernetesAddon{
				{
					Name:    common.CiliumAddonName,
					Enabled: to.BoolPtr(true),
					Containers: []KubernetesContainerSpec{
						{
							Name:  common.CiliumAgentContainerName,
							Image: k8sComponentsByVersionMap["1.15.4"][common.CiliumAgentContainerName],
						},
						{
							Name:  common.CiliumCleanStateContainerName,
							Image: k8sComponentsByVersionMap["1.15.4"][common.CiliumCleanStateContainerName],
						},
						{
							Name:  common.CiliumOperatorContainerName,
							Image: k8sComponentsByVersionMap["1.15.4"][common.CiliumOperatorContainerName],
						},
						{
							Name:  common.CiliumEtcdOperatorContainerName,
							Image: k8sComponentsByVersionMap["1.15.4"][common.CiliumEtcdOperatorContainerName],
						},
					},
				},
			}, "1.15.4")),
		},
		{
			name: "Azure Stack addons",
			cs: &ContainerService{
				Properties: &Properties{
					OrchestratorProfile: &OrchestratorProfile{
						OrchestratorVersion: "1.15.12",
						KubernetesConfig: &KubernetesConfig{
							KubernetesImageBaseType: common.KubernetesImageBaseTypeMCR,
							DNSServiceIP:            DefaultKubernetesDNSServiceIP,
							KubeletConfig: map[string]string{
								"--cluster-domain": "cluster.local",
							},
							ClusterSubnet: DefaultKubernetesSubnet,
							ProxyMode:     KubeProxyModeIPTables,
							NetworkPlugin: NetworkPluginAzure,
						},
					},
					AgentPoolProfiles: []*AgentPoolProfile{
						{
							VMSize: "Standard_NC6", // to validate that Azure Stack cluster config does not get nvidia addon
						},
					},
					CustomCloudProfile: &CustomCloudProfile{
						Environment: &azure.Environment{
							Name: "AzureStackCloud",
						},
					},
				},
			},
			isUpgrade: false,
			expectedAddons: []KubernetesAddon{
				{
					Name:    common.DashboardAddonName,
					Enabled: to.BoolPtr(false),
					Containers: []KubernetesContainerSpec{
						{
							Name:           common.DashboardAddonName,
							CPURequests:    "300m",
							MemoryRequests: "150Mi",
							CPULimits:      "300m",
							MemoryLimits:   "150Mi",
							Image:          "MCRKubernetesImageBase" + k8sComponentsByVersionMap["1.15.12"][common.DashboardAddonName],
						},
					},
				},
				{
					Name:    common.MetricsServerAddonName,
					Enabled: to.BoolPtr(true),
					Containers: []KubernetesContainerSpec{
						{
							Name:  common.MetricsServerAddonName,
							Image: "MCRKubernetesImageBase" + k8sComponentsByVersionMap["1.15.12"][common.MetricsServerAddonName],
						},
					},
				},
				{
					Name:    common.IPMASQAgentAddonName,
					Enabled: to.BoolPtr(true),
					Containers: []KubernetesContainerSpec{
						{
							Name:           common.IPMASQAgentAddonName,
							CPURequests:    "50m",
							MemoryRequests: "50Mi",
							CPULimits:      "50m",
							MemoryLimits:   "250Mi",
							Image:          "MCRKubernetesImageBase" + k8sComponentsByVersionMap["1.15.12"][common.IPMASQAgentAddonName],
						},
					},
					Config: map[string]string{
						"non-masquerade-cidr": DefaultVNETCIDR,
						"non-masq-cni-cidr":   DefaultCNICIDR,
						"enable-ipv6":         "false",
					},
				},
				{
					Name:    common.CoreDNSAddonName,
					Enabled: to.BoolPtr(DefaultCoreDNSAddonEnabled),
					Config: map[string]string{
						"domain":            "cluster.local",
						"clusterIP":         DefaultKubernetesDNSServiceIP,
						"cores-per-replica": "512",
						"nodes-per-replica": "32",
						"min-replicas":      "1",
					},
					Containers: []KubernetesContainerSpec{
						{
							Name:  common.CoreDNSAddonName,
							Image: "MCRKubernetesImageBase" + k8sComponentsByVersionMap["1.15.12"][common.CoreDNSAddonName],
						},
						{
							Name:  common.CoreDNSAutoscalerName,
							Image: k8sComponentsByVersionMap["1.15.12"][common.CoreDNSAutoscalerName],
						},
					},
				},
				{
					Name:    common.KubeProxyAddonName,
					Enabled: to.BoolPtr(DefaultKubeProxyAddonEnabled),
					Config: map[string]string{
						"cluster-cidr": DefaultKubernetesSubnet,
						"proxy-mode":   string(KubeProxyModeIPTables),
						"featureGates": "{}",
					},
					Containers: []KubernetesContainerSpec{
						{
							Name:  common.KubeProxyAddonName,
							Image: "MCRKubernetesImageBase" + k8sComponentsByVersionMap["1.15.12"][common.KubeProxyAddonName] + common.AzureStackSuffix,
						},
					},
				},
				{
					Name:    common.PodSecurityPolicyAddonName,
					Enabled: to.BoolPtr(true),
				},
			},
		},
		{
			name: "azure disk and azure file csi driver enabled for k8s >= 1.13.0 and UseCloudControllerManager is true",
			cs: &ContainerService{
				Properties: &Properties{
					OrchestratorProfile: &OrchestratorProfile{
						OrchestratorVersion: "1.15.4",
						KubernetesConfig: &KubernetesConfig{
							KubernetesImageBaseType: common.KubernetesImageBaseTypeMCR,
							DNSServiceIP:            DefaultKubernetesDNSServiceIP,
							KubeletConfig: map[string]string{
								"--cluster-domain": "cluster.local",
							},
							ClusterSubnet:             DefaultKubernetesSubnet,
							ProxyMode:                 KubeProxyModeIPTables,
							NetworkPlugin:             NetworkPluginAzure,
							UseCloudControllerManager: to.BoolPtr(true),
						},
					},
				},
			},
			isUpgrade: false,
			expectedAddons: concatenateDefaultAddons([]KubernetesAddon{
				{
					Name:    common.AzureFileCSIDriverAddonName,
					Enabled: to.BoolPtr(true),
					Containers: []KubernetesContainerSpec{
						{
							Name:           common.CSIProvisionerContainerName,
							Image:          specConfig.MCRKubernetesImageBase + getCSISidecarComponent(common.AzureFileCSIDriverAddonName, common.CSIProvisionerContainerName, k8sComponentsByVersionMap["1.15.4"]),
							CPURequests:    "10m",
							MemoryRequests: "20Mi",
							CPULimits:      "2",
							MemoryLimits:   "2Gi",
						},
						{
							Name:           common.CSIAttacherContainerName,
							Image:          specConfig.MCRKubernetesImageBase + getCSISidecarComponent(common.AzureFileCSIDriverAddonName, common.CSIAttacherContainerName, k8sComponentsByVersionMap["1.15.4"]),
							CPURequests:    "10m",
							MemoryRequests: "20Mi",
							CPULimits:      "2",
							MemoryLimits:   "2Gi",
						},
						{
							Name:           common.CSILivenessProbeContainerName,
							Image:          specConfig.MCRKubernetesImageBase + getCSISidecarComponent(common.AzureFileCSIDriverAddonName, common.CSILivenessProbeContainerName, k8sComponentsByVersionMap["1.15.4"]),
							CPURequests:    "10m",
							MemoryRequests: "20Mi",
							CPULimits:      "2",
							MemoryLimits:   "2Gi",
						},
						{
							Name:           common.CSINodeDriverRegistrarContainerName,
							Image:          specConfig.MCRKubernetesImageBase + getCSISidecarComponent(common.AzureFileCSIDriverAddonName, common.CSINodeDriverRegistrarContainerName, k8sComponentsByVersionMap["1.15.4"]),
							CPURequests:    "10m",
							MemoryRequests: "20Mi",
							CPULimits:      "2",
							MemoryLimits:   "2Gi",
						},
						{
							Name:           common.CSILivenessProbeWindowsContainerName,
							Image:          specConfig.MCRKubernetesImageBase + getCSISidecarComponent(common.AzureFileCSIDriverAddonName, common.CSILivenessProbeWindowsContainerName, k8sComponentsByVersionMap["1.15.4"]),
							CPURequests:    "10m",
							MemoryRequests: "20Mi",
							CPULimits:      "2",
							MemoryLimits:   "2Gi",
						},
						{
							Name:           common.CSINodeDriverRegistrarWindowsContainerName,
							Image:          specConfig.MCRKubernetesImageBase + getCSISidecarComponent(common.AzureFileCSIDriverAddonName, common.CSINodeDriverRegistrarWindowsContainerName, k8sComponentsByVersionMap["1.15.4"]),
							CPURequests:    "10m",
							MemoryRequests: "20Mi",
							CPULimits:      "2",
							MemoryLimits:   "2Gi",
						},
						{
							Name:           common.CSISnapshotterContainerName,
							Image:          specConfig.MCRKubernetesImageBase + getCSISidecarComponent(common.AzureFileCSIDriverAddonName, common.CSISnapshotterContainerName, k8sComponentsByVersionMap["1.15.4"]),
							CPURequests:    "10m",
							MemoryRequests: "20Mi",
							CPULimits:      "2",
							MemoryLimits:   "2Gi",
						},
						{
							Name:           common.CSIResizerContainerName,
							Image:          specConfig.MCRKubernetesImageBase + getCSISidecarComponent(common.AzureFileCSIDriverAddonName, common.CSIResizerContainerName, k8sComponentsByVersionMap["1.15.4"]),
							CPURequests:    "10m",
							MemoryRequests: "20Mi",
							CPULimits:      "2",
							MemoryLimits:   "2Gi",
						},
						{
							Name:           common.CSIAzureFileContainerName,
							Image:          specConfig.MCRKubernetesImageBase + getCSISidecarComponent(common.AzureFileCSIDriverAddonName, common.CSIAzureFileContainerName, k8sComponentsByVersionMap["1.15.4"]),
							CPURequests:    "10m",
							MemoryRequests: "20Mi",
							CPULimits:      "2",
							MemoryLimits:   "2Gi",
						},
					},
				},
				{
					Name:    common.AzureDiskCSIDriverAddonName,
					Enabled: to.BoolPtr(true),
					Containers: []KubernetesContainerSpec{
						{
							Name:           common.CSIProvisionerContainerName,
							Image:          specConfig.MCRKubernetesImageBase + getCSISidecarComponent(common.AzureDiskCSIDriverAddonName, common.CSIProvisionerContainerName, k8sComponentsByVersionMap["1.15.4"]),
							CPURequests:    "10m",
							MemoryRequests: "20Mi",
							CPULimits:      "2",
							MemoryLimits:   "2Gi",
						},
						{
							Name:           common.CSIAttacherContainerName,
							Image:          specConfig.MCRKubernetesImageBase + getCSISidecarComponent(common.AzureDiskCSIDriverAddonName, common.CSIAttacherContainerName, k8sComponentsByVersionMap["1.15.4"]),
							CPURequests:    "10m",
							MemoryRequests: "20Mi",
							CPULimits:      "2",
							MemoryLimits:   "2Gi",
						},
						{
							Name:           common.CSILivenessProbeContainerName,
							Image:          specConfig.MCRKubernetesImageBase + getCSISidecarComponent(common.AzureDiskCSIDriverAddonName, common.CSILivenessProbeContainerName, k8sComponentsByVersionMap["1.15.4"]),
							CPURequests:    "10m",
							MemoryRequests: "20Mi",
							CPULimits:      "2",
							MemoryLimits:   "2Gi",
						},
						{
							Name:           common.CSINodeDriverRegistrarContainerName,
							Image:          specConfig.MCRKubernetesImageBase + getCSISidecarComponent(common.AzureDiskCSIDriverAddonName, common.CSINodeDriverRegistrarContainerName, k8sComponentsByVersionMap["1.15.4"]),
							CPURequests:    "10m",
							MemoryRequests: "20Mi",
							CPULimits:      "2",
							MemoryLimits:   "2Gi",
						},
						{
							Name:           common.CSILivenessProbeWindowsContainerName,
							Image:          specConfig.MCRKubernetesImageBase + getCSISidecarComponent(common.AzureDiskCSIDriverAddonName, common.CSILivenessProbeWindowsContainerName, k8sComponentsByVersionMap["1.15.4"]),
							CPURequests:    "10m",
							MemoryRequests: "20Mi",
							CPULimits:      "2",
							MemoryLimits:   "2Gi",
						},
						{
							Name:           common.CSINodeDriverRegistrarWindowsContainerName,
							Image:          specConfig.MCRKubernetesImageBase + getCSISidecarComponent(common.AzureDiskCSIDriverAddonName, common.CSINodeDriverRegistrarWindowsContainerName, k8sComponentsByVersionMap["1.15.4"]),
							CPURequests:    "10m",
							MemoryRequests: "20Mi",
							CPULimits:      "2",
							MemoryLimits:   "2Gi",
						},
						{
							Name:           common.CSISnapshotterContainerName,
							Image:          specConfig.MCRKubernetesImageBase + getCSISidecarComponent(common.AzureDiskCSIDriverAddonName, common.CSISnapshotterContainerName, k8sComponentsByVersionMap["1.15.4"]),
							CPURequests:    "10m",
							MemoryRequests: "20Mi",
							CPULimits:      "2",
							MemoryLimits:   "2Gi",
						},
						{
							Name:           common.CSISnapshotControllerContainerName,
							Image:          specConfig.MCRKubernetesImageBase + getCSISidecarComponent(common.AzureDiskCSIDriverAddonName, common.CSISnapshotControllerContainerName, k8sComponentsByVersionMap["1.15.4"]),
							CPURequests:    "10m",
							MemoryRequests: "20Mi",
							CPULimits:      "2",
							MemoryLimits:   "2Gi",
						},
						{
							Name:           common.CSIResizerContainerName,
							Image:          specConfig.MCRKubernetesImageBase + getCSISidecarComponent(common.AzureDiskCSIDriverAddonName, common.CSIResizerContainerName, k8sComponentsByVersionMap["1.15.4"]),
							CPURequests:    "10m",
							MemoryRequests: "20Mi",
							CPULimits:      "2",
							MemoryLimits:   "2Gi",
						},
						{
							Name:           common.CSIAzureDiskContainerName,
							Image:          specConfig.MCRKubernetesImageBase + getCSISidecarComponent(common.AzureDiskCSIDriverAddonName, common.CSIAzureDiskContainerName, k8sComponentsByVersionMap["1.15.4"]),
							CPURequests:    "10m",
							MemoryRequests: "20Mi",
							CPULimits:      "2",
							MemoryLimits:   "2Gi",
						},
					},
				},
			}, "1.15.4"),
		},
		{
			name: "azure cloud-node-manager enabled for k8s == 1.16 and useCloudControllerManager is true",
			cs: &ContainerService{
				Properties: &Properties{
					OrchestratorProfile: &OrchestratorProfile{
						OrchestratorVersion: "1.16.1",
						KubernetesConfig: &KubernetesConfig{
							KubernetesImageBaseType: common.KubernetesImageBaseTypeMCR,
							DNSServiceIP:            DefaultKubernetesDNSServiceIP,
							KubeletConfig: map[string]string{
								"--cluster-domain": "cluster.local",
							},
							ClusterSubnet:             DefaultKubernetesSubnet,
							ProxyMode:                 KubeProxyModeIPTables,
							NetworkPlugin:             NetworkPluginAzure,
							UseCloudControllerManager: to.BoolPtr(true),
						},
					},
				},
			},
			isUpgrade: false,
			expectedAddons: concatenateDefaultAddons([]KubernetesAddon{
				{
					Name:    common.AzureFileCSIDriverAddonName,
					Enabled: to.BoolPtr(true),
					Containers: []KubernetesContainerSpec{
						{
							Name:           common.CSIProvisionerContainerName,
							Image:          specConfig.MCRKubernetesImageBase + getCSISidecarComponent(common.AzureFileCSIDriverAddonName, common.CSIProvisionerContainerName, k8sComponentsByVersionMap["1.16.1"]),
							CPURequests:    "10m",
							MemoryRequests: "20Mi",
							CPULimits:      "2",
							MemoryLimits:   "2Gi",
						},
						{
							Name:           common.CSIAttacherContainerName,
							Image:          specConfig.MCRKubernetesImageBase + getCSISidecarComponent(common.AzureFileCSIDriverAddonName, common.CSIAttacherContainerName, k8sComponentsByVersionMap["1.16.1"]),
							CPURequests:    "10m",
							MemoryRequests: "20Mi",
							CPULimits:      "2",
							MemoryLimits:   "2Gi",
						},
						{
							Name:           common.CSILivenessProbeContainerName,
							Image:          specConfig.MCRKubernetesImageBase + getCSISidecarComponent(common.AzureFileCSIDriverAddonName, common.CSILivenessProbeContainerName, k8sComponentsByVersionMap["1.16.1"]),
							CPURequests:    "10m",
							MemoryRequests: "20Mi",
							CPULimits:      "2",
							MemoryLimits:   "2Gi",
						},
						{
							Name:           common.CSINodeDriverRegistrarContainerName,
							Image:          specConfig.MCRKubernetesImageBase + getCSISidecarComponent(common.AzureFileCSIDriverAddonName, common.CSINodeDriverRegistrarContainerName, k8sComponentsByVersionMap["1.16.1"]),
							CPURequests:    "10m",
							MemoryRequests: "20Mi",
							CPULimits:      "2",
							MemoryLimits:   "2Gi",
						},
						{
							Name:           common.CSILivenessProbeWindowsContainerName,
							Image:          specConfig.MCRKubernetesImageBase + getCSISidecarComponent(common.AzureFileCSIDriverAddonName, common.CSILivenessProbeWindowsContainerName, k8sComponentsByVersionMap["1.16.1"]),
							CPURequests:    "10m",
							MemoryRequests: "20Mi",
							CPULimits:      "2",
							MemoryLimits:   "2Gi",
						},
						{
							Name:           common.CSINodeDriverRegistrarWindowsContainerName,
							Image:          specConfig.MCRKubernetesImageBase + getCSISidecarComponent(common.AzureFileCSIDriverAddonName, common.CSINodeDriverRegistrarWindowsContainerName, k8sComponentsByVersionMap["1.16.1"]),
							CPURequests:    "10m",
							MemoryRequests: "20Mi",
							CPULimits:      "2",
							MemoryLimits:   "2Gi",
						},
						{
							Name:           common.CSISnapshotterContainerName,
							Image:          specConfig.MCRKubernetesImageBase + getCSISidecarComponent(common.AzureFileCSIDriverAddonName, common.CSISnapshotterContainerName, k8sComponentsByVersionMap["1.16.1"]),
							CPURequests:    "10m",
							MemoryRequests: "20Mi",
							CPULimits:      "2",
							MemoryLimits:   "2Gi",
						},
						{
							Name:           common.CSIResizerContainerName,
							Image:          specConfig.MCRKubernetesImageBase + getCSISidecarComponent(common.AzureFileCSIDriverAddonName, common.CSIResizerContainerName, k8sComponentsByVersionMap["1.16.1"]),
							CPURequests:    "10m",
							MemoryRequests: "20Mi",
							CPULimits:      "2",
							MemoryLimits:   "2Gi",
						},
						{
							Name:           common.CSIAzureFileContainerName,
							Image:          specConfig.MCRKubernetesImageBase + getCSISidecarComponent(common.AzureFileCSIDriverAddonName, common.CSIAzureFileContainerName, k8sComponentsByVersionMap["1.16.1"]),
							CPURequests:    "10m",
							MemoryRequests: "20Mi",
							CPULimits:      "2",
							MemoryLimits:   "2Gi",
						},
					},
				},
				{
					Name:    common.AzureDiskCSIDriverAddonName,
					Enabled: to.BoolPtr(true),
					Containers: []KubernetesContainerSpec{
						{
							Name:           common.CSIProvisionerContainerName,
							Image:          specConfig.MCRKubernetesImageBase + getCSISidecarComponent(common.AzureDiskCSIDriverAddonName, common.CSIProvisionerContainerName, k8sComponentsByVersionMap["1.16.1"]),
							CPURequests:    "10m",
							MemoryRequests: "20Mi",
							CPULimits:      "2",
							MemoryLimits:   "2Gi",
						},
						{
							Name:           common.CSIAttacherContainerName,
							Image:          specConfig.MCRKubernetesImageBase + getCSISidecarComponent(common.AzureDiskCSIDriverAddonName, common.CSIAttacherContainerName, k8sComponentsByVersionMap["1.16.1"]),
							CPURequests:    "10m",
							MemoryRequests: "20Mi",
							CPULimits:      "2",
							MemoryLimits:   "2Gi",
						},
						{
							Name:           common.CSILivenessProbeContainerName,
							Image:          specConfig.MCRKubernetesImageBase + getCSISidecarComponent(common.AzureDiskCSIDriverAddonName, common.CSILivenessProbeContainerName, k8sComponentsByVersionMap["1.16.1"]),
							CPURequests:    "10m",
							MemoryRequests: "20Mi",
							CPULimits:      "2",
							MemoryLimits:   "2Gi",
						},
						{
							Name:           common.CSINodeDriverRegistrarContainerName,
							Image:          specConfig.MCRKubernetesImageBase + getCSISidecarComponent(common.AzureDiskCSIDriverAddonName, common.CSINodeDriverRegistrarContainerName, k8sComponentsByVersionMap["1.16.1"]),
							CPURequests:    "10m",
							MemoryRequests: "20Mi",
							CPULimits:      "2",
							MemoryLimits:   "2Gi",
						},
						{
							Name:           common.CSILivenessProbeWindowsContainerName,
							Image:          specConfig.MCRKubernetesImageBase + getCSISidecarComponent(common.AzureDiskCSIDriverAddonName, common.CSILivenessProbeWindowsContainerName, k8sComponentsByVersionMap["1.16.1"]),
							CPURequests:    "10m",
							MemoryRequests: "20Mi",
							CPULimits:      "2",
							MemoryLimits:   "2Gi",
						},
						{
							Name:           common.CSINodeDriverRegistrarWindowsContainerName,
							Image:          specConfig.MCRKubernetesImageBase + getCSISidecarComponent(common.AzureDiskCSIDriverAddonName, common.CSINodeDriverRegistrarWindowsContainerName, k8sComponentsByVersionMap["1.16.1"]),
							CPURequests:    "10m",
							MemoryRequests: "20Mi",
							CPULimits:      "2",
							MemoryLimits:   "2Gi",
						},
						{
							Name:           common.CSISnapshotterContainerName,
							Image:          specConfig.MCRKubernetesImageBase + getCSISidecarComponent(common.AzureDiskCSIDriverAddonName, common.CSISnapshotterContainerName, k8sComponentsByVersionMap["1.16.1"]),
							CPURequests:    "10m",
							MemoryRequests: "20Mi",
							CPULimits:      "2",
							MemoryLimits:   "2Gi",
						},
						{
							Name:           common.CSISnapshotControllerContainerName,
							Image:          specConfig.MCRKubernetesImageBase + getCSISidecarComponent(common.AzureDiskCSIDriverAddonName, common.CSISnapshotControllerContainerName, k8sComponentsByVersionMap["1.16.1"]),
							CPURequests:    "10m",
							MemoryRequests: "20Mi",
							CPULimits:      "2",
							MemoryLimits:   "2Gi",
						},
						{
							Name:           common.CSIResizerContainerName,
							Image:          specConfig.MCRKubernetesImageBase + getCSISidecarComponent(common.AzureDiskCSIDriverAddonName, common.CSIResizerContainerName, k8sComponentsByVersionMap["1.16.1"]),
							CPURequests:    "10m",
							MemoryRequests: "20Mi",
							CPULimits:      "2",
							MemoryLimits:   "2Gi",
						},
						{
							Name:           common.CSIAzureDiskContainerName,
							Image:          specConfig.MCRKubernetesImageBase + getCSISidecarComponent(common.AzureDiskCSIDriverAddonName, common.CSIAzureDiskContainerName, k8sComponentsByVersionMap["1.16.1"]),
							CPURequests:    "10m",
							MemoryRequests: "20Mi",
							CPULimits:      "2",
							MemoryLimits:   "2Gi",
						},
					},
				},
				{
					Name:    common.CloudNodeManagerAddonName,
					Enabled: to.BoolPtr(true),
				},
			}, "1.16.1"),
		},
		{
			name: "azure cloud-node-manager disabled for Windows cluster with k8s < 1.18 and useCloudControllerManager is true",
			cs: &ContainerService{
				Properties: &Properties{
					OrchestratorProfile: &OrchestratorProfile{
						OrchestratorVersion: "1.17.0",
						KubernetesConfig: &KubernetesConfig{
							KubernetesImageBaseType: common.KubernetesImageBaseTypeMCR,
							DNSServiceIP:            DefaultKubernetesDNSServiceIP,
							KubeletConfig: map[string]string{
								"--cluster-domain": "cluster.local",
							},
							ClusterSubnet:             DefaultKubernetesSubnet,
							ProxyMode:                 KubeProxyModeIPTables,
							NetworkPlugin:             NetworkPluginAzure,
							UseCloudControllerManager: to.BoolPtr(true),
						},
					},
					AgentPoolProfiles: []*AgentPoolProfile{
						{
							OSType: Windows,
						},
					},
				},
			},
			isUpgrade: false,
			expectedAddons: concatenateDefaultAddons([]KubernetesAddon{
				{
					Name:    common.AzureFileCSIDriverAddonName,
					Enabled: to.BoolPtr(false),
				},
				{
					Name:    common.AzureDiskCSIDriverAddonName,
					Enabled: to.BoolPtr(false),
				},
				{
					Name:    common.CloudNodeManagerAddonName,
					Enabled: to.BoolPtr(false),
				},
			}, "1.17.0"),
		},
		{
			name: "azure cloud-node-manager enabled for Windows cluster with k8s == 1.18 and useCloudControllerManager is true",
			cs: &ContainerService{
				Properties: &Properties{
					OrchestratorProfile: &OrchestratorProfile{
						OrchestratorVersion: "1.18.0",
						KubernetesConfig: &KubernetesConfig{
							KubernetesImageBaseType: common.KubernetesImageBaseTypeMCR,
							DNSServiceIP:            DefaultKubernetesDNSServiceIP,
							KubeletConfig: map[string]string{
								"--cluster-domain": "cluster.local",
							},
							ClusterSubnet:             DefaultKubernetesSubnet,
							ProxyMode:                 KubeProxyModeIPTables,
							NetworkPlugin:             NetworkPluginAzure,
							UseCloudControllerManager: to.BoolPtr(true),
						},
					},
					AgentPoolProfiles: []*AgentPoolProfile{
						{
							OSType: Windows,
						},
					},
				},
			},
			isUpgrade: false,
			expectedAddons: concatenateDefaultAddons([]KubernetesAddon{
				{
					Name:    common.AzureFileCSIDriverAddonName,
					Enabled: to.BoolPtr(true),
					Containers: []KubernetesContainerSpec{
						{
							Name:           common.CSIProvisionerContainerName,
							Image:          specConfig.MCRKubernetesImageBase + getCSISidecarComponent(common.AzureFileCSIDriverAddonName, common.CSIProvisionerContainerName, k8sComponentsByVersionMap["1.18.0"]),
							CPURequests:    "10m",
							MemoryRequests: "20Mi",
							CPULimits:      "2",
							MemoryLimits:   "2Gi",
						},
						{
							Name:           common.CSIAttacherContainerName,
							Image:          specConfig.MCRKubernetesImageBase + getCSISidecarComponent(common.AzureFileCSIDriverAddonName, common.CSIAttacherContainerName, k8sComponentsByVersionMap["1.18.0"]),
							CPURequests:    "10m",
							MemoryRequests: "20Mi",
							CPULimits:      "2",
							MemoryLimits:   "2Gi",
						},
						{
							Name:           common.CSILivenessProbeContainerName,
							Image:          specConfig.MCRKubernetesImageBase + getCSISidecarComponent(common.AzureFileCSIDriverAddonName, common.CSILivenessProbeContainerName, k8sComponentsByVersionMap["1.18.0"]),
							CPURequests:    "10m",
							MemoryRequests: "20Mi",
							CPULimits:      "2",
							MemoryLimits:   "2Gi",
						},
						{
							Name:           common.CSINodeDriverRegistrarContainerName,
							Image:          specConfig.MCRKubernetesImageBase + getCSISidecarComponent(common.AzureFileCSIDriverAddonName, common.CSINodeDriverRegistrarContainerName, k8sComponentsByVersionMap["1.18.0"]),
							CPURequests:    "10m",
							MemoryRequests: "20Mi",
							CPULimits:      "2",
							MemoryLimits:   "2Gi",
						},
						{
							Name:           common.CSILivenessProbeWindowsContainerName,
							Image:          specConfig.MCRKubernetesImageBase + getCSISidecarComponent(common.AzureFileCSIDriverAddonName, common.CSILivenessProbeWindowsContainerName, k8sComponentsByVersionMap["1.18.0"]),
							CPURequests:    "10m",
							MemoryRequests: "20Mi",
							CPULimits:      "2",
							MemoryLimits:   "2Gi",
						},
						{
							Name:           common.CSINodeDriverRegistrarWindowsContainerName,
							Image:          specConfig.MCRKubernetesImageBase + getCSISidecarComponent(common.AzureFileCSIDriverAddonName, common.CSINodeDriverRegistrarWindowsContainerName, k8sComponentsByVersionMap["1.18.0"]),
							CPURequests:    "10m",
							MemoryRequests: "20Mi",
							CPULimits:      "2",
							MemoryLimits:   "2Gi",
						},
						{
							Name:           common.CSISnapshotterContainerName,
							Image:          specConfig.MCRKubernetesImageBase + getCSISidecarComponent(common.AzureFileCSIDriverAddonName, common.CSISnapshotterContainerName, k8sComponentsByVersionMap["1.18.0"]),
							CPURequests:    "10m",
							MemoryRequests: "20Mi",
							CPULimits:      "2",
							MemoryLimits:   "2Gi",
						},
						{
							Name:           common.CSIResizerContainerName,
							Image:          specConfig.MCRKubernetesImageBase + getCSISidecarComponent(common.AzureFileCSIDriverAddonName, common.CSIResizerContainerName, k8sComponentsByVersionMap["1.18.0"]),
							CPURequests:    "10m",
							MemoryRequests: "20Mi",
							CPULimits:      "2",
							MemoryLimits:   "2Gi",
						},
						{
							Name:           common.CSIAzureFileContainerName,
							Image:          specConfig.MCRKubernetesImageBase + getCSISidecarComponent(common.AzureFileCSIDriverAddonName, common.CSIAzureFileContainerName, k8sComponentsByVersionMap["1.18.0"]),
							CPURequests:    "10m",
							MemoryRequests: "20Mi",
							CPULimits:      "2",
							MemoryLimits:   "2Gi",
						},
					},
				},
				{
					Name:    common.AzureDiskCSIDriverAddonName,
					Enabled: to.BoolPtr(true),
					Containers: []KubernetesContainerSpec{
						{
							Name:           common.CSIProvisionerContainerName,
							Image:          specConfig.MCRKubernetesImageBase + getCSISidecarComponent(common.AzureDiskCSIDriverAddonName, common.CSIProvisionerContainerName, k8sComponentsByVersionMap["1.18.0"]),
							CPURequests:    "10m",
							MemoryRequests: "20Mi",
							CPULimits:      "2",
							MemoryLimits:   "2Gi",
						},
						{
							Name:           common.CSIAttacherContainerName,
							Image:          specConfig.MCRKubernetesImageBase + getCSISidecarComponent(common.AzureDiskCSIDriverAddonName, common.CSIAttacherContainerName, k8sComponentsByVersionMap["1.18.0"]),
							CPURequests:    "10m",
							MemoryRequests: "20Mi",
							CPULimits:      "2",
							MemoryLimits:   "2Gi",
						},
						{
							Name:           common.CSILivenessProbeContainerName,
							Image:          specConfig.MCRKubernetesImageBase + getCSISidecarComponent(common.AzureDiskCSIDriverAddonName, common.CSILivenessProbeContainerName, k8sComponentsByVersionMap["1.18.0"]),
							CPURequests:    "10m",
							MemoryRequests: "20Mi",
							CPULimits:      "2",
							MemoryLimits:   "2Gi",
						},
						{
							Name:           common.CSINodeDriverRegistrarContainerName,
							Image:          specConfig.MCRKubernetesImageBase + getCSISidecarComponent(common.AzureDiskCSIDriverAddonName, common.CSINodeDriverRegistrarContainerName, k8sComponentsByVersionMap["1.18.0"]),
							CPURequests:    "10m",
							MemoryRequests: "20Mi",
							CPULimits:      "2",
							MemoryLimits:   "2Gi",
						},
						{
							Name:           common.CSILivenessProbeWindowsContainerName,
							Image:          specConfig.MCRKubernetesImageBase + getCSISidecarComponent(common.AzureDiskCSIDriverAddonName, common.CSILivenessProbeWindowsContainerName, k8sComponentsByVersionMap["1.18.0"]),
							CPURequests:    "10m",
							MemoryRequests: "20Mi",
							CPULimits:      "2",
							MemoryLimits:   "2Gi",
						},
						{
							Name:           common.CSINodeDriverRegistrarWindowsContainerName,
							Image:          specConfig.MCRKubernetesImageBase + getCSISidecarComponent(common.AzureDiskCSIDriverAddonName, common.CSINodeDriverRegistrarWindowsContainerName, k8sComponentsByVersionMap["1.18.0"]),
							CPURequests:    "10m",
							MemoryRequests: "20Mi",
							CPULimits:      "2",
							MemoryLimits:   "2Gi",
						},
						{
							Name:           common.CSISnapshotterContainerName,
							Image:          specConfig.MCRKubernetesImageBase + getCSISidecarComponent(common.AzureDiskCSIDriverAddonName, common.CSISnapshotterContainerName, k8sComponentsByVersionMap["1.18.0"]),
							CPURequests:    "10m",
							MemoryRequests: "20Mi",
							CPULimits:      "2",
							MemoryLimits:   "2Gi",
						},
						{
							Name:           common.CSISnapshotControllerContainerName,
							Image:          specConfig.MCRKubernetesImageBase + getCSISidecarComponent(common.AzureDiskCSIDriverAddonName, common.CSISnapshotControllerContainerName, k8sComponentsByVersionMap["1.18.0"]),
							CPURequests:    "10m",
							MemoryRequests: "20Mi",
							CPULimits:      "2",
							MemoryLimits:   "2Gi",
						},
						{
							Name:           common.CSIResizerContainerName,
							Image:          specConfig.MCRKubernetesImageBase + getCSISidecarComponent(common.AzureDiskCSIDriverAddonName, common.CSIResizerContainerName, k8sComponentsByVersionMap["1.18.0"]),
							CPURequests:    "10m",
							MemoryRequests: "20Mi",
							CPULimits:      "2",
							MemoryLimits:   "2Gi",
						},
						{
							Name:           common.CSIAzureDiskContainerName,
							Image:          specConfig.MCRKubernetesImageBase + getCSISidecarComponent(common.AzureDiskCSIDriverAddonName, common.CSIAzureDiskContainerName, k8sComponentsByVersionMap["1.18.0"]),
							CPURequests:    "10m",
							MemoryRequests: "20Mi",
							CPULimits:      "2",
							MemoryLimits:   "2Gi",
						},
					},
				},
				{
					Name:    common.CloudNodeManagerAddonName,
					Enabled: to.BoolPtr(true),
				},
			}, "1.18.0"),
		},
		{
			name: "azure cloud-node-manager enabled for k8s == 1.17.0 and useCloudControllerManager is true",
			cs: &ContainerService{
				Properties: &Properties{
					OrchestratorProfile: &OrchestratorProfile{
						OrchestratorVersion: "1.17.0",
						KubernetesConfig: &KubernetesConfig{
							KubernetesImageBaseType: common.KubernetesImageBaseTypeMCR,
							DNSServiceIP:            DefaultKubernetesDNSServiceIP,
							KubeletConfig: map[string]string{
								"--cluster-domain": "cluster.local",
							},
							ClusterSubnet:             DefaultKubernetesSubnet,
							ProxyMode:                 KubeProxyModeIPTables,
							NetworkPlugin:             NetworkPluginAzure,
							UseCloudControllerManager: to.BoolPtr(true),
						},
					},
				},
			},
			isUpgrade: false,
			expectedAddons: concatenateDefaultAddons([]KubernetesAddon{
				{
					Name:    common.AzureFileCSIDriverAddonName,
					Enabled: to.BoolPtr(true),
					Containers: []KubernetesContainerSpec{
						{
							Name:           common.CSIProvisionerContainerName,
							Image:          specConfig.MCRKubernetesImageBase + getCSISidecarComponent(common.AzureFileCSIDriverAddonName, common.CSIProvisionerContainerName, k8sComponentsByVersionMap["1.17.0"]),
							CPURequests:    "10m",
							MemoryRequests: "20Mi",
							CPULimits:      "2",
							MemoryLimits:   "2Gi",
						},
						{
							Name:           common.CSIAttacherContainerName,
							Image:          specConfig.MCRKubernetesImageBase + getCSISidecarComponent(common.AzureFileCSIDriverAddonName, common.CSIAttacherContainerName, k8sComponentsByVersionMap["1.17.0"]),
							CPURequests:    "10m",
							MemoryRequests: "20Mi",
							CPULimits:      "2",
							MemoryLimits:   "2Gi",
						},
						{
							Name:           common.CSILivenessProbeContainerName,
							Image:          specConfig.MCRKubernetesImageBase + getCSISidecarComponent(common.AzureFileCSIDriverAddonName, common.CSILivenessProbeContainerName, k8sComponentsByVersionMap["1.17.0"]),
							CPURequests:    "10m",
							MemoryRequests: "20Mi",
							CPULimits:      "2",
							MemoryLimits:   "2Gi",
						},
						{
							Name:           common.CSINodeDriverRegistrarContainerName,
							Image:          specConfig.MCRKubernetesImageBase + getCSISidecarComponent(common.AzureFileCSIDriverAddonName, common.CSINodeDriverRegistrarContainerName, k8sComponentsByVersionMap["1.17.0"]),
							CPURequests:    "10m",
							MemoryRequests: "20Mi",
							CPULimits:      "2",
							MemoryLimits:   "2Gi",
						},
						{
							Name:           common.CSILivenessProbeWindowsContainerName,
							Image:          specConfig.MCRKubernetesImageBase + getCSISidecarComponent(common.AzureFileCSIDriverAddonName, common.CSILivenessProbeWindowsContainerName, k8sComponentsByVersionMap["1.17.0"]),
							CPURequests:    "10m",
							MemoryRequests: "20Mi",
							CPULimits:      "2",
							MemoryLimits:   "2Gi",
						},
						{
							Name:           common.CSINodeDriverRegistrarWindowsContainerName,
							Image:          specConfig.MCRKubernetesImageBase + getCSISidecarComponent(common.AzureFileCSIDriverAddonName, common.CSINodeDriverRegistrarWindowsContainerName, k8sComponentsByVersionMap["1.17.0"]),
							CPURequests:    "10m",
							MemoryRequests: "20Mi",
							CPULimits:      "2",
							MemoryLimits:   "2Gi",
						},
						{
							Name:           common.CSISnapshotterContainerName,
							Image:          specConfig.MCRKubernetesImageBase + getCSISidecarComponent(common.AzureFileCSIDriverAddonName, common.CSISnapshotterContainerName, k8sComponentsByVersionMap["1.17.0"]),
							CPURequests:    "10m",
							MemoryRequests: "20Mi",
							CPULimits:      "2",
							MemoryLimits:   "2Gi",
						},
						{
							Name:           common.CSIResizerContainerName,
							Image:          specConfig.MCRKubernetesImageBase + getCSISidecarComponent(common.AzureFileCSIDriverAddonName, common.CSIResizerContainerName, k8sComponentsByVersionMap["1.17.0"]),
							CPURequests:    "10m",
							MemoryRequests: "20Mi",
							CPULimits:      "2",
							MemoryLimits:   "2Gi",
						},
						{
							Name:           common.CSIAzureFileContainerName,
							Image:          specConfig.MCRKubernetesImageBase + getCSISidecarComponent(common.AzureFileCSIDriverAddonName, common.CSIAzureFileContainerName, k8sComponentsByVersionMap["1.17.0"]),
							CPURequests:    "10m",
							MemoryRequests: "20Mi",
							CPULimits:      "2",
							MemoryLimits:   "2Gi",
						},
					},
				},
				{
					Name:    common.AzureDiskCSIDriverAddonName,
					Enabled: to.BoolPtr(true),
					Containers: []KubernetesContainerSpec{
						{
							Name:           common.CSIProvisionerContainerName,
							Image:          specConfig.MCRKubernetesImageBase + getCSISidecarComponent(common.AzureDiskCSIDriverAddonName, common.CSIProvisionerContainerName, k8sComponentsByVersionMap["1.17.0"]),
							CPURequests:    "10m",
							MemoryRequests: "20Mi",
							CPULimits:      "2",
							MemoryLimits:   "2Gi",
						},
						{
							Name:           common.CSIAttacherContainerName,
							Image:          specConfig.MCRKubernetesImageBase + getCSISidecarComponent(common.AzureDiskCSIDriverAddonName, common.CSIAttacherContainerName, k8sComponentsByVersionMap["1.17.0"]),
							CPURequests:    "10m",
							MemoryRequests: "20Mi",
							CPULimits:      "2",
							MemoryLimits:   "2Gi",
						},
						{
							Name:           common.CSILivenessProbeContainerName,
							Image:          specConfig.MCRKubernetesImageBase + getCSISidecarComponent(common.AzureDiskCSIDriverAddonName, common.CSILivenessProbeContainerName, k8sComponentsByVersionMap["1.17.0"]),
							CPURequests:    "10m",
							MemoryRequests: "20Mi",
							CPULimits:      "2",
							MemoryLimits:   "2Gi",
						},
						{
							Name:           common.CSINodeDriverRegistrarContainerName,
							Image:          specConfig.MCRKubernetesImageBase + getCSISidecarComponent(common.AzureDiskCSIDriverAddonName, common.CSINodeDriverRegistrarContainerName, k8sComponentsByVersionMap["1.17.0"]),
							CPURequests:    "10m",
							MemoryRequests: "20Mi",
							CPULimits:      "2",
							MemoryLimits:   "2Gi",
						},
						{
							Name:           common.CSILivenessProbeWindowsContainerName,
							Image:          specConfig.MCRKubernetesImageBase + getCSISidecarComponent(common.AzureDiskCSIDriverAddonName, common.CSILivenessProbeWindowsContainerName, k8sComponentsByVersionMap["1.17.0"]),
							CPURequests:    "10m",
							MemoryRequests: "20Mi",
							CPULimits:      "2",
							MemoryLimits:   "2Gi",
						},
						{
							Name:           common.CSINodeDriverRegistrarWindowsContainerName,
							Image:          specConfig.MCRKubernetesImageBase + getCSISidecarComponent(common.AzureDiskCSIDriverAddonName, common.CSINodeDriverRegistrarWindowsContainerName, k8sComponentsByVersionMap["1.17.0"]),
							CPURequests:    "10m",
							MemoryRequests: "20Mi",
							CPULimits:      "2",
							MemoryLimits:   "2Gi",
						},
						{
							Name:           common.CSISnapshotterContainerName,
							Image:          specConfig.MCRKubernetesImageBase + getCSISidecarComponent(common.AzureDiskCSIDriverAddonName, common.CSISnapshotterContainerName, k8sComponentsByVersionMap["1.17.0"]),
							CPURequests:    "10m",
							MemoryRequests: "20Mi",
							CPULimits:      "2",
							MemoryLimits:   "2Gi",
						},
						{
							Name:           common.CSISnapshotControllerContainerName,
							Image:          specConfig.MCRKubernetesImageBase + getCSISidecarComponent(common.AzureDiskCSIDriverAddonName, common.CSISnapshotControllerContainerName, k8sComponentsByVersionMap["1.17.0"]),
							CPURequests:    "10m",
							MemoryRequests: "20Mi",
							CPULimits:      "2",
							MemoryLimits:   "2Gi",
						},
						{
							Name:           common.CSIResizerContainerName,
							Image:          specConfig.MCRKubernetesImageBase + getCSISidecarComponent(common.AzureDiskCSIDriverAddonName, common.CSIResizerContainerName, k8sComponentsByVersionMap["1.17.0"]),
							CPURequests:    "10m",
							MemoryRequests: "20Mi",
							CPULimits:      "2",
							MemoryLimits:   "2Gi",
						},
						{
							Name:           common.CSIAzureDiskContainerName,
							Image:          specConfig.MCRKubernetesImageBase + getCSISidecarComponent(common.AzureDiskCSIDriverAddonName, common.CSIAzureDiskContainerName, k8sComponentsByVersionMap["1.17.0"]),
							CPURequests:    "10m",
							MemoryRequests: "20Mi",
							CPULimits:      "2",
							MemoryLimits:   "2Gi",
						},
					},
				},
				{
					Name:    common.CloudNodeManagerAddonName,
					Enabled: to.BoolPtr(true),
				},
			}, "1.17.0"),
		},
		{
			name: "azure cloud-node-manager enabled for k8s >= 1.17.0 - upgrade",
			cs: &ContainerService{
				Properties: &Properties{
					OrchestratorProfile: &OrchestratorProfile{
						OrchestratorVersion: "1.17.0",
						KubernetesConfig: &KubernetesConfig{
							KubernetesImageBaseType: common.KubernetesImageBaseTypeMCR,
							DNSServiceIP:            DefaultKubernetesDNSServiceIP,
							KubeletConfig: map[string]string{
								"--cluster-domain": "cluster.local",
							},
							ClusterSubnet:             DefaultKubernetesSubnet,
							ProxyMode:                 KubeProxyModeIPTables,
							NetworkPlugin:             NetworkPluginAzure,
							UseCloudControllerManager: to.BoolPtr(true),
							Addons: []KubernetesAddon{
								{
									Name:    common.AzureDiskCSIDriverAddonName,
									Enabled: to.BoolPtr(false),
								},
								{
									Name:    common.AzureFileCSIDriverAddonName,
									Enabled: to.BoolPtr(false),
								},
								{
									Name:    common.CloudNodeManagerAddonName,
									Enabled: to.BoolPtr(false),
								},
							},
						},
					},
				},
			},
			isUpgrade: true,
			expectedAddons: concatenateDefaultAddons([]KubernetesAddon{
				{
					Name:    common.AzureFileCSIDriverAddonName,
					Enabled: to.BoolPtr(true),
					Containers: []KubernetesContainerSpec{
						{
							Name:           common.CSIProvisionerContainerName,
							Image:          specConfig.MCRKubernetesImageBase + getCSISidecarComponent(common.AzureFileCSIDriverAddonName, common.CSIProvisionerContainerName, k8sComponentsByVersionMap["1.17.0"]),
							CPURequests:    "10m",
							MemoryRequests: "20Mi",
							CPULimits:      "2",
							MemoryLimits:   "2Gi",
						},
						{
							Name:           common.CSIAttacherContainerName,
							Image:          specConfig.MCRKubernetesImageBase + getCSISidecarComponent(common.AzureFileCSIDriverAddonName, common.CSIAttacherContainerName, k8sComponentsByVersionMap["1.17.0"]),
							CPURequests:    "10m",
							MemoryRequests: "20Mi",
							CPULimits:      "2",
							MemoryLimits:   "2Gi",
						},
						{
							Name:           common.CSILivenessProbeContainerName,
							Image:          specConfig.MCRKubernetesImageBase + getCSISidecarComponent(common.AzureFileCSIDriverAddonName, common.CSILivenessProbeContainerName, k8sComponentsByVersionMap["1.17.0"]),
							CPURequests:    "10m",
							MemoryRequests: "20Mi",
							CPULimits:      "2",
							MemoryLimits:   "2Gi",
						},
						{
							Name:           common.CSINodeDriverRegistrarContainerName,
							Image:          specConfig.MCRKubernetesImageBase + getCSISidecarComponent(common.AzureFileCSIDriverAddonName, common.CSINodeDriverRegistrarContainerName, k8sComponentsByVersionMap["1.17.0"]),
							CPURequests:    "10m",
							MemoryRequests: "20Mi",
							CPULimits:      "2",
							MemoryLimits:   "2Gi",
						},
						{
							Name:           common.CSILivenessProbeWindowsContainerName,
							Image:          specConfig.MCRKubernetesImageBase + getCSISidecarComponent(common.AzureFileCSIDriverAddonName, common.CSILivenessProbeWindowsContainerName, k8sComponentsByVersionMap["1.17.0"]),
							CPURequests:    "10m",
							MemoryRequests: "20Mi",
							CPULimits:      "2",
							MemoryLimits:   "2Gi",
						},
						{
							Name:           common.CSINodeDriverRegistrarWindowsContainerName,
							Image:          specConfig.MCRKubernetesImageBase + getCSISidecarComponent(common.AzureFileCSIDriverAddonName, common.CSINodeDriverRegistrarWindowsContainerName, k8sComponentsByVersionMap["1.17.0"]),
							CPURequests:    "10m",
							MemoryRequests: "20Mi",
							CPULimits:      "2",
							MemoryLimits:   "2Gi",
						},
						{
							Name:           common.CSISnapshotterContainerName,
							Image:          specConfig.MCRKubernetesImageBase + getCSISidecarComponent(common.AzureFileCSIDriverAddonName, common.CSISnapshotterContainerName, k8sComponentsByVersionMap["1.17.0"]),
							CPURequests:    "10m",
							MemoryRequests: "20Mi",
							CPULimits:      "2",
							MemoryLimits:   "2Gi",
						},
						{
							Name:           common.CSIResizerContainerName,
							Image:          specConfig.MCRKubernetesImageBase + getCSISidecarComponent(common.AzureFileCSIDriverAddonName, common.CSIResizerContainerName, k8sComponentsByVersionMap["1.17.0"]),
							CPURequests:    "10m",
							MemoryRequests: "20Mi",
							CPULimits:      "2",
							MemoryLimits:   "2Gi",
						},
						{
							Name:           common.CSIAzureFileContainerName,
							Image:          specConfig.MCRKubernetesImageBase + getCSISidecarComponent(common.AzureFileCSIDriverAddonName, common.CSIAzureFileContainerName, k8sComponentsByVersionMap["1.17.0"]),
							CPURequests:    "10m",
							MemoryRequests: "20Mi",
							CPULimits:      "2",
							MemoryLimits:   "2Gi",
						},
					},
				},
				{
					Name:    common.AzureDiskCSIDriverAddonName,
					Enabled: to.BoolPtr(true),
					Containers: []KubernetesContainerSpec{
						{
							Name:           common.CSIProvisionerContainerName,
							Image:          specConfig.MCRKubernetesImageBase + getCSISidecarComponent(common.AzureDiskCSIDriverAddonName, common.CSIProvisionerContainerName, k8sComponentsByVersionMap["1.17.0"]),
							CPURequests:    "10m",
							MemoryRequests: "20Mi",
							CPULimits:      "2",
							MemoryLimits:   "2Gi",
						},
						{
							Name:           common.CSIAttacherContainerName,
							Image:          specConfig.MCRKubernetesImageBase + getCSISidecarComponent(common.AzureDiskCSIDriverAddonName, common.CSIAttacherContainerName, k8sComponentsByVersionMap["1.17.0"]),
							CPURequests:    "10m",
							MemoryRequests: "20Mi",
							CPULimits:      "2",
							MemoryLimits:   "2Gi",
						},
						{
							Name:           common.CSILivenessProbeContainerName,
							Image:          specConfig.MCRKubernetesImageBase + getCSISidecarComponent(common.AzureDiskCSIDriverAddonName, common.CSILivenessProbeContainerName, k8sComponentsByVersionMap["1.17.0"]),
							CPURequests:    "10m",
							MemoryRequests: "20Mi",
							CPULimits:      "2",
							MemoryLimits:   "2Gi",
						},
						{
							Name:           common.CSINodeDriverRegistrarContainerName,
							Image:          specConfig.MCRKubernetesImageBase + getCSISidecarComponent(common.AzureDiskCSIDriverAddonName, common.CSINodeDriverRegistrarContainerName, k8sComponentsByVersionMap["1.17.0"]),
							CPURequests:    "10m",
							MemoryRequests: "20Mi",
							CPULimits:      "2",
							MemoryLimits:   "2Gi",
						},
						{
							Name:           common.CSILivenessProbeWindowsContainerName,
							Image:          specConfig.MCRKubernetesImageBase + getCSISidecarComponent(common.AzureDiskCSIDriverAddonName, common.CSILivenessProbeWindowsContainerName, k8sComponentsByVersionMap["1.17.0"]),
							CPURequests:    "10m",
							MemoryRequests: "20Mi",
							CPULimits:      "2",
							MemoryLimits:   "2Gi",
						},
						{
							Name:           common.CSINodeDriverRegistrarWindowsContainerName,
							Image:          specConfig.MCRKubernetesImageBase + getCSISidecarComponent(common.AzureDiskCSIDriverAddonName, common.CSINodeDriverRegistrarWindowsContainerName, k8sComponentsByVersionMap["1.17.0"]),
							CPURequests:    "10m",
							MemoryRequests: "20Mi",
							CPULimits:      "2",
							MemoryLimits:   "2Gi",
						},
						{
							Name:           common.CSISnapshotterContainerName,
							Image:          specConfig.MCRKubernetesImageBase + getCSISidecarComponent(common.AzureDiskCSIDriverAddonName, common.CSISnapshotterContainerName, k8sComponentsByVersionMap["1.17.0"]),
							CPURequests:    "10m",
							MemoryRequests: "20Mi",
							CPULimits:      "2",
							MemoryLimits:   "2Gi",
						},
						{
							Name:           common.CSISnapshotControllerContainerName,
							Image:          specConfig.MCRKubernetesImageBase + getCSISidecarComponent(common.AzureDiskCSIDriverAddonName, common.CSISnapshotControllerContainerName, k8sComponentsByVersionMap["1.17.0"]),
							CPURequests:    "10m",
							MemoryRequests: "20Mi",
							CPULimits:      "2",
							MemoryLimits:   "2Gi",
						},
						{
							Name:           common.CSIResizerContainerName,
							Image:          specConfig.MCRKubernetesImageBase + getCSISidecarComponent(common.AzureDiskCSIDriverAddonName, common.CSIResizerContainerName, k8sComponentsByVersionMap["1.17.0"]),
							CPURequests:    "10m",
							MemoryRequests: "20Mi",
							CPULimits:      "2",
							MemoryLimits:   "2Gi",
						},
						{
							Name:           common.CSIAzureDiskContainerName,
							Image:          specConfig.MCRKubernetesImageBase + getCSISidecarComponent(common.AzureDiskCSIDriverAddonName, common.CSIAzureDiskContainerName, k8sComponentsByVersionMap["1.17.0"]),
							CPURequests:    "10m",
							MemoryRequests: "20Mi",
							CPULimits:      "2",
							MemoryLimits:   "2Gi",
						},
					},
				},
				{
					Name:    common.CloudNodeManagerAddonName,
					Enabled: to.BoolPtr(true),
				},
			}, "1.17.0"),
		},
		{
			name: "azure cloud-node-manager enabled for Windows cluster with k8s >= 1.18.0 - upgrade",
			cs: &ContainerService{
				Properties: &Properties{
					OrchestratorProfile: &OrchestratorProfile{
						OrchestratorVersion: "1.18.0",
						KubernetesConfig: &KubernetesConfig{
							KubernetesImageBaseType: common.KubernetesImageBaseTypeMCR,
							DNSServiceIP:            DefaultKubernetesDNSServiceIP,
							KubeletConfig: map[string]string{
								"--cluster-domain": "cluster.local",
							},
							ClusterSubnet:             DefaultKubernetesSubnet,
							ProxyMode:                 KubeProxyModeIPTables,
							NetworkPlugin:             NetworkPluginAzure,
							UseCloudControllerManager: to.BoolPtr(true),
							Addons: []KubernetesAddon{
								{
									Name:    common.AzureDiskCSIDriverAddonName,
									Enabled: to.BoolPtr(false),
								},
								{
									Name:    common.AzureFileCSIDriverAddonName,
									Enabled: to.BoolPtr(false),
								},
								{
									Name:    common.CloudNodeManagerAddonName,
									Enabled: to.BoolPtr(false),
								},
							},
						},
					},
					AgentPoolProfiles: []*AgentPoolProfile{
						{
							OSType: Windows,
						},
					},
				},
			},
			isUpgrade: true,
			expectedAddons: concatenateDefaultAddons([]KubernetesAddon{
				{
					Name:    common.AzureFileCSIDriverAddonName,
					Enabled: to.BoolPtr(true),
					Containers: []KubernetesContainerSpec{
						{
							Name:           common.CSIProvisionerContainerName,
							Image:          specConfig.MCRKubernetesImageBase + getCSISidecarComponent(common.AzureFileCSIDriverAddonName, common.CSIProvisionerContainerName, k8sComponentsByVersionMap["1.18.0"]),
							CPURequests:    "10m",
							MemoryRequests: "20Mi",
							CPULimits:      "2",
							MemoryLimits:   "2Gi",
						},
						{
							Name:           common.CSIAttacherContainerName,
							Image:          specConfig.MCRKubernetesImageBase + getCSISidecarComponent(common.AzureFileCSIDriverAddonName, common.CSIAttacherContainerName, k8sComponentsByVersionMap["1.18.0"]),
							CPURequests:    "10m",
							MemoryRequests: "20Mi",
							CPULimits:      "2",
							MemoryLimits:   "2Gi",
						},
						{
							Name:           common.CSILivenessProbeContainerName,
							Image:          specConfig.MCRKubernetesImageBase + getCSISidecarComponent(common.AzureFileCSIDriverAddonName, common.CSILivenessProbeContainerName, k8sComponentsByVersionMap["1.18.0"]),
							CPURequests:    "10m",
							MemoryRequests: "20Mi",
							CPULimits:      "2",
							MemoryLimits:   "2Gi",
						},
						{
							Name:           common.CSINodeDriverRegistrarContainerName,
							Image:          specConfig.MCRKubernetesImageBase + getCSISidecarComponent(common.AzureFileCSIDriverAddonName, common.CSINodeDriverRegistrarContainerName, k8sComponentsByVersionMap["1.18.0"]),
							CPURequests:    "10m",
							MemoryRequests: "20Mi",
							CPULimits:      "2",
							MemoryLimits:   "2Gi",
						},
						{
							Name:           common.CSILivenessProbeWindowsContainerName,
							Image:          specConfig.MCRKubernetesImageBase + getCSISidecarComponent(common.AzureFileCSIDriverAddonName, common.CSILivenessProbeWindowsContainerName, k8sComponentsByVersionMap["1.18.0"]),
							CPURequests:    "10m",
							MemoryRequests: "20Mi",
							CPULimits:      "2",
							MemoryLimits:   "2Gi",
						},
						{
							Name:           common.CSINodeDriverRegistrarWindowsContainerName,
							Image:          specConfig.MCRKubernetesImageBase + getCSISidecarComponent(common.AzureFileCSIDriverAddonName, common.CSINodeDriverRegistrarWindowsContainerName, k8sComponentsByVersionMap["1.18.0"]),
							CPURequests:    "10m",
							MemoryRequests: "20Mi",
							CPULimits:      "2",
							MemoryLimits:   "2Gi",
						},
						{
							Name:           common.CSISnapshotterContainerName,
							Image:          specConfig.MCRKubernetesImageBase + getCSISidecarComponent(common.AzureFileCSIDriverAddonName, common.CSISnapshotterContainerName, k8sComponentsByVersionMap["1.18.0"]),
							CPURequests:    "10m",
							MemoryRequests: "20Mi",
							CPULimits:      "2",
							MemoryLimits:   "2Gi",
						},
						{
							Name:           common.CSIResizerContainerName,
							Image:          specConfig.MCRKubernetesImageBase + getCSISidecarComponent(common.AzureFileCSIDriverAddonName, common.CSIResizerContainerName, k8sComponentsByVersionMap["1.18.0"]),
							CPURequests:    "10m",
							MemoryRequests: "20Mi",
							CPULimits:      "2",
							MemoryLimits:   "2Gi",
						},
						{
							Name:           common.CSIAzureFileContainerName,
							Image:          specConfig.MCRKubernetesImageBase + getCSISidecarComponent(common.AzureFileCSIDriverAddonName, common.CSIAzureFileContainerName, k8sComponentsByVersionMap["1.18.0"]),
							CPURequests:    "10m",
							MemoryRequests: "20Mi",
							CPULimits:      "2",
							MemoryLimits:   "2Gi",
						},
					},
				},
				{
					Name:    common.AzureDiskCSIDriverAddonName,
					Enabled: to.BoolPtr(true),
					Containers: []KubernetesContainerSpec{
						{
							Name:           common.CSIProvisionerContainerName,
							Image:          specConfig.MCRKubernetesImageBase + getCSISidecarComponent(common.AzureDiskCSIDriverAddonName, common.CSIProvisionerContainerName, k8sComponentsByVersionMap["1.18.0"]),
							CPURequests:    "10m",
							MemoryRequests: "20Mi",
							CPULimits:      "2",
							MemoryLimits:   "2Gi",
						},
						{
							Name:           common.CSIAttacherContainerName,
							Image:          specConfig.MCRKubernetesImageBase + getCSISidecarComponent(common.AzureDiskCSIDriverAddonName, common.CSIAttacherContainerName, k8sComponentsByVersionMap["1.18.0"]),
							CPURequests:    "10m",
							MemoryRequests: "20Mi",
							CPULimits:      "2",
							MemoryLimits:   "2Gi",
						},
						{
							Name:           common.CSILivenessProbeContainerName,
							Image:          specConfig.MCRKubernetesImageBase + getCSISidecarComponent(common.AzureDiskCSIDriverAddonName, common.CSILivenessProbeContainerName, k8sComponentsByVersionMap["1.18.0"]),
							CPURequests:    "10m",
							MemoryRequests: "20Mi",
							CPULimits:      "2",
							MemoryLimits:   "2Gi",
						},
						{
							Name:           common.CSINodeDriverRegistrarContainerName,
							Image:          specConfig.MCRKubernetesImageBase + getCSISidecarComponent(common.AzureDiskCSIDriverAddonName, common.CSINodeDriverRegistrarContainerName, k8sComponentsByVersionMap["1.18.0"]),
							CPURequests:    "10m",
							MemoryRequests: "20Mi",
							CPULimits:      "2",
							MemoryLimits:   "2Gi",
						},
						{
							Name:           common.CSILivenessProbeWindowsContainerName,
							Image:          specConfig.MCRKubernetesImageBase + getCSISidecarComponent(common.AzureDiskCSIDriverAddonName, common.CSILivenessProbeWindowsContainerName, k8sComponentsByVersionMap["1.18.0"]),
							CPURequests:    "10m",
							MemoryRequests: "20Mi",
							CPULimits:      "2",
							MemoryLimits:   "2Gi",
						},
						{
							Name:           common.CSINodeDriverRegistrarWindowsContainerName,
							Image:          specConfig.MCRKubernetesImageBase + getCSISidecarComponent(common.AzureDiskCSIDriverAddonName, common.CSINodeDriverRegistrarWindowsContainerName, k8sComponentsByVersionMap["1.18.0"]),
							CPURequests:    "10m",
							MemoryRequests: "20Mi",
							CPULimits:      "2",
							MemoryLimits:   "2Gi",
						},
						{
							Name:           common.CSISnapshotterContainerName,
							Image:          specConfig.MCRKubernetesImageBase + getCSISidecarComponent(common.AzureDiskCSIDriverAddonName, common.CSISnapshotterContainerName, k8sComponentsByVersionMap["1.18.0"]),
							CPURequests:    "10m",
							MemoryRequests: "20Mi",
							CPULimits:      "2",
							MemoryLimits:   "2Gi",
						},
						{
							Name:           common.CSISnapshotControllerContainerName,
							Image:          specConfig.MCRKubernetesImageBase + getCSISidecarComponent(common.AzureDiskCSIDriverAddonName, common.CSISnapshotControllerContainerName, k8sComponentsByVersionMap["1.18.0"]),
							CPURequests:    "10m",
							MemoryRequests: "20Mi",
							CPULimits:      "2",
							MemoryLimits:   "2Gi",
						},
						{
							Name:           common.CSIResizerContainerName,
							Image:          specConfig.MCRKubernetesImageBase + getCSISidecarComponent(common.AzureDiskCSIDriverAddonName, common.CSIResizerContainerName, k8sComponentsByVersionMap["1.18.0"]),
							CPURequests:    "10m",
							MemoryRequests: "20Mi",
							CPULimits:      "2",
							MemoryLimits:   "2Gi",
						},
						{
							Name:           common.CSIAzureDiskContainerName,
							Image:          specConfig.MCRKubernetesImageBase + getCSISidecarComponent(common.AzureDiskCSIDriverAddonName, common.CSIAzureDiskContainerName, k8sComponentsByVersionMap["1.18.0"]),
							CPURequests:    "10m",
							MemoryRequests: "20Mi",
							CPULimits:      "2",
							MemoryLimits:   "2Gi",
						},
					},
				},
				{
					Name:    common.CloudNodeManagerAddonName,
					Enabled: to.BoolPtr(true),
				},
			}, "1.18.0"),
		},
		{
			name: "azure cloud-node-manager enabled for k8s == 1.16.1 upgrade",
			cs: &ContainerService{
				Properties: &Properties{
					OrchestratorProfile: &OrchestratorProfile{
						OrchestratorVersion: "1.16.1",
						KubernetesConfig: &KubernetesConfig{
							KubernetesImageBaseType: common.KubernetesImageBaseTypeMCR,
							DNSServiceIP:            DefaultKubernetesDNSServiceIP,
							KubeletConfig: map[string]string{
								"--cluster-domain": "cluster.local",
							},
							ClusterSubnet:             DefaultKubernetesSubnet,
							ProxyMode:                 KubeProxyModeIPTables,
							NetworkPlugin:             NetworkPluginAzure,
							UseCloudControllerManager: to.BoolPtr(true),
							Addons: []KubernetesAddon{
								{
									Name:    common.AzureDiskCSIDriverAddonName,
									Enabled: to.BoolPtr(false),
								},
								{
									Name:    common.AzureFileCSIDriverAddonName,
									Enabled: to.BoolPtr(false),
								},
								{
									Name:    common.CloudNodeManagerAddonName,
									Enabled: to.BoolPtr(false),
								},
							},
						},
					},
				},
			},
			isUpgrade: true,
			expectedAddons: concatenateDefaultAddons([]KubernetesAddon{
				{
					Name:    common.AzureFileCSIDriverAddonName,
					Enabled: to.BoolPtr(true),
					Containers: []KubernetesContainerSpec{
						{
							Name:           common.CSIProvisionerContainerName,
							Image:          specConfig.MCRKubernetesImageBase + getCSISidecarComponent(common.AzureFileCSIDriverAddonName, common.CSIProvisionerContainerName, k8sComponentsByVersionMap["1.16.1"]),
							CPURequests:    "10m",
							MemoryRequests: "20Mi",
							CPULimits:      "2",
							MemoryLimits:   "2Gi",
						},
						{
							Name:           common.CSIAttacherContainerName,
							Image:          specConfig.MCRKubernetesImageBase + getCSISidecarComponent(common.AzureFileCSIDriverAddonName, common.CSIAttacherContainerName, k8sComponentsByVersionMap["1.16.1"]),
							CPURequests:    "10m",
							MemoryRequests: "20Mi",
							CPULimits:      "2",
							MemoryLimits:   "2Gi",
						},
						{
							Name:           common.CSILivenessProbeContainerName,
							Image:          specConfig.MCRKubernetesImageBase + getCSISidecarComponent(common.AzureFileCSIDriverAddonName, common.CSILivenessProbeContainerName, k8sComponentsByVersionMap["1.16.1"]),
							CPURequests:    "10m",
							MemoryRequests: "20Mi",
							CPULimits:      "2",
							MemoryLimits:   "2Gi",
						},
						{
							Name:           common.CSINodeDriverRegistrarContainerName,
							Image:          specConfig.MCRKubernetesImageBase + getCSISidecarComponent(common.AzureFileCSIDriverAddonName, common.CSINodeDriverRegistrarContainerName, k8sComponentsByVersionMap["1.16.1"]),
							CPURequests:    "10m",
							MemoryRequests: "20Mi",
							CPULimits:      "2",
							MemoryLimits:   "2Gi",
						},
						{
							Name:           common.CSILivenessProbeWindowsContainerName,
							Image:          specConfig.MCRKubernetesImageBase + getCSISidecarComponent(common.AzureFileCSIDriverAddonName, common.CSILivenessProbeWindowsContainerName, k8sComponentsByVersionMap["1.16.1"]),
							CPURequests:    "10m",
							MemoryRequests: "20Mi",
							CPULimits:      "2",
							MemoryLimits:   "2Gi",
						},
						{
							Name:           common.CSINodeDriverRegistrarWindowsContainerName,
							Image:          specConfig.MCRKubernetesImageBase + getCSISidecarComponent(common.AzureFileCSIDriverAddonName, common.CSINodeDriverRegistrarWindowsContainerName, k8sComponentsByVersionMap["1.16.1"]),
							CPURequests:    "10m",
							MemoryRequests: "20Mi",
							CPULimits:      "2",
							MemoryLimits:   "2Gi",
						},
						{
							Name:           common.CSISnapshotterContainerName,
							Image:          specConfig.MCRKubernetesImageBase + getCSISidecarComponent(common.AzureFileCSIDriverAddonName, common.CSISnapshotterContainerName, k8sComponentsByVersionMap["1.16.1"]),
							CPURequests:    "10m",
							MemoryRequests: "20Mi",
							CPULimits:      "2",
							MemoryLimits:   "2Gi",
						},
						{
							Name:           common.CSIResizerContainerName,
							Image:          specConfig.MCRKubernetesImageBase + getCSISidecarComponent(common.AzureFileCSIDriverAddonName, common.CSIResizerContainerName, k8sComponentsByVersionMap["1.16.1"]),
							CPURequests:    "10m",
							MemoryRequests: "20Mi",
							CPULimits:      "2",
							MemoryLimits:   "2Gi",
						},
						{
							Name:           common.CSIAzureFileContainerName,
							Image:          specConfig.MCRKubernetesImageBase + getCSISidecarComponent(common.AzureFileCSIDriverAddonName, common.CSIAzureFileContainerName, k8sComponentsByVersionMap["1.16.1"]),
							CPURequests:    "10m",
							MemoryRequests: "20Mi",
							CPULimits:      "2",
							MemoryLimits:   "2Gi",
						},
					},
				},
				{
					Name:    common.AzureDiskCSIDriverAddonName,
					Enabled: to.BoolPtr(true),
					Containers: []KubernetesContainerSpec{
						{
							Name:           common.CSIProvisionerContainerName,
							Image:          specConfig.MCRKubernetesImageBase + getCSISidecarComponent(common.AzureDiskCSIDriverAddonName, common.CSIProvisionerContainerName, k8sComponentsByVersionMap["1.16.1"]),
							CPURequests:    "10m",
							MemoryRequests: "20Mi",
							CPULimits:      "2",
							MemoryLimits:   "2Gi",
						},
						{
							Name:           common.CSIAttacherContainerName,
							Image:          specConfig.MCRKubernetesImageBase + getCSISidecarComponent(common.AzureDiskCSIDriverAddonName, common.CSIAttacherContainerName, k8sComponentsByVersionMap["1.16.1"]),
							CPURequests:    "10m",
							MemoryRequests: "20Mi",
							CPULimits:      "2",
							MemoryLimits:   "2Gi",
						},
						{
							Name:           common.CSILivenessProbeContainerName,
							Image:          specConfig.MCRKubernetesImageBase + getCSISidecarComponent(common.AzureDiskCSIDriverAddonName, common.CSILivenessProbeContainerName, k8sComponentsByVersionMap["1.16.1"]),
							CPURequests:    "10m",
							MemoryRequests: "20Mi",
							CPULimits:      "2",
							MemoryLimits:   "2Gi",
						},
						{
							Name:           common.CSINodeDriverRegistrarContainerName,
							Image:          specConfig.MCRKubernetesImageBase + getCSISidecarComponent(common.AzureDiskCSIDriverAddonName, common.CSINodeDriverRegistrarContainerName, k8sComponentsByVersionMap["1.16.1"]),
							CPURequests:    "10m",
							MemoryRequests: "20Mi",
							CPULimits:      "2",
							MemoryLimits:   "2Gi",
						},
						{
							Name:           common.CSILivenessProbeWindowsContainerName,
							Image:          specConfig.MCRKubernetesImageBase + getCSISidecarComponent(common.AzureDiskCSIDriverAddonName, common.CSILivenessProbeWindowsContainerName, k8sComponentsByVersionMap["1.16.1"]),
							CPURequests:    "10m",
							MemoryRequests: "20Mi",
							CPULimits:      "2",
							MemoryLimits:   "2Gi",
						},
						{
							Name:           common.CSINodeDriverRegistrarWindowsContainerName,
							Image:          specConfig.MCRKubernetesImageBase + getCSISidecarComponent(common.AzureDiskCSIDriverAddonName, common.CSINodeDriverRegistrarWindowsContainerName, k8sComponentsByVersionMap["1.16.1"]),
							CPURequests:    "10m",
							MemoryRequests: "20Mi",
							CPULimits:      "2",
							MemoryLimits:   "2Gi",
						},
						{
							Name:           common.CSISnapshotterContainerName,
							Image:          specConfig.MCRKubernetesImageBase + getCSISidecarComponent(common.AzureDiskCSIDriverAddonName, common.CSISnapshotterContainerName, k8sComponentsByVersionMap["1.16.1"]),
							CPURequests:    "10m",
							MemoryRequests: "20Mi",
							CPULimits:      "2",
							MemoryLimits:   "2Gi",
						},
						{
							Name:           common.CSISnapshotControllerContainerName,
							Image:          specConfig.MCRKubernetesImageBase + getCSISidecarComponent(common.AzureDiskCSIDriverAddonName, common.CSISnapshotControllerContainerName, k8sComponentsByVersionMap["1.16.1"]),
							CPURequests:    "10m",
							MemoryRequests: "20Mi",
							CPULimits:      "2",
							MemoryLimits:   "2Gi",
						},
						{
							Name:           common.CSIResizerContainerName,
							Image:          specConfig.MCRKubernetesImageBase + getCSISidecarComponent(common.AzureDiskCSIDriverAddonName, common.CSIResizerContainerName, k8sComponentsByVersionMap["1.16.1"]),
							CPURequests:    "10m",
							MemoryRequests: "20Mi",
							CPULimits:      "2",
							MemoryLimits:   "2Gi",
						},
						{
							Name:           common.CSIAzureDiskContainerName,
							Image:          specConfig.MCRKubernetesImageBase + getCSISidecarComponent(common.AzureDiskCSIDriverAddonName, common.CSIAzureDiskContainerName, k8sComponentsByVersionMap["1.16.1"]),
							CPURequests:    "10m",
							MemoryRequests: "20Mi",
							CPULimits:      "2",
							MemoryLimits:   "2Gi",
						},
					},
				},
				{
					Name:    common.CloudNodeManagerAddonName,
					Enabled: to.BoolPtr(true),
				},
			}, "1.16.1"),
		},
		{
			name: "upgrade w/ no kube-dns or coredns specified", // back-compat support for clusters configured prior to user-configurable coredns and kube-dns addons
			cs: &ContainerService{
				Properties: &Properties{
					OrchestratorProfile: &OrchestratorProfile{
						OrchestratorVersion: "1.18.1",
						KubernetesConfig: &KubernetesConfig{
							KubernetesImageBaseType: common.KubernetesImageBaseTypeMCR,
							DNSServiceIP:            DefaultKubernetesDNSServiceIP,
							KubeletConfig: map[string]string{
								"--cluster-domain": "cluster.local",
							},
							ClusterSubnet: DefaultKubernetesSubnet,
							ProxyMode:     KubeProxyModeIPTables,
							NetworkPlugin: NetworkPluginAzure,
							Addons:        []KubernetesAddon{},
						},
					},
				},
			},
			isUpgrade:      true,
			expectedAddons: getDefaultAddons("1.18.1", "", common.KubernetesImageBaseTypeMCR),
		},
		{
			name: "upgrade w/ manual kube-dns enabled",
			cs: &ContainerService{
				Properties: &Properties{
					OrchestratorProfile: &OrchestratorProfile{
						OrchestratorVersion: "1.18.1",
						KubernetesConfig: &KubernetesConfig{
							KubernetesImageBaseType: common.KubernetesImageBaseTypeMCR,
							DNSServiceIP:            DefaultKubernetesDNSServiceIP,
							KubeletConfig: map[string]string{
								"--cluster-domain": "cluster.local",
							},
							ClusterSubnet: DefaultKubernetesSubnet,
							ProxyMode:     KubeProxyModeIPTables,
							NetworkPlugin: NetworkPluginAzure,
							Addons: []KubernetesAddon{
								{
									Name:    common.KubeDNSAddonName,
									Enabled: to.BoolPtr(true),
								},
							},
						},
					},
				},
			},
			isUpgrade: true,
			expectedAddons: omitFromAddons([]string{common.CoreDNSAddonName}, concatenateDefaultAddons([]KubernetesAddon{
				{
					Name:    common.KubeDNSAddonName,
					Enabled: to.BoolPtr(true),
					Config: map[string]string{
						"domain":    "cluster.local",
						"clusterIP": DefaultKubernetesDNSServiceIP,
					},
					Containers: []KubernetesContainerSpec{
						{
							Name:  "kubedns",
							Image: specConfig.MCRKubernetesImageBase + k8sComponentsByVersionMap["1.18.1"][common.KubeDNSAddonName],
						},
						{
							Name:  common.DNSMasqComponentName,
							Image: specConfig.MCRKubernetesImageBase + k8sComponentsByVersionMap["1.18.1"][common.DNSMasqComponentName],
						},
						{
							Name:  "sidecar",
							Image: specConfig.MCRKubernetesImageBase + k8sComponentsByVersionMap["1.18.1"][common.DNSSidecarComponentName],
						},
					},
				},
			}, "1.18.1")),
		},
		{
			name: "upgrade w/ manual coredns enabled",
			cs: &ContainerService{
				Properties: &Properties{
					OrchestratorProfile: &OrchestratorProfile{
						OrchestratorVersion: "1.18.1",
						KubernetesConfig: &KubernetesConfig{
							KubernetesImageBaseType: common.KubernetesImageBaseTypeMCR,
							DNSServiceIP:            DefaultKubernetesDNSServiceIP,
							KubeletConfig: map[string]string{
								"--cluster-domain": "cluster.local",
							},
							ClusterSubnet: DefaultKubernetesSubnet,
							ProxyMode:     KubeProxyModeIPTables,
							NetworkPlugin: NetworkPluginAzure,
							Addons: []KubernetesAddon{
								{
									Name:    common.CoreDNSAddonName,
									Enabled: to.BoolPtr(true),
								},
							},
						},
					},
				},
			},
			isUpgrade:      true,
			expectedAddons: getDefaultAddons("1.18.1", "", common.KubernetesImageBaseTypeMCR),
		},
		{
			name: "kube-dns enabled",
			cs: &ContainerService{
				Properties: &Properties{
					OrchestratorProfile: &OrchestratorProfile{
						OrchestratorVersion: "1.15.4",
						KubernetesConfig: &KubernetesConfig{
							KubernetesImageBaseType: common.KubernetesImageBaseTypeMCR,
							DNSServiceIP:            DefaultKubernetesDNSServiceIP,
							KubeletConfig: map[string]string{
								"--cluster-domain": "cluster.local",
							},
							ClusterSubnet: DefaultKubernetesSubnet,
							ProxyMode:     KubeProxyModeIPTables,
							NetworkPlugin: NetworkPluginAzure,
							Addons: []KubernetesAddon{
								{
									Name:    common.KubeDNSAddonName,
									Enabled: to.BoolPtr(true),
								},
							},
						},
					},
				},
			},
			isUpgrade: false,
			expectedAddons: omitFromAddons([]string{common.CoreDNSAddonName}, concatenateDefaultAddons([]KubernetesAddon{
				{
					Name:    common.KubeDNSAddonName,
					Enabled: to.BoolPtr(true),
					Config: map[string]string{
						"domain":    "cluster.local",
						"clusterIP": DefaultKubernetesDNSServiceIP,
					},
					Containers: []KubernetesContainerSpec{
						{
							Name:  "kubedns",
							Image: specConfig.MCRKubernetesImageBase + k8sComponentsByVersionMap["1.15.4"][common.KubeDNSAddonName],
						},
						{
							Name:  common.DNSMasqComponentName,
							Image: specConfig.MCRKubernetesImageBase + k8sComponentsByVersionMap["1.15.4"][common.DNSMasqComponentName],
						},
						{
							Name:  "sidecar",
							Image: specConfig.MCRKubernetesImageBase + k8sComponentsByVersionMap["1.15.4"][common.DNSSidecarComponentName],
						},
					},
				},
			}, "1.15.4")),
		},
		{
			name: "coredns enabled",
			cs: &ContainerService{
				Properties: &Properties{
					OrchestratorProfile: &OrchestratorProfile{
						OrchestratorVersion: "1.15.4",
						KubernetesConfig: &KubernetesConfig{
							KubernetesImageBaseType: common.KubernetesImageBaseTypeMCR,
							DNSServiceIP:            DefaultKubernetesDNSServiceIP,
							KubeletConfig: map[string]string{
								"--cluster-domain": "cluster.local",
							},
							ClusterSubnet: DefaultKubernetesSubnet,
							ProxyMode:     KubeProxyModeIPTables,
							NetworkPlugin: NetworkPluginAzure,
							Addons: []KubernetesAddon{
								{
									Name:    common.CoreDNSAddonName,
									Enabled: to.BoolPtr(true),
								},
							},
						},
					},
				},
			},
			isUpgrade:      false,
			expectedAddons: getDefaultAddons("1.15.4", "", common.KubernetesImageBaseTypeMCR),
		},
		{
			name: "coredns w/ user configuration",
			cs: &ContainerService{
				Properties: &Properties{
					OrchestratorProfile: &OrchestratorProfile{
						OrchestratorVersion: "1.18.1",
						KubernetesConfig: &KubernetesConfig{
							KubernetesImageBaseType: common.KubernetesImageBaseTypeMCR,
							DNSServiceIP:            DefaultKubernetesDNSServiceIP,
							KubeletConfig: map[string]string{
								"--cluster-domain": "cluster.local",
							},
							ClusterSubnet: DefaultKubernetesSubnet,
							ProxyMode:     KubeProxyModeIPTables,
							NetworkPlugin: NetworkPluginAzure,
							Addons: []KubernetesAddon{
								{
									Name:    common.CoreDNSAddonName,
									Enabled: to.BoolPtr(true),
									Config: map[string]string{
										"min-replicas": "3",
									},
								},
							},
						},
					},
				},
			},
			isUpgrade: false,
			expectedAddons: overwriteDefaultAddons([]KubernetesAddon{
				{
					Name:    common.CoreDNSAddonName,
					Enabled: to.BoolPtr(DefaultCoreDNSAddonEnabled),
					Config: map[string]string{
						"domain":            "cluster.local",
						"clusterIP":         DefaultKubernetesDNSServiceIP,
						"cores-per-replica": "512",
						"nodes-per-replica": "32",
						"min-replicas":      "3",
					},
					Containers: []KubernetesContainerSpec{
						{
							Name:  common.CoreDNSAddonName,
							Image: specConfig.MCRKubernetesImageBase + k8sComponentsByVersionMap["1.18.1"][common.CoreDNSAddonName],
						},
						{
							Name:  common.CoreDNSAutoscalerName,
							Image: k8sComponentsByVersionMap["1.18.1"][common.CoreDNSAutoscalerName],
						},
					},
				},
			}, "1.18.1"),
		},
		{
			name: "upgrade w/ Azure CNI networkmonitor enabled",
			cs: &ContainerService{
				Properties: &Properties{
					OrchestratorProfile: &OrchestratorProfile{
						OrchestratorVersion: "1.18.1",
						KubernetesConfig: &KubernetesConfig{
							KubernetesImageBaseType: common.KubernetesImageBaseTypeMCR,
							DNSServiceIP:            DefaultKubernetesDNSServiceIP,
							KubeletConfig: map[string]string{
								"--cluster-domain": "cluster.local",
							},
							ClusterSubnet: DefaultKubernetesSubnet,
							ProxyMode:     KubeProxyModeIPTables,
							NetworkPlugin: NetworkPluginAzure,
							Addons: []KubernetesAddon{
								{
									Name:    common.AzureCNINetworkMonitorAddonName,
									Enabled: to.BoolPtr(true),
								},
							},
						},
					},
				},
			},
			isUpgrade:      true,
			expectedAddons: getDefaultAddons("1.18.1", "", common.KubernetesImageBaseTypeMCR),
		},
		{
			name: "kube-proxy w/ user configuration",
			cs: &ContainerService{
				Properties: &Properties{
					OrchestratorProfile: &OrchestratorProfile{
						OrchestratorVersion: "1.15.4",
						KubernetesConfig: &KubernetesConfig{
							KubernetesImageBaseType: common.KubernetesImageBaseTypeMCR,
							DNSServiceIP:            DefaultKubernetesDNSServiceIP,
							KubeletConfig: map[string]string{
								"--cluster-domain": "cluster.local",
							},
							ClusterSubnet: DefaultKubernetesSubnet,
							ProxyMode:     KubeProxyModeIPTables,
							NetworkPlugin: NetworkPluginAzure,
							Addons: []KubernetesAddon{
								{
									Name:    common.KubeProxyAddonName,
									Enabled: to.BoolPtr(true),
									Config: map[string]string{
										"cluster-cidr": "foo",
										"proxy-mode":   "bar",
										"featureGates": "baz",
									},
									Containers: []KubernetesContainerSpec{
										{
											Name:  common.KubeProxyAddonName,
											Image: "bam",
										},
									},
								},
							},
						},
					},
				},
			},
			isUpgrade: false,
			expectedAddons: overwriteDefaultAddons([]KubernetesAddon{
				{
					Name:    common.KubeProxyAddonName,
					Enabled: to.BoolPtr(DefaultKubeProxyAddonEnabled),
					Config: map[string]string{
						"cluster-cidr": "foo",
						"proxy-mode":   "bar",
						"featureGates": "baz",
					},
					Containers: []KubernetesContainerSpec{
						{
							Name:  common.KubeProxyAddonName,
							Image: "bam",
						},
					},
				},
			}, "1.15.4"),
		},
		{
			name: "kube-proxy disabled",
			cs: &ContainerService{
				Properties: &Properties{
					OrchestratorProfile: &OrchestratorProfile{
						OrchestratorVersion: "1.15.4",
						KubernetesConfig: &KubernetesConfig{
							KubernetesImageBaseType: common.KubernetesImageBaseTypeMCR,
							DNSServiceIP:            DefaultKubernetesDNSServiceIP,
							KubeletConfig: map[string]string{
								"--cluster-domain": "cluster.local",
							},
							ClusterSubnet: DefaultKubernetesSubnet,
							ProxyMode:     KubeProxyModeIPTables,
							NetworkPlugin: NetworkPluginAzure,
							Addons: []KubernetesAddon{
								{
									Name:    common.KubeProxyAddonName,
									Enabled: to.BoolPtr(false),
								},
							},
						},
					},
				},
			},
			isUpgrade:      false,
			expectedAddons: omitFromAddons([]string{common.KubeProxyAddonName}, getDefaultAddons("1.15.4", "", common.KubernetesImageBaseTypeMCR)),
		},
		{
			name: "node-problem-detector addon enabled",
			cs: &ContainerService{
				Properties: &Properties{
					OrchestratorProfile: &OrchestratorProfile{
						OrchestratorVersion: "1.15.4",
						KubernetesConfig: &KubernetesConfig{
							KubernetesImageBaseType: common.KubernetesImageBaseTypeMCR,
							DNSServiceIP:            DefaultKubernetesDNSServiceIP,
							KubeletConfig: map[string]string{
								"--cluster-domain": "cluster.local",
							},
							ClusterSubnet: DefaultKubernetesSubnet,
							ProxyMode:     KubeProxyModeIPTables,
							NetworkPlugin: NetworkPluginAzure,
							Addons: []KubernetesAddon{
								{
									Name:    common.NodeProblemDetectorAddonName,
									Enabled: to.BoolPtr(true),
								},
							},
						},
					},
				},
			},
			isUpgrade: false,
			expectedAddons: concatenateDefaultAddons([]KubernetesAddon{
				{
					Name:    common.NodeProblemDetectorAddonName,
					Enabled: to.BoolPtr(true),
					Config: map[string]string{
						"customPluginMonitor": "/config/kernel-monitor-counter.json,/config/systemd-monitor-counter.json",
						"systemLogMonitor":    "/config/kernel-monitor.json,/config/docker-monitor.json,/config/systemd-monitor.json",
						"systemStatsMonitor":  "/config/system-stats-monitor.json",
						"versionLabel":        "v0.8.4",
					},
					Containers: []KubernetesContainerSpec{
						{
							Name:           common.NodeProblemDetectorAddonName,
							Image:          k8sComponentsByVersionMap["1.15.4"][common.NodeProblemDetectorAddonName],
							CPURequests:    "20m",
							MemoryRequests: "20Mi",
							CPULimits:      "200m",
							MemoryLimits:   "100Mi",
						},
					},
				},
			}, "1.15.4"),
		},
		{
			name: "pod-security-policy upgrade to 1.15",
			cs: &ContainerService{
				Properties: &Properties{
					OrchestratorProfile: &OrchestratorProfile{
						OrchestratorVersion: "1.15.4",
						KubernetesConfig: &KubernetesConfig{
							KubernetesImageBaseType: common.KubernetesImageBaseTypeMCR,
							DNSServiceIP:            DefaultKubernetesDNSServiceIP,
							KubeletConfig: map[string]string{
								"--cluster-domain": "cluster.local",
							},
							ClusterSubnet: DefaultKubernetesSubnet,
							ProxyMode:     KubeProxyModeIPTables,
							NetworkPlugin: NetworkPluginAzure,
						},
					},
				},
			},
			isUpgrade:      true,
			expectedAddons: getDefaultAddons("1.15.4", "", common.KubernetesImageBaseTypeMCR),
		},
		{
			name: "pod-security-policy disabled",
			cs: &ContainerService{
				Properties: &Properties{
					OrchestratorProfile: &OrchestratorProfile{
						OrchestratorVersion: "1.15.4",
						KubernetesConfig: &KubernetesConfig{
							KubernetesImageBaseType: common.KubernetesImageBaseTypeMCR,
							DNSServiceIP:            DefaultKubernetesDNSServiceIP,
							KubeletConfig: map[string]string{
								"--cluster-domain": "cluster.local",
							},
							ClusterSubnet: DefaultKubernetesSubnet,
							ProxyMode:     KubeProxyModeIPTables,
							NetworkPlugin: NetworkPluginAzure,
							Addons: []KubernetesAddon{
								{
									Name:    common.PodSecurityPolicyAddonName,
									Enabled: to.BoolPtr(false),
								},
							},
						},
					},
				},
			},
			isUpgrade:      false,
			expectedAddons: omitFromAddons([]string{common.PodSecurityPolicyAddonName}, getDefaultAddons("1.15.4", "", common.KubernetesImageBaseTypeMCR)),
		},
		{
			name: "pod-security-policy disabled during upgrade",
			cs: &ContainerService{
				Properties: &Properties{
					OrchestratorProfile: &OrchestratorProfile{
						OrchestratorVersion: "1.15.4",
						KubernetesConfig: &KubernetesConfig{
							KubernetesImageBaseType: common.KubernetesImageBaseTypeMCR,
							DNSServiceIP:            DefaultKubernetesDNSServiceIP,
							KubeletConfig: map[string]string{
								"--cluster-domain": "cluster.local",
							},
							ClusterSubnet: DefaultKubernetesSubnet,
							ProxyMode:     KubeProxyModeIPTables,
							NetworkPlugin: NetworkPluginAzure,
							Addons: []KubernetesAddon{
								{
									Name:    common.PodSecurityPolicyAddonName,
									Enabled: to.BoolPtr(false),
								},
							},
						},
					},
				},
			},
			isUpgrade:      true,
			expectedAddons: omitFromAddons([]string{common.PodSecurityPolicyAddonName}, getDefaultAddons("1.15.4", "", common.KubernetesImageBaseTypeMCR)),
		},
		{
			name: "audit-policy disabled",
			cs: &ContainerService{
				Properties: &Properties{
					OrchestratorProfile: &OrchestratorProfile{
						OrchestratorVersion: "1.15.4",
						KubernetesConfig: &KubernetesConfig{
							KubernetesImageBaseType: common.KubernetesImageBaseTypeMCR,
							DNSServiceIP:            DefaultKubernetesDNSServiceIP,
							KubeletConfig: map[string]string{
								"--cluster-domain": "cluster.local",
							},
							ClusterSubnet: DefaultKubernetesSubnet,
							ProxyMode:     KubeProxyModeIPTables,
							NetworkPlugin: NetworkPluginAzure,
							Addons: []KubernetesAddon{
								{
									Name:    common.AuditPolicyAddonName,
									Enabled: to.BoolPtr(false),
								},
							},
						},
					},
				},
			},
			isUpgrade:      false,
			expectedAddons: omitFromAddons([]string{common.AuditPolicyAddonName}, getDefaultAddons("1.15.4", "", common.KubernetesImageBaseTypeMCR)),
		},
		{
			name: "aad-default-aad-admin-group addon enabled",
			cs: &ContainerService{
				Properties: &Properties{
					OrchestratorProfile: &OrchestratorProfile{
						OrchestratorVersion: "1.15.4",
						KubernetesConfig: &KubernetesConfig{
							KubernetesImageBaseType: common.KubernetesImageBaseTypeMCR,
							DNSServiceIP:            DefaultKubernetesDNSServiceIP,
							KubeletConfig: map[string]string{
								"--cluster-domain": "cluster.local",
							},
							ClusterSubnet: DefaultKubernetesSubnet,
							ProxyMode:     KubeProxyModeIPTables,
							NetworkPlugin: NetworkPluginAzure,
						},
					},
					AADProfile: &AADProfile{
						AdminGroupID: "7d04bcd3-3c48-49ab-a064-c0b7d69896da",
					},
				},
			},
			isUpgrade: false,
			expectedAddons: concatenateDefaultAddons([]KubernetesAddon{
				{
					Name:    common.AADAdminGroupAddonName,
					Enabled: to.BoolPtr(true),
					Config: map[string]string{
						"adminGroupID": "7d04bcd3-3c48-49ab-a064-c0b7d69896da",
					},
				},
			}, "1.15.4"),
		},
		{
			name: "antrea addon enabled",
			cs: &ContainerService{
				Properties: &Properties{
					OrchestratorProfile: &OrchestratorProfile{
						OrchestratorVersion: "1.15.4",
						KubernetesConfig: &KubernetesConfig{
							KubernetesImageBaseType: common.KubernetesImageBaseTypeMCR,
							DNSServiceIP:            DefaultKubernetesDNSServiceIP,
							KubeletConfig: map[string]string{
								"--cluster-domain": "cluster.local",
							},
							ClusterSubnet: DefaultKubernetesSubnet,
							ProxyMode:     KubeProxyModeIPTables,
							NetworkPlugin: NetworkPluginAntrea,
							Addons: []KubernetesAddon{
								{
									Name:    common.AntreaAddonName,
									Enabled: to.BoolPtr(true),
									Config: map[string]string{
										"serviceCidr":      DefaultKubernetesServiceCIDR,
										"trafficEncapMode": common.AntreaDefaultTrafficEncapMode,
										"installCniCmd":    common.AntreaDefaultInstallCniCmd,
									},
								},
							},
						},
					},
				},
			},
			isUpgrade: false,
			expectedAddons: omitFromAddons([]string{common.IPMASQAgentAddonName}, concatenateDefaultAddons([]KubernetesAddon{
				{
					Name:    common.AntreaAddonName,
					Enabled: to.BoolPtr(true),
					Config: map[string]string{
						"serviceCidr":      DefaultKubernetesServiceCIDR,
						"trafficEncapMode": common.AntreaDefaultTrafficEncapMode,
						"installCniCmd":    common.AntreaDefaultInstallCniCmd,
					},
				},
			}, "1.15.4")),
		},
		{
			name: "antrea addon enabled with azure",
			cs: &ContainerService{
				Properties: &Properties{
					OrchestratorProfile: &OrchestratorProfile{
						OrchestratorVersion: "1.15.4",
						KubernetesConfig: &KubernetesConfig{
							KubernetesImageBaseType: common.KubernetesImageBaseTypeMCR,
							DNSServiceIP:            DefaultKubernetesDNSServiceIP,
							KubeletConfig: map[string]string{
								"--cluster-domain": "cluster.local",
							},
							ClusterSubnet: DefaultKubernetesSubnet,
							ProxyMode:     KubeProxyModeIPTables,
							NetworkPolicy: NetworkPolicyAntrea,
							NetworkPlugin: NetworkPluginAzure,
							Addons: []KubernetesAddon{
								{
									Name:    common.AntreaAddonName,
									Enabled: to.BoolPtr(true),
									Config: map[string]string{
										"serviceCidr": DefaultKubernetesServiceCIDR,
									},
								},
							},
						},
					},
				},
			},
			isUpgrade: false,
			expectedAddons: concatenateDefaultAddons([]KubernetesAddon{
				{
					Name:    common.AntreaAddonName,
					Enabled: to.BoolPtr(true),
					Config: map[string]string{
						"trafficEncapMode": common.AntreaNetworkPolicyOnlyMode,
						"installCniCmd":    common.AntreaInstallCniChainCmd,
						"serviceCidr":      DefaultKubernetesServiceCIDR,
					},
				},
			}, "1.15.4"),
		},
		{
			name: "addons with IPv6 single stack",
			cs: &ContainerService{
				Properties: &Properties{
					FeatureFlags: &FeatureFlags{
						EnableIPv6Only: true,
					},
					OrchestratorProfile: &OrchestratorProfile{
						OrchestratorVersion: "1.18.0",
						KubernetesConfig: &KubernetesConfig{
							KubernetesImageBaseType: common.KubernetesImageBaseTypeMCR,
							DNSServiceIP:            DefaultKubernetesDNSServiceIPv6,
							NetworkPlugin:           NetworkPluginKubenet,
							KubeletConfig: map[string]string{
								"--cluster-domain": "cluster.local",
								"--node-ip":        "::",
							},
							ClusterSubnet: DefaultKubernetesClusterSubnetIPv6,
							ProxyMode:     KubeProxyModeIPTables,
							APIServerConfig: map[string]string{
								"--bind-address": "::",
							},
							ControllerManagerConfig: map[string]string{
								"--bind-address": "::",
							},
							SchedulerConfig: map[string]string{
								"--bind-address": "::",
							},
						},
					},
				},
			},
			isUpgrade: false,
			expectedAddons: overwriteDefaultAddons([]KubernetesAddon{
				{
					Name:    common.CoreDNSAddonName,
					Enabled: to.BoolPtr(DefaultCoreDNSAddonEnabled),
					Config: map[string]string{
						"domain":            "cluster.local",
						"clusterIP":         DefaultKubernetesDNSServiceIPv6,
						"use-host-network":  "true",
						"cores-per-replica": "512",
						"nodes-per-replica": "32",
						"min-replicas":      "1",
					},
					Containers: []KubernetesContainerSpec{
						{
							Name:  common.CoreDNSAddonName,
							Image: specConfig.MCRKubernetesImageBase + k8sComponentsByVersionMap["1.18.0"][common.CoreDNSAddonName],
						},
						{
							Name:  common.CoreDNSAutoscalerName,
							Image: k8sComponentsByVersionMap["1.18.0"][common.CoreDNSAutoscalerName],
						},
					},
				},
				{
					Name:    common.IPMASQAgentAddonName,
					Enabled: to.BoolPtr(true),
					Containers: []KubernetesContainerSpec{
						{
							Name:           common.IPMASQAgentAddonName,
							CPURequests:    "50m",
							MemoryRequests: "50Mi",
							CPULimits:      "50m",
							MemoryLimits:   "250Mi",
							Image:          specConfig.MCRKubernetesImageBase + k8sComponentsByVersionMap["1.18.0"][common.IPMASQAgentAddonName],
						},
					},
					Config: map[string]string{
						"non-masquerade-cidr":           DefaultKubernetesClusterSubnetIPv6,
						"enable-ipv6":                   "true",
						"non-masq-cni-cidr":             "",
						"secondary-non-masquerade-cidr": "",
					},
				},
				{
					Name:    common.KubeProxyAddonName,
					Enabled: to.BoolPtr(DefaultKubeProxyAddonEnabled),
					Config: map[string]string{
						"cluster-cidr":         DefaultKubernetesClusterSubnetIPv6,
						"proxy-mode":           string(KubeProxyModeIPTables),
						"featureGates":         "{}",
						"bind-address":         "::",
						"healthz-bind-address": "::",
						"metrics-bind-address": "::1",
					},
					Containers: []KubernetesContainerSpec{
						{
							Name:  common.KubeProxyAddonName,
							Image: specConfig.MCRKubernetesImageBase + k8sComponentsByVersionMap["1.18.0"][common.KubeProxyAddonName],
						},
					},
				},
			}, "1.18.0"),
		},
		{
			name: "addons with dual stack",
			cs: &ContainerService{
				Properties: &Properties{
					FeatureFlags: &FeatureFlags{
						EnableIPv6DualStack: true,
					},
					OrchestratorProfile: &OrchestratorProfile{
						OrchestratorVersion: "1.18.0",
						KubernetesConfig: &KubernetesConfig{
							KubernetesImageBaseType: common.KubernetesImageBaseTypeMCR,
							DNSServiceIP:            DefaultKubernetesDNSServiceIP,
							NetworkPlugin:           NetworkPluginKubenet,
							KubeletConfig: map[string]string{
								"--cluster-domain": "cluster.local",
								"--feature-gates":  "IPv6DualStack=true",
							},
							ClusterSubnet: DefaultKubernetesClusterSubnet + "," + DefaultKubernetesClusterSubnetIPv6,
							ServiceCIDR:   DefaultKubernetesServiceCIDR + "," + DefaultKubernetesServiceCIDRIPv6,
							ProxyMode:     KubeProxyModeIPVS,
							APIServerConfig: map[string]string{
								"--feature-gates": "IPv6DualStack=true",
							},
							ControllerManagerConfig: map[string]string{
								"--feature-gates": "IPv6DualStack=true",
							},
						},
					},
				},
			},
			isUpgrade: false,
			expectedAddons: overwriteDefaultAddons([]KubernetesAddon{
				{
					Name:    common.IPMASQAgentAddonName,
					Enabled: to.BoolPtr(true),
					Containers: []KubernetesContainerSpec{
						{
							Name:           common.IPMASQAgentAddonName,
							CPURequests:    "50m",
							MemoryRequests: "50Mi",
							CPULimits:      "50m",
							MemoryLimits:   "250Mi",
							Image:          specConfig.MCRKubernetesImageBase + k8sComponentsByVersionMap["1.18.0"][common.IPMASQAgentAddonName],
						},
					},
					Config: map[string]string{
						"non-masquerade-cidr":           DefaultKubernetesClusterSubnet,
						"enable-ipv6":                   "true",
						"non-masq-cni-cidr":             "",
						"secondary-non-masquerade-cidr": DefaultKubernetesClusterSubnetIPv6,
					},
				},
				{
					Name:    common.KubeProxyAddonName,
					Enabled: to.BoolPtr(DefaultKubeProxyAddonEnabled),
					Config: map[string]string{
						"cluster-cidr": DefaultKubernetesClusterSubnet + "," + DefaultKubernetesClusterSubnetIPv6,
						"proxy-mode":   string(KubeProxyModeIPVS),
						"featureGates": "IPv6DualStack: true",
					},
					Containers: []KubernetesContainerSpec{
						{
							Name:  common.KubeProxyAddonName,
							Image: specConfig.MCRKubernetesImageBase + k8sComponentsByVersionMap["1.18.0"][common.KubeProxyAddonName],
						},
					},
				},
			}, "1.18.0"),
		},
		{
			name: "kube proxy w/ customKubeProxyImage",
			cs: &ContainerService{
				Properties: &Properties{
					OrchestratorProfile: &OrchestratorProfile{
						OrchestratorVersion: "1.15.4",
						KubernetesConfig: &KubernetesConfig{
							KubernetesImageBaseType: common.KubernetesImageBaseTypeMCR,
							DNSServiceIP:            DefaultKubernetesDNSServiceIP,
							KubeletConfig: map[string]string{
								"--cluster-domain": "cluster.local",
							},
							ClusterSubnet:        DefaultKubernetesSubnet,
							ProxyMode:            KubeProxyModeIPTables,
							NetworkPlugin:        NetworkPluginAzure,
							CustomKubeProxyImage: "my-custom-kube-proxy-image",
						},
					},
				},
			},
			isUpgrade: false,
			expectedAddons: overwriteDefaultAddons([]KubernetesAddon{
				{
					Name:    common.KubeProxyAddonName,
					Enabled: to.BoolPtr(DefaultKubeProxyAddonEnabled),
					Config: map[string]string{
						"cluster-cidr": DefaultKubernetesSubnet,
						"proxy-mode":   string(KubeProxyModeIPTables),
						"featureGates": "{}",
					},
					Containers: []KubernetesContainerSpec{
						{
							Name:  common.KubeProxyAddonName,
							Image: "my-custom-kube-proxy-image",
						},
					},
				},
			}, "1.15.4"),
		},
		{
			name: "csi-secrets-store addon enabled",
			cs: &ContainerService{
				Properties: &Properties{
					OrchestratorProfile: &OrchestratorProfile{
						OrchestratorVersion: "1.15.4",
						KubernetesConfig: &KubernetesConfig{
							KubernetesImageBaseType: common.KubernetesImageBaseTypeMCR,
							DNSServiceIP:            DefaultKubernetesDNSServiceIP,
							KubeletConfig: map[string]string{
								"--cluster-domain": "cluster.local",
							},
							ClusterSubnet: DefaultKubernetesSubnet,
							ProxyMode:     KubeProxyModeIPTables,
							NetworkPlugin: NetworkPluginAzure,
							Addons: []KubernetesAddon{
								{
									Name:    common.SecretsStoreCSIDriverAddonName,
									Enabled: to.BoolPtr(true),
								},
							},
						},
					},
				},
			},
			isUpgrade: false,
			expectedAddons: concatenateDefaultAddons([]KubernetesAddon{
				{
					Name:    common.SecretsStoreCSIDriverAddonName,
					Enabled: to.BoolPtr(true),
					Config: map[string]string{
						"metricsPort":          "8095",
						"enableSecretRotation": "false",
						"rotationPollInterval": "2m",
					},
				},
			}, "1.15.4"),
		},
		{
			name: "keyvault-flexvolume enabled for k8s >= 1.16.0 - upgrade",
			cs: &ContainerService{
				Properties: &Properties{
					OrchestratorProfile: &OrchestratorProfile{
						OrchestratorVersion: "1.16.0",
						KubernetesConfig: &KubernetesConfig{
							KubernetesImageBaseType: common.KubernetesImageBaseTypeMCR,
							DNSServiceIP:            DefaultKubernetesDNSServiceIP,
							KubeletConfig: map[string]string{
								"--cluster-domain": "cluster.local",
							},
							ClusterSubnet:             DefaultKubernetesSubnet,
							ProxyMode:                 KubeProxyModeIPTables,
							NetworkPlugin:             NetworkPluginAzure,
							UseCloudControllerManager: to.BoolPtr(false),
							Addons: []KubernetesAddon{
								{
									Name:    common.KeyVaultFlexVolumeAddonName,
									Enabled: to.BoolPtr(true),
								},
							},
						},
					},
				},
			},
			isUpgrade: true,
			expectedAddons: omitFromAddons([]string{common.SecretsStoreCSIDriverAddonName}, concatenateDefaultAddons([]KubernetesAddon{
				{
					Name:    common.KeyVaultFlexVolumeAddonName,
					Enabled: to.BoolPtr(true),
					Containers: []KubernetesContainerSpec{
						{
							Name:           common.KeyVaultFlexVolumeAddonName,
							CPURequests:    "50m",
							MemoryRequests: "100Mi",
							CPULimits:      "50m",
							MemoryLimits:   "100Mi",
							Image:          k8sComponentsByVersionMap["1.16.0"][common.KeyVaultFlexVolumeAddonName],
						},
					},
				},
			}, "1.16.0")),
		},
		{
			name: "keyvault-flexvolume enabled for 1.16+",
			cs: &ContainerService{
				Properties: &Properties{
					OrchestratorProfile: &OrchestratorProfile{
						OrchestratorVersion: "1.16.0",
						KubernetesConfig: &KubernetesConfig{
							KubernetesImageBaseType: common.KubernetesImageBaseTypeMCR,
							DNSServiceIP:            DefaultKubernetesDNSServiceIP,
							KubeletConfig: map[string]string{
								"--cluster-domain": "cluster.local",
							},
							ClusterSubnet: DefaultKubernetesSubnet,
							ProxyMode:     KubeProxyModeIPTables,
							NetworkPlugin: NetworkPluginAzure,
							Addons: []KubernetesAddon{
								{
									Name:    common.KeyVaultFlexVolumeAddonName,
									Enabled: to.BoolPtr(true),
								},
							},
						},
					},
				},
			},
			isUpgrade: false,
			expectedAddons: omitFromAddons([]string{common.SecretsStoreCSIDriverAddonName}, concatenateDefaultAddons([]KubernetesAddon{
				{
					Name:    common.KeyVaultFlexVolumeAddonName,
					Enabled: to.BoolPtr(true),
					Containers: []KubernetesContainerSpec{
						{
							Name:           common.KeyVaultFlexVolumeAddonName,
							CPURequests:    "50m",
							MemoryRequests: "100Mi",
							CPULimits:      "50m",
							MemoryLimits:   "100Mi",
							Image:          k8sComponentsByVersionMap["1.16.0"][common.KeyVaultFlexVolumeAddonName],
						},
					},
				},
			}, "1.16.0")),
		},
		{
			name: "ip-masq-agent upgrade to 1.1.16 overrides custom image",
			cs: &ContainerService{
				Properties: &Properties{
					OrchestratorProfile: &OrchestratorProfile{
						OrchestratorVersion: "1.16.8",
						KubernetesConfig: &KubernetesConfig{
							KubernetesImageBaseType: common.KubernetesImageBaseTypeMCR,
							DNSServiceIP:            DefaultKubernetesDNSServiceIP,
							KubeletConfig: map[string]string{
								"--cluster-domain": "cluster.local",
							},
							ClusterSubnet: DefaultKubernetesSubnet,
							ProxyMode:     KubeProxyModeIPTables,
							NetworkPlugin: NetworkPluginAzure,
							Addons: []KubernetesAddon{
								{
									Name:    common.IPMASQAgentAddonName,
									Enabled: to.BoolPtr(true),
									Containers: []KubernetesContainerSpec{
										{
											Name:  common.IPMASQAgentAddonName,
											Image: "my-custom-image",
										},
									},
								},
							},
						},
					},
				},
			},
			isUpgrade:      true,
			expectedAddons: getDefaultAddons("1.16.8", "", common.KubernetesImageBaseTypeMCR), // the default addons will include the default image
		},
	}

	for _, test := range tests {
		test := test
		t.Run(test.name, func(t *testing.T) {
			t.Parallel()
			test.cs.setAddonsConfig(test.isUpgrade)
			for _, addonName := range []string{
				common.TillerAddonName,
				common.ClusterAutoscalerAddonName,
				common.BlobfuseFlexVolumeAddonName,
				common.SMBFlexVolumeAddonName,
				common.KeyVaultFlexVolumeAddonName,
				common.DashboardAddonName,
				common.MetricsServerAddonName,
				common.NVIDIADevicePluginAddonName,
				common.ContainerMonitoringAddonName,
				common.IPMASQAgentAddonName,
				common.AzureNetworkPolicyAddonName,
				common.CalicoAddonName,
				common.AADPodIdentityAddonName,
				common.AzurePolicyAddonName,
				common.AzureFileCSIDriverAddonName,
				common.AzureDiskCSIDriverAddonName,
				common.CloudNodeManagerAddonName,
				common.CoreDNSAddonName,
				common.KubeDNSAddonName,
				common.KubeProxyAddonName,
				common.NodeProblemDetectorAddonName,
				common.PodSecurityPolicyAddonName,
				common.AADAdminGroupAddonName,
				common.SecretsStoreCSIDriverAddonName,
				common.AntreaAddonName,
			} {
				addon := test.cs.Properties.OrchestratorProfile.KubernetesConfig.Addons[getAddonsIndexByName(test.cs.Properties.OrchestratorProfile.KubernetesConfig.Addons, addonName)]
				if addon.IsEnabled() {
					if i := getAddonsIndexByName(test.expectedAddons, addonName); i == -1 {
						t.Fatalf("got addon %s that we weren't expecting", addon.Name)
					}
					expectedAddon := test.expectedAddons[getAddonsIndexByName(test.expectedAddons, addonName)]
					if to.Bool(addon.Enabled) != to.Bool(expectedAddon.Enabled) {
						t.Fatalf("expected addon %s to have Enabled value %t, instead got %t", expectedAddon.Name, to.Bool(expectedAddon.Enabled), to.Bool(addon.Enabled))
					}
					if expectedAddon.Containers != nil {
						if len(expectedAddon.Containers) != len(addon.Containers) {
							t.Fatalf("expected addon %s to have %d containers , got %d", expectedAddon.Name, len(expectedAddon.Containers), len(addon.Containers))
						}
						for i, container := range expectedAddon.Containers {
							if container.Name != addon.Containers[i].Name {
								t.Fatalf("expected addon %s to have container Name %s at at Containers index %d, got %s", expectedAddon.Name, container.Name, i, addon.Containers[i].Name)
							}
							if container.Image != addon.Containers[i].Image {
								t.Fatalf("expected addon %s to have container Image %s at at Containers index %d, got %s", expectedAddon.Name, container.Image, i, addon.Containers[i].Image)
							}
							if container.CPURequests != addon.Containers[i].CPURequests {
								t.Fatalf("expected addon %s to have container CPURequests %s at at Containers index %d, got %s", expectedAddon.Name, container.CPURequests, i, addon.Containers[i].CPURequests)
							}
							if container.MemoryRequests != addon.Containers[i].MemoryRequests {
								t.Fatalf("expected addon %s to have container MemoryRequests %s at at Containers index %d, got %s", expectedAddon.Name, container.MemoryRequests, i, addon.Containers[i].MemoryRequests)
							}
							if container.CPULimits != addon.Containers[i].CPULimits {
								t.Fatalf("expected addon %s to have container CPULimits %s at at Containers index %d, got %s", expectedAddon.Name, container.CPULimits, i, addon.Containers[i].CPULimits)
							}
							if container.MemoryLimits != addon.Containers[i].MemoryLimits {
								t.Fatalf("expected addon %s to have container MemoryLimits %s at at Containers index %d, got %s", expectedAddon.Name, container.MemoryLimits, i, addon.Containers[i].MemoryLimits)
							}
						}
					}
					if expectedAddon.Config != nil {
						for key, val := range expectedAddon.Config {
							if val != addon.Config[key] {
								t.Fatalf("expected addon %s to have config %s=%s, got %s=%s", expectedAddon.Name, key, val, key, addon.Config[key])
							}
						}
					}
					if addon.Config != nil {
						for key, val := range addon.Config {
							if val != expectedAddon.Config[key] {
								t.Fatalf("expected addon %s to have config %s=%s, got %s=%s", addon.Name, key, val, key, expectedAddon.Config[key])
							}
						}
					}
					if expectedAddon.Pools != nil {
						if len(expectedAddon.Pools) != len(addon.Pools) {
							t.Fatalf("expected addon %s to have %d pools , got %d", expectedAddon.Name, len(expectedAddon.Pools), len(addon.Pools))
						}
						for i, expectedPool := range expectedAddon.Pools {
							if expectedPool.Name != addon.Pools[i].Name {
								t.Fatalf("expected addon %s to have pool Name %s at Pools index %d, got %s", expectedAddon.Name, expectedPool.Name, i, addon.Pools[i].Name)
							}
							if expectedPool.Config != nil {
								for key, val := range expectedPool.Config {
									if val != addon.Pools[i].Config[key] {
										t.Fatalf("expected addon %s to have pool config %s=%s for pool name %s, got %s=%s", expectedAddon.Name, key, val, expectedPool.Name, key, addon.Pools[i].Config[key])
									}
								}
							}
						}
					}
				} else {
					if i := getAddonsIndexByName(test.expectedAddons, addonName); i > -1 {
						if to.Bool(test.expectedAddons[i].Enabled) {
							t.Fatalf("expected addon %s to be enabled, instead it was disabled", addonName)
						}
					}
				}
			}
		})
	}
}
func TestMakeDefaultClusterAutoscalerAddonPoolsConfig(t *testing.T) {
	cases := []struct {
		name                     string
		cs                       *ContainerService
		expectedAddonPoolsConfig []AddonNodePoolsConfig
	}{
		{
			name: "1 pool",
			cs: &ContainerService{
				Properties: &Properties{
					AgentPoolProfiles: []*AgentPoolProfile{
						{
							Name:  "pool1",
							Count: 3,
						},
					},
				},
			},
			expectedAddonPoolsConfig: []AddonNodePoolsConfig{
				{
					Name: "pool1",
					Config: map[string]string{
						"min-nodes": "3",
						"max-nodes": "3",
					},
				},
			},
		},
		{
			name: "5 pools",
			cs: &ContainerService{
				Properties: &Properties{
					AgentPoolProfiles: []*AgentPoolProfile{
						{
							Name:  "pool1",
							Count: 3,
						},
						{
							Name:  "pool2",
							Count: 10,
						},
						{
							Name:  "pool3",
							Count: 1,
						},
						{
							Name:  "pool4",
							Count: 33,
						},
						{
							Name:  "pool5",
							Count: 5,
						},
					},
				},
			},
			expectedAddonPoolsConfig: []AddonNodePoolsConfig{
				{
					Name: "pool1",
					Config: map[string]string{
						"min-nodes": "3",
						"max-nodes": "3",
					},
				},
				{
					Name: "pool2",
					Config: map[string]string{
						"min-nodes": "10",
						"max-nodes": "10",
					},
				},
				{
					Name: "pool3",
					Config: map[string]string{
						"min-nodes": "1",
						"max-nodes": "1",
					},
				},
				{
					Name: "pool4",
					Config: map[string]string{
						"min-nodes": "33",
						"max-nodes": "33",
					},
				},
				{
					Name: "pool5",
					Config: map[string]string{
						"min-nodes": "5",
						"max-nodes": "5",
					},
				},
			},
		},
		{
			name: "0 pools",
			cs: &ContainerService{
				Properties: &Properties{},
			},
			expectedAddonPoolsConfig: []AddonNodePoolsConfig{},
		},
	}

	for _, c := range cases {
		c := c
		t.Run(c.name, func(t *testing.T) {
			t.Parallel()
			result := makeDefaultClusterAutoscalerAddonPoolsConfig(c.cs)
			if c.expectedAddonPoolsConfig != nil {
				if len(c.expectedAddonPoolsConfig) != len(result) {
					t.Fatalf("expected to have %d pools, got %d", len(result), len(c.expectedAddonPoolsConfig))
				}
				for i, pool := range c.expectedAddonPoolsConfig {
					if pool.Name != result[i].Name {
						t.Fatalf("expected to have pool Name %s at Pools index %d, got %s", pool.Name, i, result[i].Name)
					}
					if pool.Config != nil {
						for key, val := range pool.Config {
							if val != result[i].Config[key] {
								t.Fatalf("expected to have pool config %s=%s for pool name %s, got %s=%s", key, val, pool.Name, key, result[i].Config[key])
							}
						}
					}
				}
			} else {
				if result != nil {
					t.Fatalf("expected a nil slice, got %#v", result)
				}
			}
		})
	}
}

func TestGetClusterAutoscalerNodesConfig(t *testing.T) {
	specConfig := AzureCloudSpecEnvMap["AzurePublicCloud"].KubernetesSpecConfig
	k8sComponentsByVersionMap := GetK8sComponentsByVersionMap(&KubernetesConfig{KubernetesImageBaseType: common.KubernetesImageBaseTypeMCR})
	cases := []struct {
		name                string
		addon               KubernetesAddon
		cs                  *ContainerService
		expectedNodesConfig string
	}{
		{
			name: "1 pool",
			addon: KubernetesAddon{
				Name:    common.ClusterAutoscalerAddonName,
				Enabled: to.BoolPtr(true),
				Mode:    AddonModeEnsureExists,
				Config: map[string]string{
					"scan-interval": "1m",
					"v":             "3",
				},
				Containers: []KubernetesContainerSpec{
					{
						Name:           common.ClusterAutoscalerAddonName,
						CPURequests:    "100m",
						MemoryRequests: "300Mi",
						CPULimits:      "100m",
						MemoryLimits:   "300Mi",
						Image:          specConfig.MCRKubernetesImageBase + k8sComponentsByVersionMap["1.15.4"][common.ClusterAutoscalerAddonName],
					},
				},
				Pools: []AddonNodePoolsConfig{
					{
						Name: "pool1",
						Config: map[string]string{
							"min-nodes": "1",
							"max-nodes": "10",
						},
					},
				},
			},
			cs: &ContainerService{
				Properties: &Properties{
					OrchestratorProfile: &OrchestratorProfile{
						OrchestratorType:    Kubernetes,
						OrchestratorVersion: "1.15.4",
						KubernetesConfig: &KubernetesConfig{
							NetworkPlugin: NetworkPluginAzure,
							Addons: []KubernetesAddon{
								{
									Name:    common.ClusterAutoscalerAddonName,
									Enabled: to.BoolPtr(true),
								},
							},
							UseManagedIdentity: to.BoolPtr(true),
						},
					},
					AgentPoolProfiles: []*AgentPoolProfile{
						{
							Name:                "pool1",
							Count:               1,
							AvailabilityProfile: VirtualMachineScaleSets,
						},
					},
				},
			},
			expectedNodesConfig: "        - --nodes=1:10:k8s-pool1-49584119-vmss",
		},
		{
			name: "multiple pools",
			addon: KubernetesAddon{
				Name:    common.ClusterAutoscalerAddonName,
				Enabled: to.BoolPtr(true),
				Mode:    AddonModeEnsureExists,
				Config: map[string]string{
					"scan-interval": "1m",
					"v":             "3",
				},
				Containers: []KubernetesContainerSpec{
					{
						Name:           common.ClusterAutoscalerAddonName,
						CPURequests:    "100m",
						MemoryRequests: "300Mi",
						CPULimits:      "100m",
						MemoryLimits:   "300Mi",
						Image:          specConfig.MCRKubernetesImageBase + k8sComponentsByVersionMap["1.15.4"][common.ClusterAutoscalerAddonName],
					},
				},
				Pools: []AddonNodePoolsConfig{
					{
						Name: "pool1",
						Config: map[string]string{
							"min-nodes": "1",
							"max-nodes": "10",
						},
					},
					{
						Name: "pool2",
						Config: map[string]string{
							"min-nodes": "1",
							"max-nodes": "10",
						},
					},
				},
			},
			cs: &ContainerService{
				Properties: &Properties{
					OrchestratorProfile: &OrchestratorProfile{
						OrchestratorType:    Kubernetes,
						OrchestratorVersion: "1.15.4",
						KubernetesConfig: &KubernetesConfig{
							NetworkPlugin: NetworkPluginAzure,
							Addons: []KubernetesAddon{
								{
									Name:    common.ClusterAutoscalerAddonName,
									Enabled: to.BoolPtr(true),
								},
							},
							UseManagedIdentity: to.BoolPtr(true),
						},
					},
					AgentPoolProfiles: []*AgentPoolProfile{
						{
							Name:                "pool1",
							Count:               1,
							AvailabilityProfile: VirtualMachineScaleSets,
						},
						{
							Name:                "pool2",
							Count:               1,
							AvailabilityProfile: VirtualMachineScaleSets,
						},
					},
				},
			},
			expectedNodesConfig: "        - --nodes=1:10:k8s-pool1-49584119-vmss\n        - --nodes=1:10:k8s-pool2-49584119-vmss",
		},
		{
			name: "no pools",
			addon: KubernetesAddon{
				Name:    common.ClusterAutoscalerAddonName,
				Enabled: to.BoolPtr(true),
				Mode:    AddonModeEnsureExists,
				Config: map[string]string{
					"scan-interval": "1m",
					"v":             "3",
				},
				Containers: []KubernetesContainerSpec{
					{
						Name:           common.ClusterAutoscalerAddonName,
						CPURequests:    "100m",
						MemoryRequests: "300Mi",
						CPULimits:      "100m",
						MemoryLimits:   "300Mi",
						Image:          specConfig.MCRKubernetesImageBase + k8sComponentsByVersionMap["1.15.4"][common.ClusterAutoscalerAddonName],
					},
				},
			},
			cs: &ContainerService{
				Properties: &Properties{
					OrchestratorProfile: &OrchestratorProfile{
						OrchestratorType:    Kubernetes,
						OrchestratorVersion: "1.15.4",
						KubernetesConfig: &KubernetesConfig{
							NetworkPlugin: NetworkPluginAzure,
							Addons: []KubernetesAddon{
								{
									Name:    common.ClusterAutoscalerAddonName,
									Enabled: to.BoolPtr(true),
								},
							},
							UseManagedIdentity: to.BoolPtr(true),
						},
					},
					AgentPoolProfiles: []*AgentPoolProfile{
						{
							Name:                "pool1",
							Count:               1,
							AvailabilityProfile: VirtualMachineScaleSets,
						},
						{
							Name:                "pool2",
							Count:               1,
							AvailabilityProfile: VirtualMachineScaleSets,
						},
					},
				},
			},
			expectedNodesConfig: "",
		},
	}

	for _, c := range cases {
		c := c
		t.Run(c.name, func(t *testing.T) {
			t.Parallel()
			result := GetClusterAutoscalerNodesConfig(c.addon, c.cs)
			if c.expectedNodesConfig != result {
				t.Errorf("expected GetClusterAutoscalerNodesConfig to return %s, instead got %s", c.expectedNodesConfig, result)
			}
		})
	}
}

func concatenateDefaultAddons(addons []KubernetesAddon, version string) []KubernetesAddon {
	defaults := getDefaultAddons(version, "", common.KubernetesImageBaseTypeMCR)
	defaults = append(defaults, addons...)
	return defaults
}

func overwriteDefaultAddons(addons []KubernetesAddon, version string) []KubernetesAddon {
	overrideAddons := make(map[string]KubernetesAddon)
	for _, addonOverride := range addons {
		overrideAddons[addonOverride.Name] = addonOverride
	}

	var ret []KubernetesAddon
	defaults := getDefaultAddons(version, "", common.KubernetesImageBaseTypeMCR)

	for _, addon := range defaults {
		if _, exists := overrideAddons[addon.Name]; exists {
			ret = append(ret, overrideAddons[addon.Name])
			continue
		}
		ret = append(ret, addon)
	}

	return ret
}

func omitFromAddons(addons []string, completeSet []KubernetesAddon) []KubernetesAddon {
	var ret []KubernetesAddon
	for _, addon := range completeSet {
		if !isInStrSlice(addon.Name, addons) {
			ret = append(ret, addon)
		}
	}
	return ret
}

func isInStrSlice(name string, names []string) bool {
	for _, n := range names {
		if name == n {
			return true
		}
	}
	return false
}

func getDefaultAddons(version, kubernetesImageBase, kubernetesImageBaseType string) []KubernetesAddon {
	specConfig := AzureCloudSpecEnvMap["AzurePublicCloud"].KubernetesSpecConfig
	imageBase := specConfig.MCRKubernetesImageBase
	if kubernetesImageBase != "" {
		imageBase = kubernetesImageBase
	}
	k8sComponentsByVersionMap := GetK8sComponentsByVersionMap(&KubernetesConfig{KubernetesImageBaseType: kubernetesImageBaseType})
	metricsServerAddon := KubernetesAddon{
		Name:    common.MetricsServerAddonName,
		Enabled: to.BoolPtr(true),
		Mode:    AddonModeEnsureExists,
		Containers: []KubernetesContainerSpec{
			{
				Name:  common.MetricsServerAddonName,
				Image: imageBase + k8sComponentsByVersionMap[version][common.MetricsServerAddonName],
			},
		},
	}
	if common.IsKubernetesVersionGe(version, "1.16.0") {
		metricsServerAddon.Mode = AddonModeReconcile
	}
	addons := []KubernetesAddon{
		{
			Name:    common.BlobfuseFlexVolumeAddonName,
			Enabled: to.BoolPtr(true),
			Containers: []KubernetesContainerSpec{
				{
					Name:           common.BlobfuseFlexVolumeAddonName,
					CPURequests:    "50m",
					MemoryRequests: "100Mi",
					CPULimits:      "50m",
					MemoryLimits:   "100Mi",
					Image:          k8sComponentsByVersionMap[version][common.BlobfuseFlexVolumeAddonName],
				},
			},
		},
		{
			Name:    common.DashboardAddonName,
			Enabled: to.BoolPtr(false),
			Containers: []KubernetesContainerSpec{
				{
					Name:           common.DashboardAddonName,
					CPURequests:    "300m",
					MemoryRequests: "150Mi",
					CPULimits:      "300m",
					MemoryLimits:   "150Mi",
					Image:          imageBase + k8sComponentsByVersionMap[version][common.DashboardAddonName],
				},
			},
		},
		metricsServerAddon,
		{
			Name:    common.IPMASQAgentAddonName,
			Enabled: to.BoolPtr(true),
			Containers: []KubernetesContainerSpec{
				{
					Name:           common.IPMASQAgentAddonName,
					CPURequests:    "50m",
					MemoryRequests: "50Mi",
					CPULimits:      "50m",
					MemoryLimits:   "250Mi",
					Image:          imageBase + k8sComponentsByVersionMap[version][common.IPMASQAgentAddonName],
				},
			},
			Config: map[string]string{
				"non-masquerade-cidr": DefaultVNETCIDR,
				"non-masq-cni-cidr":   DefaultCNICIDR,
				"enable-ipv6":         "false",
			},
		},
		{
			Name:    common.AuditPolicyAddonName,
			Enabled: to.BoolPtr(true),
		},
		{
			Name:    common.AzureCloudProviderAddonName,
			Enabled: to.BoolPtr(true),
		},
		{
			Name:    common.CoreDNSAddonName,
			Enabled: to.BoolPtr(DefaultCoreDNSAddonEnabled),
			Config: map[string]string{
				"domain":            "cluster.local",
				"clusterIP":         DefaultKubernetesDNSServiceIP,
				"cores-per-replica": "512",
				"nodes-per-replica": "32",
				"min-replicas":      "1",
			},
			Containers: []KubernetesContainerSpec{
				{
					Name:  common.CoreDNSAddonName,
					Image: imageBase + k8sComponentsByVersionMap[version][common.CoreDNSAddonName],
				},
				{
					Name:  common.CoreDNSAutoscalerName,
					Image: k8sComponentsByVersionMap[version][common.CoreDNSAutoscalerName],
				},
			},
		},
		{
			Name:    common.KubeProxyAddonName,
			Enabled: to.BoolPtr(DefaultKubeProxyAddonEnabled),
			Config: map[string]string{
				"cluster-cidr": DefaultKubernetesSubnet,
				"proxy-mode":   string(KubeProxyModeIPTables),
				"featureGates": "{}",
			},
			Containers: []KubernetesContainerSpec{
				{
					Name:  common.KubeProxyAddonName,
					Image: imageBase + k8sComponentsByVersionMap[version][common.KubeProxyAddonName],
				},
			},
		},
		{
			Name:    common.PodSecurityPolicyAddonName,
			Enabled: to.BoolPtr(true),
		},
	}

	if !common.IsKubernetesVersionGe(version, "1.16.0") {
		addons = append(addons, KubernetesAddon{
			Name:    common.KeyVaultFlexVolumeAddonName,
			Enabled: to.BoolPtr(true),
			Containers: []KubernetesContainerSpec{
				{
					Name:           common.KeyVaultFlexVolumeAddonName,
					CPURequests:    "50m",
					MemoryRequests: "100Mi",
					CPULimits:      "50m",
					MemoryLimits:   "100Mi",
					Image:          k8sComponentsByVersionMap[version][common.KeyVaultFlexVolumeAddonName],
				},
			},
		})
	}

	if common.IsKubernetesVersionGe(version, "1.16.0") {
		addons = append(addons, KubernetesAddon{
			Name:    common.SecretsStoreCSIDriverAddonName,
			Enabled: to.BoolPtr(true),
			Config: map[string]string{
				"metricsPort":          "8095",
				"enableSecretRotation": "false",
				"rotationPollInterval": "2m",
			},
			Containers: []KubernetesContainerSpec{
				{
					Name:           common.CSILivenessProbeContainerName,
					Image:          specConfig.MCRKubernetesImageBase + k8sComponentsByVersionMap[version][common.CSILivenessProbeContainerName],
					CPURequests:    "10m",
					MemoryRequests: "20Mi",
					CPULimits:      "200m",
					MemoryLimits:   "200Mi",
				},
				{
					Name:           common.CSINodeDriverRegistrarContainerName,
					Image:          specConfig.MCRKubernetesImageBase + k8sComponentsByVersionMap[version][common.CSINodeDriverRegistrarContainerName],
					CPURequests:    "10m",
					MemoryRequests: "20Mi",
					CPULimits:      "200m",
					MemoryLimits:   "200Mi",
				},
				{
					Name:           common.CSISecretsStoreDriverContainerName,
					Image:          specConfig.MCRKubernetesImageBase + k8sComponentsByVersionMap[version][common.CSISecretsStoreDriverContainerName],
					CPURequests:    "50m",
					MemoryRequests: "100Mi",
					CPULimits:      "200m",
					MemoryLimits:   "200Mi",
				},
				{
					Name:           common.CSISecretsStoreProviderAzureContainerName,
					Image:          specConfig.MCRKubernetesImageBase + k8sComponentsByVersionMap[version][common.CSISecretsStoreProviderAzureContainerName],
					CPURequests:    "50m",
					MemoryRequests: "100Mi",
					CPULimits:      "200m",
					MemoryLimits:   "200Mi",
				},
			},
		})
	}

	return addons
}

func TestGetCSISidecarComponent(t *testing.T) {
	k8sComponentsByVersionMap := GetK8sComponentsByVersionMap(&KubernetesConfig{KubernetesImageBaseType: common.KubernetesImageBaseTypeMCR})
	k8sComponents := k8sComponentsByVersionMap["1.18.0"]
	cases := []struct {
		name                        string
		csiDriverName               string
		csiSidecarName              string
		expectedCSISidecarComponent string
	}{
		{
			name:                        "unknown csi driver name",
			csiDriverName:               "unknown",
			csiSidecarName:              "unknown",
			expectedCSISidecarComponent: "",
		},
		{
			name:                        "unknown csi sidecar name",
			csiDriverName:               common.AzureDiskCSIDriverAddonName,
			csiSidecarName:              "unknown",
			expectedCSISidecarComponent: "",
		},
		{
			name:                        "get csi-provisioner image for azuredisk-csi-driver",
			csiDriverName:               common.AzureDiskCSIDriverAddonName,
			csiSidecarName:              common.CSIProvisionerContainerName,
			expectedCSISidecarComponent: k8sComponents[common.CSIProvisionerContainerName],
		},
		{
			name:                        "get csi-attacher image for azuredisk-csi-driver",
			csiDriverName:               common.AzureDiskCSIDriverAddonName,
			csiSidecarName:              common.CSIAttacherContainerName,
			expectedCSISidecarComponent: k8sComponents[common.CSIAttacherContainerName],
		},
		{
			name:                        "get livenessprobe image for azuredisk-csi-driver",
			csiDriverName:               common.AzureDiskCSIDriverAddonName,
			csiSidecarName:              common.CSILivenessProbeContainerName,
			expectedCSISidecarComponent: k8sComponents[common.CSILivenessProbeContainerName],
		},
		{
			name:                        "get livenessprobe-windows image for azuredisk-csi-driver",
			csiDriverName:               common.AzureDiskCSIDriverAddonName,
			csiSidecarName:              common.CSILivenessProbeWindowsContainerName,
			expectedCSISidecarComponent: k8sComponents[common.CSILivenessProbeWindowsContainerName],
		},
		{
			name:                        "get node-driver-registrar image for azuredisk-csi-driver",
			csiDriverName:               common.AzureDiskCSIDriverAddonName,
			csiSidecarName:              common.CSINodeDriverRegistrarContainerName,
			expectedCSISidecarComponent: k8sComponents[common.CSINodeDriverRegistrarContainerName],
		},
		{
			name:                        "get node-driver-registrar-windows image for azuredisk-csi-driver",
			csiDriverName:               common.AzureDiskCSIDriverAddonName,
			csiSidecarName:              common.CSINodeDriverRegistrarWindowsContainerName,
			expectedCSISidecarComponent: k8sComponents[common.CSINodeDriverRegistrarWindowsContainerName],
		},
		{
			name:                        "get csi-resizer image for azuredisk-csi-driver",
			csiDriverName:               common.AzureDiskCSIDriverAddonName,
			csiSidecarName:              common.CSIResizerContainerName,
			expectedCSISidecarComponent: k8sComponents[common.CSIResizerContainerName],
		},
		{
			name:                        "get csi-snapshotter image for azuredisk-csi-driver",
			csiDriverName:               common.AzureDiskCSIDriverAddonName,
			csiSidecarName:              common.CSISnapshotterContainerName,
			expectedCSISidecarComponent: k8sComponents[common.CSISnapshotterContainerName],
		},
		{
			name:                        "get snapshot-controller image for azuredisk-csi-driver",
			csiDriverName:               common.AzureDiskCSIDriverAddonName,
			csiSidecarName:              common.CSISnapshotControllerContainerName,
			expectedCSISidecarComponent: k8sComponents[common.CSISnapshotControllerContainerName],
		},
		{
			name:                        "get csi-provisioner image for azurefile-csi-driver",
			csiDriverName:               common.AzureFileCSIDriverAddonName,
			csiSidecarName:              common.CSIProvisionerContainerName,
			expectedCSISidecarComponent: csiSidecarComponentsOverrides[common.AzureFileCSIDriverAddonName][common.CSIProvisionerContainerName],
		},
		{
			name:                        "get csi-attacher image for azurefile-csi-driver",
			csiDriverName:               common.AzureFileCSIDriverAddonName,
			csiSidecarName:              common.CSIAttacherContainerName,
			expectedCSISidecarComponent: k8sComponents[common.CSIAttacherContainerName],
		},
		{
			name:                        "get livenessprobe image for azurefile-csi-driver",
			csiDriverName:               common.AzureFileCSIDriverAddonName,
			csiSidecarName:              common.CSILivenessProbeContainerName,
			expectedCSISidecarComponent: k8sComponents[common.CSILivenessProbeContainerName],
		},
		{
			name:                        "get livenessprobe-windows image for azurefile-csi-driver",
			csiDriverName:               common.AzureFileCSIDriverAddonName,
			csiSidecarName:              common.CSILivenessProbeWindowsContainerName,
			expectedCSISidecarComponent: k8sComponents[common.CSILivenessProbeWindowsContainerName],
		},
		{
			name:                        "get node-driver-registrar image for azurefile-csi-driver",
			csiDriverName:               common.AzureFileCSIDriverAddonName,
			csiSidecarName:              common.CSINodeDriverRegistrarContainerName,
			expectedCSISidecarComponent: k8sComponents[common.CSINodeDriverRegistrarContainerName],
		},
		{
			name:                        "get node-driver-registrar-windows image for azurefile-csi-driver",
			csiDriverName:               common.AzureFileCSIDriverAddonName,
			csiSidecarName:              common.CSINodeDriverRegistrarWindowsContainerName,
			expectedCSISidecarComponent: k8sComponents[common.CSINodeDriverRegistrarWindowsContainerName],
		},
		{
			name:                        "get csi-resizer image for azurefile-csi-driver",
			csiDriverName:               common.AzureFileCSIDriverAddonName,
			csiSidecarName:              common.CSIResizerContainerName,
			expectedCSISidecarComponent: k8sComponents[common.CSIResizerContainerName],
		},
		{
			name:                        "get csi-snapshotter image for azurefile-csi-driver",
			csiDriverName:               common.AzureFileCSIDriverAddonName,
			csiSidecarName:              common.CSISnapshotterContainerName,
			expectedCSISidecarComponent: csiSidecarComponentsOverrides[common.AzureFileCSIDriverAddonName][common.CSISnapshotterContainerName],
		},
	}

	for _, tc := range cases {
		c := tc
		t.Run(c.name, func(t *testing.T) {
			t.Parallel()
			actual := getCSISidecarComponent(c.csiDriverName, c.csiSidecarName, k8sComponents)
			if c.expectedCSISidecarComponent != actual {
				t.Errorf("expected %s to be %s", c.expectedCSISidecarComponent, actual)
			}
		})
	}
}

func TestKubeProxyImageSuffix(t *testing.T) {
	cases := []struct {
		name       string
		cs         ContainerService
		azurestack bool
		expected   string
	}{
		{
			name:       "return empty string if target cloud is NOT Azure Stack",
			cs:         getMockBaseContainerService("1.19.0"),
			azurestack: false,
			expected:   "",
		},
		{
			name:       "return '-azs' if target cloud is Azure Stack",
			cs:         getMockBaseContainerService("1.19.0"),
			azurestack: true,
			expected:   common.AzureStackSuffix,
		},
	}
	for _, tc := range cases {
		c := tc
		t.Run(c.name, func(t *testing.T) {
			t.Parallel()
			if c.azurestack {
				c.cs.Properties.CustomCloudProfile = &CustomCloudProfile{}
			}
			actual := kubeProxyImageSuffix(c.cs)
			if !strings.EqualFold(actual, c.expected) {
				t.Errorf("expected %s to be %s", actual, c.expected)
			}
		})
	}
}<|MERGE_RESOLUTION|>--- conflicted
+++ resolved
@@ -1499,11 +1499,7 @@
 					Enabled: to.BoolPtr(true),
 					Config: map[string]string{
 						"omsAgentVersion":       "1.10.0.1",
-<<<<<<< HEAD
-						"dockerProviderVersion": "10.0.0-1",
-=======
 						"dockerProviderVersion": "13.0.0-0",
->>>>>>> b5b7bfaa
 						"schema-versions":       "v1",
 						"clusterName":           "aks-engine-cluster",
 						"workspaceDomain":       "b3BpbnNpZ2h0cy5henVyZS5jb20=",
@@ -1522,10 +1518,6 @@
 							CPURequests:    "150m",
 							MemoryRequests: "250Mi",
 							CPULimits:      "1",
-<<<<<<< HEAD
-							MemoryLimits:   "750Mi",
-							Image:          "mcr.microsoft.com/azuremonitor/containerinsights/ciprod:ciprod05262020",
-=======
 							MemoryLimits:   "1Gi",
 							Image:          "mcr.microsoft.com/azuremonitor/containerinsights/ciprod:ciprod02232021",
 						},
@@ -1534,7 +1526,6 @@
 							CPULimits:    "200m",
 							MemoryLimits: "600Mi",
 							Image:        "mcr.microsoft.com/azuremonitor/containerinsights/ciprod:win-ciprod02232021",
->>>>>>> b5b7bfaa
 						},
 					},
 				},
