// Copyright (c) Microsoft Corporation. All rights reserved.
// Licensed under the MIT license.

package api

import (
	"encoding/base64"
	"encoding/binary"
	"fmt"
	"net"
	"net/http"
	"os"
	"reflect"
	"strings"
	"testing"

	"github.com/Azure/azure-sdk-for-go/services/compute/mgmt/2019-12-01/compute"
	"github.com/Azure/go-autorest/autorest/azure"
	"github.com/Azure/go-autorest/autorest/to"
	"github.com/google/go-cmp/cmp"
	"github.com/jarcoal/httpmock"
	"github.com/pkg/errors"

	"github.com/Azure/aks-engine/pkg/api/common"
	"github.com/Azure/aks-engine/pkg/helpers"
	"github.com/Azure/aks-engine/pkg/versions"
	log "github.com/sirupsen/logrus"
)

func TestCertsAlreadyPresent(t *testing.T) {
	var cert *CertificateProfile

	result := certsAlreadyPresent(nil, 1)
	expected := map[string]bool{
		"ca":         false,
		"apiserver":  false,
		"client":     false,
		"kubeconfig": false,
		"etcd":       false,
	}

	if !reflect.DeepEqual(result, expected) {
		t.Fatalf("certsAlreadyPresent() did not return false for all certs for a non-existent CertificateProfile")
	}
	cert = &CertificateProfile{}
	result = certsAlreadyPresent(cert, 1)
	expected = map[string]bool{
		"ca":         false,
		"apiserver":  false,
		"client":     false,
		"kubeconfig": false,
		"etcd":       false,
	}

	if !reflect.DeepEqual(result, expected) {
		t.Fatalf("certsAlreadyPresent() did not return false for all certs for empty CertificateProfile")
	}
	cert = &CertificateProfile{
		APIServerCertificate: "a",
	}
	result = certsAlreadyPresent(cert, 1)
	expected = map[string]bool{
		"ca":         false,
		"apiserver":  false,
		"client":     false,
		"kubeconfig": false,
		"etcd":       false,
	}

	if !reflect.DeepEqual(result, expected) {
		t.Fatalf("certsAlreadyPresent() did not return false for all certs for 1 cert in CertificateProfile")
	}

	cert = &CertificateProfile{
		APIServerCertificate:  "a",
		CaCertificate:         "c",
		CaPrivateKey:          "d",
		ClientCertificate:     "e",
		ClientPrivateKey:      "f",
		KubeConfigCertificate: "g",
		KubeConfigPrivateKey:  "h",
		EtcdClientCertificate: "i",
		EtcdClientPrivateKey:  "j",
		EtcdServerCertificate: "k",
		EtcdServerPrivateKey:  "l",
	}
	result = certsAlreadyPresent(cert, 3)
	expected = map[string]bool{
		"ca":         true,
		"apiserver":  false,
		"client":     true,
		"kubeconfig": true,
		"etcd":       false,
	}

	if !reflect.DeepEqual(result, expected) {
		t.Fatalf("certsAlreadyPresent() did not return expected result for some certs in CertificateProfile")
	}
	cert = &CertificateProfile{
		APIServerCertificate:  "a",
		APIServerPrivateKey:   "b",
		CaCertificate:         "c",
		CaPrivateKey:          "d",
		ClientCertificate:     "e",
		ClientPrivateKey:      "f",
		KubeConfigCertificate: "g",
		KubeConfigPrivateKey:  "h",
		EtcdClientCertificate: "i",
		EtcdClientPrivateKey:  "j",
		EtcdServerCertificate: "k",
		EtcdServerPrivateKey:  "l",
		EtcdPeerCertificates:  []string{"0", "1", "2"},
		EtcdPeerPrivateKeys:   []string{"0", "1", "2"},
	}
	result = certsAlreadyPresent(cert, 3)
	expected = map[string]bool{
		"ca":         true,
		"apiserver":  true,
		"client":     true,
		"kubeconfig": true,
		"etcd":       true,
	}

	if !reflect.DeepEqual(result, expected) {
		t.Fatalf("certsAlreadyPresent() did not return expected result for all certs in CertificateProfile")
	}
}

func TestSetMissingKubeletValues(t *testing.T) {
	config := &KubernetesConfig{}
	defaultKubeletConfig := map[string]string{
		"--network-plugin":                  "1",
		"--pod-infra-container-image":       "2",
		"--max-pods":                        "3",
		"--eviction-hard":                   "4",
		"--node-status-update-frequency":    "5",
		"--image-gc-high-threshold":         "6",
		"--image-gc-low-threshold":          "7",
		"--non-masquerade-cidr":             "8",
		"--pod-max-pids":                    "10",
		"--cloud-provider":                  "azure",
		"--cloud-config":                    "/etc/kubernetes/azure.json",
		"--azure-container-registry-config": "/etc/kubernetes/azure.json",
	}
	setMissingKubeletValues(config, defaultKubeletConfig)
	for key, val := range defaultKubeletConfig {
		if config.KubeletConfig[key] != val {
			t.Fatalf("setMissingKubeletValue() did not return the expected value %s for key %s, instead returned: %s", val, key, config.KubeletConfig[key])
		}
	}

	config = &KubernetesConfig{
		KubeletConfig: map[string]string{
			"--network-plugin":            "a",
			"--pod-infra-container-image": "b",
			"--cloud-provider":            "",
		},
	}
	expectedResult := map[string]string{
		"--network-plugin":                  "a",
		"--pod-infra-container-image":       "b",
		"--max-pods":                        "3",
		"--eviction-hard":                   "4",
		"--node-status-update-frequency":    "5",
		"--image-gc-high-threshold":         "6",
		"--image-gc-low-threshold":          "7",
		"--non-masquerade-cidr":             "8",
		"--pod-max-pids":                    "10",
		"--cloud-provider":                  "",
		"--cloud-config":                    "/etc/kubernetes/azure.json",
		"--azure-container-registry-config": "/etc/kubernetes/azure.json",
	}
	setMissingKubeletValues(config, defaultKubeletConfig)
	for key, val := range expectedResult {
		if config.KubeletConfig[key] != val {
			t.Fatalf("setMissingKubeletValue() did not return the expected value %s for key %s, instead returned: %s", val, key, config.KubeletConfig[key])
		}
	}

	config = &KubernetesConfig{
		KubeletConfig: map[string]string{
			"--cloud-provider":                  "",
			"--cloud-config":                    "",
			"--azure-container-registry-config": "",
		},
	}
	expectedResult = map[string]string{
		"--network-plugin":                  "1",
		"--pod-infra-container-image":       "2",
		"--max-pods":                        "3",
		"--eviction-hard":                   "4",
		"--node-status-update-frequency":    "5",
		"--image-gc-high-threshold":         "6",
		"--image-gc-low-threshold":          "7",
		"--non-masquerade-cidr":             "8",
		"--pod-max-pids":                    "10",
		"--cloud-provider":                  "",
		"--cloud-config":                    "",
		"--azure-container-registry-config": "",
	}
	setMissingKubeletValues(config, defaultKubeletConfig)
	for key, val := range expectedResult {
		if config.KubeletConfig[key] != val {
			t.Fatalf("setMissingKubeletValue() did not return the expected value %s for key %s, instead returned: %s", val, key, config.KubeletConfig[key])
		}
	}
	config = &KubernetesConfig{
		KubeletConfig: map[string]string{},
	}
	setMissingKubeletValues(config, defaultKubeletConfig)
	for key, val := range defaultKubeletConfig {
		if config.KubeletConfig[key] != val {
			t.Fatalf("setMissingKubeletValue() did not return the expected value %s for key %s, instead returned: %s", val, key, config.KubeletConfig[key])
		}
	}
}

func TestAddonsIndexByName(t *testing.T) {
	addonName := "testaddon"
	addons := []KubernetesAddon{
		getMockAddon(addonName),
	}
	i := getAddonsIndexByName(addons, addonName)
	if i != 0 {
		t.Fatalf("addonsIndexByName() did not return the expected index value 0, instead returned: %d", i)
	}
	i = getAddonsIndexByName(addons, "nonExistentAddonName")
	if i != -1 {
		t.Fatalf("addonsIndexByName() did not return -1 for a non-existent addon, instead returned: %d", i)
	}
}

func TestAssignDefaultAddonImages(t *testing.T) {
	kubernetesVersion := common.RationalizeReleaseAndVersion(Kubernetes, "", "", false, false, false)
	k8sComponents := GetK8sComponentsByVersionMap(&KubernetesConfig{KubernetesImageBaseType: common.KubernetesImageBaseTypeMCR})[kubernetesVersion]
	customImage := "myimage"
	specConfig := AzureCloudSpecEnvMap["AzurePublicCloud"].KubernetesSpecConfig
	defaultAddonImages := map[string]string{
<<<<<<< HEAD
		common.TillerAddonName:                 specConfig.TillerImageBase + k8sComponents[common.TillerAddonName],
		common.ACIConnectorAddonName:           specConfig.ACIConnectorImageBase + k8sComponents[common.ACIConnectorAddonName],
		common.ClusterAutoscalerAddonName:      specConfig.MCRKubernetesImageBase + k8sComponents[common.ClusterAutoscalerAddonName],
		common.BlobfuseFlexVolumeAddonName:     k8sComponents[common.BlobfuseFlexVolumeAddonName],
		common.SMBFlexVolumeAddonName:          k8sComponents[common.SMBFlexVolumeAddonName],
		common.KeyVaultFlexVolumeAddonName:     k8sComponents[common.KeyVaultFlexVolumeAddonName],
		common.DashboardAddonName:              k8sComponents[common.DashboardAddonName],
		common.ReschedulerAddonName:            specConfig.MCRKubernetesImageBase + k8sComponents[common.ReschedulerAddonName],
		common.MetricsServerAddonName:          specConfig.MCRKubernetesImageBase + k8sComponents[common.MetricsServerAddonName],
		common.NVIDIADevicePluginAddonName:     specConfig.NVIDIAImageBase + k8sComponents[common.NVIDIADevicePluginAddonName],
		common.ContainerMonitoringAddonName:    "mcr.microsoft.com/azuremonitor/containerinsights/ciprod:ciprod05262020",
		common.IPMASQAgentAddonName:            specConfig.MCRKubernetesImageBase + k8sComponents[common.IPMASQAgentAddonName],
		common.AzureCNINetworkMonitorAddonName: specConfig.AzureCNIImageBase + k8sComponents[common.AzureCNINetworkMonitorAddonName],
		common.CalicoAddonName:                 specConfig.CalicoImageBase + k8sComponents[common.CalicoTyphaComponentName],
		common.AzureNetworkPolicyAddonName:     k8sComponents[common.AzureNetworkPolicyAddonName],
		common.AADPodIdentityAddonName:         k8sComponents[common.NMIContainerName],
		common.AzurePolicyAddonName:            k8sComponents[common.AzurePolicyAddonName],
		common.NodeProblemDetectorAddonName:    k8sComponents[common.NodeProblemDetectorAddonName],
		common.KubeDNSAddonName:                specConfig.MCRKubernetesImageBase + k8sComponents[common.KubeDNSAddonName],
		common.CoreDNSAddonName:                specConfig.MCRKubernetesImageBase + k8sComponents[common.CoreDNSAddonName],
		common.KubeProxyAddonName:              specConfig.MCRKubernetesImageBase + k8sComponents[common.KubeProxyAddonName],
		common.AntreaAddonName:                 k8sComponents[common.AntreaControllerContainerName],
		common.FlannelAddonName:                k8sComponents[common.KubeFlannelContainerName],
=======
		common.TillerAddonName:              specConfig.TillerImageBase + k8sComponents[common.TillerAddonName],
		common.ClusterAutoscalerAddonName:   specConfig.MCRKubernetesImageBase + k8sComponents[common.ClusterAutoscalerAddonName],
		common.BlobfuseFlexVolumeAddonName:  k8sComponents[common.BlobfuseFlexVolumeAddonName],
		common.SMBFlexVolumeAddonName:       k8sComponents[common.SMBFlexVolumeAddonName],
		common.KeyVaultFlexVolumeAddonName:  k8sComponents[common.KeyVaultFlexVolumeAddonName],
		common.DashboardAddonName:           k8sComponents[common.DashboardAddonName],
		common.MetricsServerAddonName:       specConfig.MCRKubernetesImageBase + k8sComponents[common.MetricsServerAddonName],
		common.NVIDIADevicePluginAddonName:  specConfig.NVIDIAImageBase + k8sComponents[common.NVIDIADevicePluginAddonName],
		common.ContainerMonitoringAddonName: "mcr.microsoft.com/azuremonitor/containerinsights/ciprod:ciprod02232021",
		common.IPMASQAgentAddonName:         specConfig.MCRKubernetesImageBase + k8sComponents[common.IPMASQAgentAddonName],
		common.CalicoAddonName:              specConfig.CalicoImageBase + k8sComponents[common.CalicoTyphaComponentName],
		common.AzureNetworkPolicyAddonName:  k8sComponents[common.AzureNetworkPolicyAddonName],
		common.AADPodIdentityAddonName:      k8sComponents[common.NMIContainerName],
		common.AzurePolicyAddonName:         k8sComponents[common.AzurePolicyAddonName],
		common.NodeProblemDetectorAddonName: k8sComponents[common.NodeProblemDetectorAddonName],
		common.KubeDNSAddonName:             specConfig.MCRKubernetesImageBase + k8sComponents[common.KubeDNSAddonName],
		common.CoreDNSAddonName:             specConfig.MCRKubernetesImageBase + k8sComponents[common.CoreDNSAddonName],
		common.KubeProxyAddonName:           specConfig.MCRKubernetesImageBase + k8sComponents[common.KubeProxyAddonName],
		common.AntreaAddonName:              k8sComponents[common.AntreaControllerContainerName],
		common.FlannelAddonName:             k8sComponents[common.KubeFlannelContainerName],
>>>>>>> b5b7bfaa
	}

	customAddonImages := make(map[string]string)
	for k := range defaultAddonImages {
		customAddonImages[k] = customImage
	}

	cases := []struct {
		name           string
		myAddons       []KubernetesAddon
		isUpdate       bool
		expectedImages map[string]string
	}{
		{
			name:           "default",
			myAddons:       getFakeAddons(defaultAddonImages, ""),
			isUpdate:       false,
			expectedImages: defaultAddonImages,
		},
		{
			name:           "create scenario",
			myAddons:       getFakeAddons(defaultAddonImages, customImage),
			isUpdate:       false,
			expectedImages: customAddonImages, // Image should not be overridden in create scenarios.
		},
		{
			name:           "upgrade + scale scenario",
			myAddons:       getFakeAddons(defaultAddonImages, customImage),
			isUpdate:       true,
			expectedImages: defaultAddonImages, // Image should be overridden in update scenarios.
		},
	}

	for _, c := range cases {
		c := c
		t.Run(c.name, func(t *testing.T) {
			t.Parallel()
			mockCS := getMockBaseContainerService(kubernetesVersion)
			mockCS.Properties.OrchestratorProfile.KubernetesConfig.Addons = c.myAddons
			mockCS.setOrchestratorDefaults(c.isUpdate, c.isUpdate)
			resultAddons := mockCS.Properties.OrchestratorProfile.KubernetesConfig.Addons
			for _, result := range resultAddons {
				// TODO test more than just the first container image reference
				if len(result.Containers) > 0 && result.Containers[0].Image != c.expectedImages[result.Name] {
					t.Errorf("expected setDefaults to set Image to \"%s\" in addon %s, but got \"%s\"", c.expectedImages[result.Name], result.Name, result.Containers[0].Image)
				}
			}
		})
	}
}

func getFakeAddons(defaultAddonMap map[string]string, customImage string) []KubernetesAddon {
	var fakeCustomAddons []KubernetesAddon
	for addonName := range defaultAddonMap {
		containerName := addonName
		if addonName == common.ContainerMonitoringAddonName {
			containerName = "omsagent"
		}
		if addonName == common.CalicoAddonName {
			containerName = common.CalicoTyphaComponentName
		}
		if addonName == common.AADPodIdentityAddonName {
			containerName = "nmi"
		}
		if addonName == common.KubeDNSAddonName {
			containerName = "kubedns"
		}
		if addonName == common.AntreaAddonName {
			containerName = common.AntreaControllerContainerName
		}
		if addonName == common.FlannelAddonName {
			containerName = common.KubeFlannelContainerName
		}
		customAddon := KubernetesAddon{
			Name:    addonName,
			Enabled: to.BoolPtr(true),
			Containers: []KubernetesContainerSpec{
				{
					Name:           containerName,
					CPURequests:    "50m",
					MemoryRequests: "150Mi",
					CPULimits:      "50m",
					MemoryLimits:   "150Mi",
				},
			},
		}
		if customImage != "" {
			customAddon.Containers[0].Image = customImage
		}
		fakeCustomAddons = append(fakeCustomAddons, customAddon)
	}
	return fakeCustomAddons
}

func TestAssignDefaultAddonVals(t *testing.T) {
	addonName := "testaddon"
	customImage := "myimage"
	customCPURequests := "60m"
	customMemoryRequests := "160Mi"
	customCPULimits := "40m"
	customMemoryLimits := "140Mi"
	// Verify that an addon with all custom values provided remains unmodified during default value assignment
	customAddon := KubernetesAddon{
		Name:    addonName,
		Enabled: to.BoolPtr(true),
		Containers: []KubernetesContainerSpec{
			{
				Name:           addonName,
				Image:          customImage,
				CPURequests:    customCPURequests,
				MemoryRequests: customMemoryRequests,
				CPULimits:      customCPULimits,
				MemoryLimits:   customMemoryLimits,
			},
		},
	}
	addonWithDefaults := getMockAddon(addonName)
	isUpdate := false
	modifiedAddon := assignDefaultAddonVals(customAddon, addonWithDefaults, isUpdate)
	if modifiedAddon.Containers[0].Name != customAddon.Containers[0].Name {
		t.Fatalf("assignDefaultAddonVals() should not have modified Containers 'Name' value %s to %s,", customAddon.Containers[0].Name, modifiedAddon.Containers[0].Name)
	}
	if modifiedAddon.Containers[0].Image != customAddon.Containers[0].Image {
		t.Fatalf("assignDefaultAddonVals() should not have modified Containers 'Image' value %s to %s,", customAddon.Containers[0].Image, modifiedAddon.Containers[0].Image)
	}
	if modifiedAddon.Containers[0].CPURequests != customAddon.Containers[0].CPURequests {
		t.Fatalf("assignDefaultAddonVals() should not have modified Containers 'CPURequests' value %s to %s,", customAddon.Containers[0].CPURequests, modifiedAddon.Containers[0].CPURequests)
	}
	if modifiedAddon.Containers[0].MemoryRequests != customAddon.Containers[0].MemoryRequests {
		t.Fatalf("assignDefaultAddonVals() should not have modified Containers 'MemoryRequests' value %s to %s,", customAddon.Containers[0].MemoryRequests, modifiedAddon.Containers[0].MemoryRequests)
	}
	if modifiedAddon.Containers[0].CPULimits != customAddon.Containers[0].CPULimits {
		t.Fatalf("assignDefaultAddonVals() should not have modified Containers 'CPULimits' value %s to %s,", customAddon.Containers[0].CPULimits, modifiedAddon.Containers[0].CPULimits)
	}
	if modifiedAddon.Containers[0].MemoryLimits != customAddon.Containers[0].MemoryLimits {
		t.Fatalf("assignDefaultAddonVals() should not have modified Containers 'MemoryLimits' value %s to %s,", customAddon.Containers[0].MemoryLimits, modifiedAddon.Containers[0].MemoryLimits)
	}

	// Verify that an addon with no custom values provided gets all the appropriate defaults
	customAddon = KubernetesAddon{
		Name:    addonName,
		Enabled: to.BoolPtr(true),
		Containers: []KubernetesContainerSpec{
			{
				Name: addonName,
			},
		},
	}
	isUpdate = false
	modifiedAddon = assignDefaultAddonVals(customAddon, addonWithDefaults, isUpdate)
	if modifiedAddon.Containers[0].Image != addonWithDefaults.Containers[0].Image {
		t.Fatalf("assignDefaultAddonVals() should have assigned a default 'Image' value of %s, instead assigned %s,", addonWithDefaults.Containers[0].Image, modifiedAddon.Containers[0].Image)
	}
	if modifiedAddon.Containers[0].CPURequests != addonWithDefaults.Containers[0].CPURequests {
		t.Fatalf("assignDefaultAddonVals() should have assigned a default 'CPURequests' value of %s, instead assigned %s,", addonWithDefaults.Containers[0].CPURequests, modifiedAddon.Containers[0].CPURequests)
	}
	if modifiedAddon.Containers[0].MemoryRequests != addonWithDefaults.Containers[0].MemoryRequests {
		t.Fatalf("assignDefaultAddonVals() should have assigned a default 'MemoryRequests' value of %s, instead assigned %s,", addonWithDefaults.Containers[0].MemoryRequests, modifiedAddon.Containers[0].MemoryRequests)
	}
	if modifiedAddon.Containers[0].CPULimits != addonWithDefaults.Containers[0].CPULimits {
		t.Fatalf("assignDefaultAddonVals() should have assigned a default 'CPULimits' value of %s, instead assigned %s,", addonWithDefaults.Containers[0].CPULimits, modifiedAddon.Containers[0].CPULimits)
	}
	if modifiedAddon.Containers[0].MemoryLimits != addonWithDefaults.Containers[0].MemoryLimits {
		t.Fatalf("assignDefaultAddonVals() should have assigned a default 'MemoryLimits' value of %s, instead assigned %s,", addonWithDefaults.Containers[0].MemoryLimits, modifiedAddon.Containers[0].MemoryLimits)
	}

	// More checking to verify default interpolation
	customAddon = KubernetesAddon{
		Name:    addonName,
		Enabled: to.BoolPtr(true),
		Containers: []KubernetesContainerSpec{
			{
				Name:         addonName,
				CPURequests:  customCPURequests,
				MemoryLimits: customMemoryLimits,
			},
		},
	}
	isUpdate = false
	modifiedAddon = assignDefaultAddonVals(customAddon, addonWithDefaults, isUpdate)
	if modifiedAddon.Containers[0].Image != addonWithDefaults.Containers[0].Image {
		t.Fatalf("assignDefaultAddonVals() should have assigned a default 'Image' value of %s, instead assigned %s,", addonWithDefaults.Containers[0].Image, modifiedAddon.Containers[0].Image)
	}
	if modifiedAddon.Containers[0].Name != customAddon.Containers[0].Name {
		t.Fatalf("assignDefaultAddonVals() should not have modified Containers 'Name' value %s to %s,", customAddon.Containers[0].Name, modifiedAddon.Containers[0].Name)
	}
	if modifiedAddon.Containers[0].MemoryRequests != addonWithDefaults.Containers[0].MemoryRequests {
		t.Fatalf("assignDefaultAddonVals() should have assigned a default 'MemoryRequests' value of %s, instead assigned %s,", addonWithDefaults.Containers[0].MemoryRequests, modifiedAddon.Containers[0].MemoryRequests)
	}
	if modifiedAddon.Containers[0].CPULimits != addonWithDefaults.Containers[0].CPULimits {
		t.Fatalf("assignDefaultAddonVals() should have assigned a default 'CPULimits' value of %s, instead assigned %s,", addonWithDefaults.Containers[0].CPULimits, modifiedAddon.Containers[0].CPULimits)
	}
	if modifiedAddon.Containers[0].MemoryLimits != customAddon.Containers[0].MemoryLimits {
		t.Fatalf("assignDefaultAddonVals() should not have modified Containers 'MemoryLimits' value %s to %s,", customAddon.Containers[0].MemoryLimits, modifiedAddon.Containers[0].MemoryLimits)
	}

	// Verify that an addon with a custom image value will be overridden during upgrade/scale
	customAddon = KubernetesAddon{
		Name:    addonName,
		Enabled: to.BoolPtr(true),
		Containers: []KubernetesContainerSpec{
			{
				Name:  addonName,
				Image: customImage,
			},
		},
	}
	isUpdate = true
	modifiedAddon = assignDefaultAddonVals(customAddon, addonWithDefaults, isUpdate)
	if modifiedAddon.Containers[0].Image != addonWithDefaults.Containers[0].Image {
		t.Fatalf("assignDefaultAddonVals() should have assigned a default 'Image' value of %s, instead assigned %s,", addonWithDefaults.Containers[0].Image, modifiedAddon.Containers[0].Image)
	}

	addonWithDefaults.Config = map[string]string{
		"os":    "Linux",
		"taint": "node.kubernetes.io/memory-pressure",
	}
	isUpdate = false
	modifiedAddon = assignDefaultAddonVals(customAddon, addonWithDefaults, isUpdate)

	if modifiedAddon.Config["os"] != "Linux" {
		t.Error("assignDefaultAddonVals() should have added the default config property")
	}

	if modifiedAddon.Config["taint"] != "node.kubernetes.io/memory-pressure" {
		t.Error("assignDefaultAddonVals() should have added the default config property")
	}

	// Verify that an addon with a nil enabled inherits the default enabled value
	customAddon = KubernetesAddon{
		Name: addonName,
		Containers: []KubernetesContainerSpec{
			{
				Name:  addonName,
				Image: customImage,
			},
		},
	}
	isUpdate = false
	addonWithDefaults.Enabled = to.BoolPtr(true)
	modifiedAddon = assignDefaultAddonVals(customAddon, addonWithDefaults, isUpdate)
	if to.Bool(modifiedAddon.Enabled) != to.Bool(addonWithDefaults.Enabled) {
		t.Errorf("assignDefaultAddonVals() should have assigned a default 'Enabled' value of %t, instead assigned %t,", to.Bool(addonWithDefaults.Enabled), to.Bool(modifiedAddon.Enabled))
	}

	customAddon = KubernetesAddon{
		Name: addonName,
		Containers: []KubernetesContainerSpec{
			{
				Name:  addonName,
				Image: customImage,
			},
		},
	}
	isUpdate = false
	addonWithDefaults.Enabled = to.BoolPtr(false)
	modifiedAddon = assignDefaultAddonVals(customAddon, addonWithDefaults, isUpdate)
	if to.Bool(modifiedAddon.Enabled) != to.Bool(addonWithDefaults.Enabled) {
		t.Errorf("assignDefaultAddonVals() should have assigned a default 'Enabled' value of %t, instead assigned %t,", to.Bool(addonWithDefaults.Enabled), to.Bool(modifiedAddon.Enabled))
	}
}

func TestAcceleratedNetworking(t *testing.T) {
	mockCS := getMockBaseContainerService("1.10.8")
	mockCS.Properties.AgentPoolProfiles[0].AcceleratedNetworkingEnabled = nil
	mockCS.Properties.AgentPoolProfiles[0].AcceleratedNetworkingEnabledWindows = nil

	_, err := mockCS.SetPropertiesDefaults(PropertiesDefaultsParams{
		IsScale:    false,
		IsUpgrade:  true,
		PkiKeySize: helpers.DefaultPkiKeySize,
	})
	if err != nil {
		t.Errorf("expected no error from SetPropertiesDefaults, instead got %s", err)
	}

	// In upgrade scenario, nil AcceleratedNetworkingEnabled should always render as false (i.e., we never turn on this feature on an existing vm that didn't have it before)
	if to.Bool(mockCS.Properties.AgentPoolProfiles[0].AcceleratedNetworkingEnabled) {
		t.Errorf("expected nil acceleratedNetworkingEnabled to be false after upgrade, instead got %t", to.Bool(mockCS.Properties.AgentPoolProfiles[0].AcceleratedNetworkingEnabled))
	}
	// In upgrade scenario, nil AcceleratedNetworkingEnabledWindows should always render as false (i.e., we never turn on this feature on an existing vm that didn't have it before)
	if to.Bool(mockCS.Properties.AgentPoolProfiles[0].AcceleratedNetworkingEnabledWindows) {
		t.Errorf("expected nil acceleratedNetworkingEnabledWindows to be false after upgrade, instead got %t", to.Bool(mockCS.Properties.AgentPoolProfiles[0].AcceleratedNetworkingEnabledWindows))
	}

	mockCS = getMockBaseContainerService("1.10.8")
	mockCS.Properties.AgentPoolProfiles[0].AcceleratedNetworkingEnabled = nil
	mockCS.Properties.AgentPoolProfiles[0].AcceleratedNetworkingEnabledWindows = nil

	_, err = mockCS.SetPropertiesDefaults(PropertiesDefaultsParams{
		IsScale:    true,
		IsUpgrade:  false,
		PkiKeySize: helpers.DefaultPkiKeySize,
	})
	if err != nil {
		t.Errorf("expected no error from SetPropertiesDefaults, instead got %s", err)
	}

	// In scale scenario, nil AcceleratedNetworkingEnabled should always render as false (i.e., we never turn on this feature on an existing agent pool / VMSS that didn't have it before)
	if to.Bool(mockCS.Properties.AgentPoolProfiles[0].AcceleratedNetworkingEnabled) {
		t.Errorf("expected nil acceleratedNetworkingEnabled to be false after upgrade, instead got %t", to.Bool(mockCS.Properties.AgentPoolProfiles[0].AcceleratedNetworkingEnabled))
	}
	// In scale scenario, nil AcceleratedNetworkingEnabledWindows should always render as false (i.e., we never turn on this feature on an existing VM that didn't have it before)
	if to.Bool(mockCS.Properties.AgentPoolProfiles[0].AcceleratedNetworkingEnabledWindows) {
		t.Errorf("expected nil acceleratedNetworkingEnabledWindows to be false after upgrade, instead got %t", to.Bool(mockCS.Properties.AgentPoolProfiles[0].AcceleratedNetworkingEnabledWindows))
	}

	mockCS = getMockBaseContainerService("1.10.8")
	mockCS.Properties.AgentPoolProfiles[0].AcceleratedNetworkingEnabled = nil
	mockCS.Properties.AgentPoolProfiles[0].VMSize = "Standard_D2_v2"
	mockCS.Properties.AgentPoolProfiles[0].AcceleratedNetworkingEnabledWindows = nil
	mockCS.Properties.AgentPoolProfiles[0].VMSize = "Standard_D2_v2"

	_, err = mockCS.SetPropertiesDefaults(PropertiesDefaultsParams{
		IsScale:    false,
		IsUpgrade:  false,
		PkiKeySize: helpers.DefaultPkiKeySize,
	})
	if err != nil {
		t.Errorf("expected no error from SetPropertiesDefaults, instead got %s", err)
	}

	// In create scenario, nil AcceleratedNetworkingEnabled should be the defaults
	acceleratedNetworkingEnabled := DefaultAcceleratedNetworking
	if to.Bool(mockCS.Properties.AgentPoolProfiles[0].AcceleratedNetworkingEnabled) != acceleratedNetworkingEnabled {
		t.Errorf("expected default acceleratedNetworkingEnabled to be %t, instead got %t", acceleratedNetworkingEnabled, to.Bool(mockCS.Properties.AgentPoolProfiles[0].AcceleratedNetworkingEnabled))
	}
	// In create scenario, nil AcceleratedNetworkingEnabledWindows should be the defaults
	acceleratedNetworkingEnabled = DefaultAcceleratedNetworkingWindowsEnabled
	if to.Bool(mockCS.Properties.AgentPoolProfiles[0].AcceleratedNetworkingEnabledWindows) != acceleratedNetworkingEnabled {
		t.Errorf("expected default acceleratedNetworkingEnabledWindows to be %t, instead got %t", acceleratedNetworkingEnabled, to.Bool(mockCS.Properties.AgentPoolProfiles[0].AcceleratedNetworkingEnabledWindows))
	}

	mockCS = getMockBaseContainerService("1.10.8")
	mockCS.Properties.AgentPoolProfiles[0].AcceleratedNetworkingEnabled = nil
	mockCS.Properties.AgentPoolProfiles[0].VMSize = "Standard_D666_v2"
	mockCS.Properties.AgentPoolProfiles[0].AcceleratedNetworkingEnabledWindows = nil
	mockCS.Properties.AgentPoolProfiles[0].VMSize = "Standard_D666_v2"

	_, err = mockCS.SetPropertiesDefaults(PropertiesDefaultsParams{
		IsScale:    false,
		IsUpgrade:  false,
		PkiKeySize: helpers.DefaultPkiKeySize,
	})
	if err != nil {
		t.Errorf("expected no error from SetPropertiesDefaults, instead got %s", err)
	}

	// In non-supported VM SKU scenario, acceleratedNetworkingEnabled should always be false
	if to.Bool(mockCS.Properties.AgentPoolProfiles[0].AcceleratedNetworkingEnabled) {
		t.Errorf("expected acceleratedNetworkingEnabled to be %t for an unsupported VM SKU, instead got %t", false, to.Bool(mockCS.Properties.AgentPoolProfiles[0].AcceleratedNetworkingEnabled))
	}
	// In non-supported VM SKU scenario, acceleratedNetworkingEnabledWindows should always be false
	if to.Bool(mockCS.Properties.AgentPoolProfiles[0].AcceleratedNetworkingEnabledWindows) {
		t.Errorf("expected acceleratedNetworkingEnabledWindows to be %t for an unsupported VM SKU, instead got %t", false, to.Bool(mockCS.Properties.AgentPoolProfiles[0].AcceleratedNetworkingEnabledWindows))
	}
}

func TestVMSSOverProvisioning(t *testing.T) {
	mockCS := getMockBaseContainerService("1.10.8")
	mockCS.Properties.AgentPoolProfiles[0].AvailabilityProfile = VirtualMachineScaleSets
	mockCS.Properties.AgentPoolProfiles[0].VMSSOverProvisioningEnabled = nil
	_, err := mockCS.SetPropertiesDefaults(PropertiesDefaultsParams{
		IsScale:    false,
		IsUpgrade:  true,
		PkiKeySize: helpers.DefaultPkiKeySize,
	})
	if err != nil {
		t.Errorf("expected no error from SetPropertiesDefaults, instead got %s", err)
	}

	// In upgrade scenario, nil AcceleratedNetworkingEnabled should always render as false (i.e., we never turn on this feature on an existing vm that didn't have it before)
	if to.Bool(mockCS.Properties.AgentPoolProfiles[0].VMSSOverProvisioningEnabled) {
		t.Errorf("expected nil VMSSOverProvisioningEnabled to be false after upgrade, instead got %t", to.Bool(mockCS.Properties.AgentPoolProfiles[0].VMSSOverProvisioningEnabled))
	}

	mockCS = getMockBaseContainerService("1.10.8")
	mockCS.Properties.AgentPoolProfiles[0].AvailabilityProfile = VirtualMachineScaleSets
	mockCS.Properties.AgentPoolProfiles[0].VMSSOverProvisioningEnabled = nil
	_, err = mockCS.SetPropertiesDefaults(PropertiesDefaultsParams{
		IsScale:    true,
		IsUpgrade:  false,
		PkiKeySize: helpers.DefaultPkiKeySize,
	})
	if err != nil {
		t.Errorf("expected no error from SetPropertiesDefaults, instead got %s", err)
	}

	// In scale scenario, nil VMSSOverProvisioningEnabled should always render as false (i.e., we never turn on this feature on an existing agent pool / VMSS that didn't have it before)
	if to.Bool(mockCS.Properties.AgentPoolProfiles[0].VMSSOverProvisioningEnabled) {
		t.Errorf("expected nil VMSSOverProvisioningEnabled to be false after upgrade, instead got %t", to.Bool(mockCS.Properties.AgentPoolProfiles[0].VMSSOverProvisioningEnabled))
	}

	mockCS = getMockBaseContainerService("1.10.8")
	mockCS.Properties.AgentPoolProfiles[0].AvailabilityProfile = VirtualMachineScaleSets
	mockCS.Properties.AgentPoolProfiles[0].VMSSOverProvisioningEnabled = nil
	_, err = mockCS.SetPropertiesDefaults(PropertiesDefaultsParams{
		IsScale:    false,
		IsUpgrade:  false,
		PkiKeySize: helpers.DefaultPkiKeySize,
	})
	if err != nil {
		t.Errorf("expected no error from SetPropertiesDefaults, instead got %s", err)
	}

	// In create scenario, nil VMSSOverProvisioningEnabled should be the defaults
	vmssOverProvisioningEnabled := DefaultVMSSOverProvisioningEnabled
	if to.Bool(mockCS.Properties.AgentPoolProfiles[0].VMSSOverProvisioningEnabled) != vmssOverProvisioningEnabled {
		t.Errorf("expected default VMSSOverProvisioningEnabled to be %t, instead got %t", vmssOverProvisioningEnabled, to.Bool(mockCS.Properties.AgentPoolProfiles[0].VMSSOverProvisioningEnabled))
	}

	mockCS = getMockBaseContainerService("1.10.8")
	mockCS.Properties.AgentPoolProfiles[0].AvailabilityProfile = VirtualMachineScaleSets
	mockCS.Properties.AgentPoolProfiles[0].VMSSOverProvisioningEnabled = to.BoolPtr(true)
	_, err = mockCS.SetPropertiesDefaults(PropertiesDefaultsParams{
		IsScale:    false,
		IsUpgrade:  false,
		PkiKeySize: helpers.DefaultPkiKeySize,
	})
	if err != nil {
		t.Errorf("expected no error from SetPropertiesDefaults, instead got %s", err)
	}

	// In create scenario with explicit true, VMSSOverProvisioningEnabled should be true
	if !to.Bool(mockCS.Properties.AgentPoolProfiles[0].VMSSOverProvisioningEnabled) {
		t.Errorf("expected VMSSOverProvisioningEnabled to be true, instead got %t", to.Bool(mockCS.Properties.AgentPoolProfiles[0].VMSSOverProvisioningEnabled))
	}

	mockCS = getMockBaseContainerService("1.10.8")
	mockCS.Properties.AgentPoolProfiles[0].AvailabilityProfile = VirtualMachineScaleSets
	mockCS.Properties.AgentPoolProfiles[0].VMSSOverProvisioningEnabled = to.BoolPtr(false)
	_, err = mockCS.SetPropertiesDefaults(PropertiesDefaultsParams{
		IsScale:    false,
		IsUpgrade:  false,
		PkiKeySize: helpers.DefaultPkiKeySize,
	})
	if err != nil {
		t.Errorf("expected no error from SetPropertiesDefaults, instead got %s", err)
	}

	// In create scenario with explicit false, VMSSOverProvisioningEnabled should be false
	if to.Bool(mockCS.Properties.AgentPoolProfiles[0].VMSSOverProvisioningEnabled) {
		t.Errorf("expected VMSSOverProvisioningEnabled to be false, instead got %t", to.Bool(mockCS.Properties.AgentPoolProfiles[0].VMSSOverProvisioningEnabled))
	}
}

func TestVMSSDefaultsVMSSName(t *testing.T) {
	poolName := "foo"
	mockCS := getMockBaseContainerService("1.18.10")
	mockCS.Properties.AgentPoolProfiles[0].AvailabilityProfile = VirtualMachineScaleSets
	mockCS.Properties.AgentPoolProfiles[0].Name = poolName
	expectedVMSSName := mockCS.Properties.GetAgentVMPrefix(mockCS.Properties.AgentPoolProfiles[0], 0)
	_, err := mockCS.SetPropertiesDefaults(PropertiesDefaultsParams{
		IsScale:    false,
		IsUpgrade:  false,
		PkiKeySize: helpers.DefaultPkiKeySize,
	})
	if err != nil {
		t.Errorf("expected no error from SetPropertiesDefaults, instead got %s", err)
	}

	if mockCS.Properties.AgentPoolProfiles[0].VMSSName != expectedVMSSName {
		t.Errorf("expected VMSSName to be %s, instead got %s", expectedVMSSName, mockCS.Properties.AgentPoolProfiles[0].VMSSName)
	}
}

func TestAuditDEnabled(t *testing.T) {
	mockCS := getMockBaseContainerService("1.12.7")
	isUpgrade := true
	mockCS.Properties.setAgentProfileDefaults(isUpgrade, false)

	// In upgrade scenario, nil AuditDEnabled should always render as false (i.e., we never turn on this feature on an existing vm that didn't have it before)
	if to.Bool(mockCS.Properties.AgentPoolProfiles[0].AuditDEnabled) {
		t.Errorf("expected nil AuditDEnabled to be false after upgrade, instead got %t", to.Bool(mockCS.Properties.AgentPoolProfiles[0].AuditDEnabled))
	}

	mockCS = getMockBaseContainerService("1.12.7")
	isScale := true
	mockCS.Properties.setAgentProfileDefaults(false, isScale)

	// In scale scenario, nil AuditDEnabled should always render as false (i.e., we never turn on this feature on an existing agent pool / vms that didn't have it before)
	if to.Bool(mockCS.Properties.AgentPoolProfiles[0].AuditDEnabled) {
		t.Errorf("expected nil AuditDEnabled to be false after upgrade, instead got %t", to.Bool(mockCS.Properties.AgentPoolProfiles[0].AuditDEnabled))
	}

	mockCS = getMockBaseContainerService("1.12.7")
	mockCS.Properties.setAgentProfileDefaults(false, false)

	// In create scenario, nil AuditDEnabled should be the defaults
	auditDEnabledEnabled := DefaultAuditDEnabled
	if to.Bool(mockCS.Properties.AgentPoolProfiles[0].AuditDEnabled) != auditDEnabledEnabled {
		t.Errorf("expected default AuditDEnabled to be %t, instead got %t", auditDEnabledEnabled, to.Bool(mockCS.Properties.AgentPoolProfiles[0].AuditDEnabled))
	}

	mockCS = getMockBaseContainerService("1.10.8")
	mockCS.Properties.AgentPoolProfiles[0].AuditDEnabled = to.BoolPtr(true)
	mockCS.Properties.setAgentProfileDefaults(false, false)

	// In create scenario with explicit true, AuditDEnabled should be true
	if !to.Bool(mockCS.Properties.AgentPoolProfiles[0].AuditDEnabled) {
		t.Errorf("expected AuditDEnabled to be true, instead got %t", to.Bool(mockCS.Properties.AgentPoolProfiles[0].AuditDEnabled))
	}

	mockCS = getMockBaseContainerService("1.10.8")
	mockCS.Properties.AgentPoolProfiles[0].AuditDEnabled = to.BoolPtr(false)
	mockCS.Properties.setAgentProfileDefaults(false, false)

	// In create scenario with explicit false, AuditDEnabled should be false
	if to.Bool(mockCS.Properties.AgentPoolProfiles[0].AuditDEnabled) {
		t.Errorf("expected AuditDEnabled to be false, instead got %t", to.Bool(mockCS.Properties.AgentPoolProfiles[0].AuditDEnabled))
	}
}

func TestDiskCachingTypes(t *testing.T) {
	mockCS := getMockBaseContainerService("1.18.2")
	isUpgrade := false
	isScale := false
	mockCS.Properties.setAgentProfileDefaults(isUpgrade, isScale)

	if mockCS.Properties.AgentPoolProfiles[0].OSDiskCachingType != string(compute.CachingTypesReadWrite) {
		t.Errorf("expected OSDiskCachingType to be %s by default, instead got %s", string(compute.CachingTypesReadWrite), mockCS.Properties.AgentPoolProfiles[0].OSDiskCachingType)
	}
	if mockCS.Properties.AgentPoolProfiles[0].DataDiskCachingType != string(compute.CachingTypesReadOnly) {
		t.Errorf("expected OSDiskCachingType to be %s by default, instead got %s", string(compute.CachingTypesReadOnly), mockCS.Properties.AgentPoolProfiles[0].OSDiskCachingType)
	}

	mockCS = getMockBaseContainerService("1.18.2")
	mockCS.Properties.AgentPoolProfiles[0].StorageProfile = Ephemeral
	mockCS.Properties.setAgentProfileDefaults(isUpgrade, isScale)
	if mockCS.Properties.AgentPoolProfiles[0].OSDiskCachingType != string(compute.CachingTypesReadOnly) {
		t.Errorf("expected OSDiskCachingType to be %s by default, instead got %s", string(compute.CachingTypesReadOnly), mockCS.Properties.AgentPoolProfiles[0].OSDiskCachingType)
	}
}

func TestDefaultUseManagedIdentity(t *testing.T) {
	mockCS := getMockBaseContainerService("1.18.8")
	isUpgrade := false
	isScale := false
	mockCS.setOrchestratorDefaults(isUpgrade, isScale)
	if !to.Bool(mockCS.Properties.OrchestratorProfile.KubernetesConfig.UseManagedIdentity) {
		t.Errorf("expected UseManagedIdentity to be true by default, instead got %t", to.Bool(mockCS.Properties.OrchestratorProfile.KubernetesConfig.UseManagedIdentity))
	}
	mockCS = getMockBaseContainerService("1.18.8")
	mockCS.Properties.CustomCloudProfile = &CustomCloudProfile{
		Environment: &azure.Environment{},
	}
	mockCS.setOrchestratorDefaults(isUpgrade, isScale)
	if to.Bool(mockCS.Properties.OrchestratorProfile.KubernetesConfig.UseManagedIdentity) {
		t.Errorf("expected UseManagedIdentity to be false by default in CustomCloudProfile context, instead got %t", to.Bool(mockCS.Properties.OrchestratorProfile.KubernetesConfig.UseManagedIdentity))
	}

	mockCS = getMockBaseContainerService("1.18.8")
	mockCS.Properties.MasterProfile.AvailabilityProfile = VirtualMachineScaleSets
	mockCS.setOrchestratorDefaults(isUpgrade, isScale)
	if to.Bool(mockCS.Properties.OrchestratorProfile.KubernetesConfig.UseManagedIdentity) {
		t.Errorf("expected UseManagedIdentity to be false by default in VMSS control plane context, instead got %t", to.Bool(mockCS.Properties.OrchestratorProfile.KubernetesConfig.UseManagedIdentity))
	}

	isUpgrade = true
	isScale = false
	mockCS = getMockBaseContainerService("1.18.8")
	mockCS.setOrchestratorDefaults(isUpgrade, isScale)
	if mockCS.Properties.OrchestratorProfile.KubernetesConfig.UseManagedIdentity != nil {
		t.Errorf("expected UseManagedIdentity to be unchanged by default in upgrade context, instead got %t", to.Bool(mockCS.Properties.OrchestratorProfile.KubernetesConfig.UseManagedIdentity))
	}

	isUpgrade = false
	isScale = true
	mockCS = getMockBaseContainerService("1.18.8")
	mockCS.setOrchestratorDefaults(isUpgrade, isScale)
	if mockCS.Properties.OrchestratorProfile.KubernetesConfig.UseManagedIdentity != nil {
		t.Errorf("expected UseManagedIdentity to be unchanged by default in scale context, instead got %t", to.Bool(mockCS.Properties.OrchestratorProfile.KubernetesConfig.UseManagedIdentity))
	}

	mockCS = getMockBaseContainerService("1.18.8")
	mockCS.Properties.OrchestratorProfile.KubernetesConfig.UseManagedIdentity = to.BoolPtr(false)
	mockCS.setOrchestratorDefaults(isUpgrade, isScale)
	if to.Bool(mockCS.Properties.OrchestratorProfile.KubernetesConfig.UseManagedIdentity) {
		t.Errorf("expected UseManagedIdentity=false config to be honored by defaults enforcement, instead got %t", to.Bool(mockCS.Properties.OrchestratorProfile.KubernetesConfig.UseManagedIdentity))
	}
}

func TestKubeletFeatureGatesEnsureFeatureGatesOnAgentsFor1_6_0(t *testing.T) {
	mockCS := getMockBaseContainerService("1.6.0")
	properties := mockCS.Properties

	// No KubernetesConfig.KubeletConfig set for MasterProfile or AgentProfile
	// so they will inherit the top-level config
	properties.OrchestratorProfile.KubernetesConfig = getKubernetesConfigWithFeatureGates("TopLevel=true")

	mockCS.setKubeletConfig(false)

	agentFeatureGates := properties.AgentPoolProfiles[0].KubernetesConfig.KubeletConfig["--feature-gates"]
	if agentFeatureGates != "TopLevel=true" {
		t.Fatalf("setKubeletConfig did not add 'TopLevel=true' for agent profile: expected 'TopLevel=true' got '%s'", agentFeatureGates)
	}

	// Verify that the TopLevel feature gate override has only been applied to the agents
	masterFeatureFates := properties.MasterProfile.KubernetesConfig.KubeletConfig["--feature-gates"]
	if masterFeatureFates != "TopLevel=true" {
		t.Fatalf("setKubeletConfig modified feature gates for master profile: expected 'TopLevel=true' got '%s'", agentFeatureGates)
	}
}

func TestKubeletFeatureGatesEnsureMasterAndAgentConfigUsedFor1_6_0(t *testing.T) {
	mockCS := getMockBaseContainerService("1.6.0")
	properties := mockCS.Properties

	// Set MasterProfile and AgentProfiles KubernetesConfig.KubeletConfig values
	// Verify that they are used instead of the top-level config
	properties.OrchestratorProfile.KubernetesConfig = getKubernetesConfigWithFeatureGates("TopLevel=true")
	properties.MasterProfile = &MasterProfile{KubernetesConfig: getKubernetesConfigWithFeatureGates("MasterLevel=true")}
	properties.AgentPoolProfiles[0].KubernetesConfig = getKubernetesConfigWithFeatureGates("AgentLevel=true")

	mockCS.setKubeletConfig(false)

	agentFeatureGates := properties.AgentPoolProfiles[0].KubernetesConfig.KubeletConfig["--feature-gates"]
	if agentFeatureGates != "AgentLevel=true" {
		t.Fatalf("setKubeletConfig agent profile: expected 'AgentLevel=true' got '%s'", agentFeatureGates)
	}

	// Verify that the TopLevel feature gate override has only been applied to the agents
	masterFeatureFates := properties.MasterProfile.KubernetesConfig.KubeletConfig["--feature-gates"]
	if masterFeatureFates != "MasterLevel=true" {
		t.Fatalf("setKubeletConfig master profile: expected 'MasterLevel=true' got '%s'", agentFeatureGates)
	}
}

func TestEtcdDiskSize(t *testing.T) {
	mockCS := getMockBaseContainerService("1.8.10")
	properties := mockCS.Properties
	properties.MasterProfile.Count = 1
	mockCS.setOrchestratorDefaults(true, true)
	if properties.OrchestratorProfile.KubernetesConfig.EtcdDiskSizeGB != DefaultEtcdDiskSize {
		t.Fatalf("EtcdDiskSizeGB did not have the expected size, got %s, expected %s",
			properties.OrchestratorProfile.KubernetesConfig.EtcdDiskSizeGB, DefaultEtcdDiskSize)
	}

	mockCS = getMockBaseContainerService("1.8.10")
	properties = mockCS.Properties
	properties.MasterProfile.Count = 5
	mockCS.setOrchestratorDefaults(true, true)
	if properties.OrchestratorProfile.KubernetesConfig.EtcdDiskSizeGB != DefaultEtcdDiskSizeGT3Nodes {
		t.Fatalf("EtcdDiskSizeGB did not have the expected size, got %s, expected %s",
			properties.OrchestratorProfile.KubernetesConfig.EtcdDiskSizeGB, DefaultEtcdDiskSizeGT3Nodes)
	}

	mockCS = getMockBaseContainerService("1.8.10")
	properties = mockCS.Properties
	properties.MasterProfile.Count = 5
	properties.AgentPoolProfiles[0].Count = 6
	mockCS.setOrchestratorDefaults(true, true)
	if properties.OrchestratorProfile.KubernetesConfig.EtcdDiskSizeGB != DefaultEtcdDiskSizeGT10Nodes {
		t.Fatalf("EtcdDiskSizeGB did not have the expected size, got %s, expected %s",
			properties.OrchestratorProfile.KubernetesConfig.EtcdDiskSizeGB, DefaultEtcdDiskSizeGT10Nodes)
	}

	mockCS = getMockBaseContainerService("1.8.10")
	properties = mockCS.Properties
	properties.MasterProfile.Count = 5
	properties.AgentPoolProfiles[0].Count = 16
	mockCS.setOrchestratorDefaults(true, true)
	if properties.OrchestratorProfile.KubernetesConfig.EtcdDiskSizeGB != DefaultEtcdDiskSizeGT20Nodes {
		t.Fatalf("EtcdDiskSizeGB did not have the expected size, got %s, expected %s",
			properties.OrchestratorProfile.KubernetesConfig.EtcdDiskSizeGB, DefaultEtcdDiskSizeGT20Nodes)
	}

	mockCS = getMockBaseContainerService("1.8.10")
	properties = mockCS.Properties
	properties.MasterProfile.Count = 5
	properties.AgentPoolProfiles[0].Count = 50
	customEtcdDiskSize := "512"
	properties.OrchestratorProfile.KubernetesConfig.EtcdDiskSizeGB = customEtcdDiskSize
	mockCS.setOrchestratorDefaults(true, true)
	if properties.OrchestratorProfile.KubernetesConfig.EtcdDiskSizeGB != customEtcdDiskSize {
		t.Fatalf("EtcdDiskSizeGB did not have the expected size, got %s, expected %s",
			properties.OrchestratorProfile.KubernetesConfig.EtcdDiskSizeGB, customEtcdDiskSize)
	}
}

func TestEtcdStorageLimitGB(t *testing.T) {
	mockCS := getMockBaseContainerService("1.18.5")
	properties := mockCS.Properties
	properties.MasterProfile.Count = 1
	mockCS.setOrchestratorDefaults(false, false)
	if properties.OrchestratorProfile.KubernetesConfig.EtcdStorageLimitGB != DefaultEtcdStorageLimitGB {
		t.Fatalf("EtcdStorageLimitGB did not have the expected size, got %d, expected %d",
			properties.OrchestratorProfile.KubernetesConfig.EtcdStorageLimitGB, DefaultEtcdStorageLimitGB)
	}

	// validate defaults doesn't override valid value
	mockCS = getMockBaseContainerService("1.18.5")
	properties = mockCS.Properties
	properties.MasterProfile.Count = 1
	properties.OrchestratorProfile.KubernetesConfig.EtcdStorageLimitGB = 3
	mockCS.setOrchestratorDefaults(false, false)
	if properties.OrchestratorProfile.KubernetesConfig.EtcdStorageLimitGB != 3 {
		t.Fatalf("EtcdStorageLimitGB did not have the expected size, got %d, expected 3",
			properties.OrchestratorProfile.KubernetesConfig.EtcdStorageLimitGB)
	}
}

func TestMicrosoftAptRepositoryURL(t *testing.T) {
	mockCS := getMockBaseContainerService("1.18.5")
	properties := mockCS.Properties
	properties.MasterProfile.Count = 1
	mockCS.setOrchestratorDefaults(false, false)
	if properties.OrchestratorProfile.KubernetesConfig.MicrosoftAptRepositoryURL != DefaultMicrosoftAptRepositoryURL {
		t.Fatalf("MicrosoftAptRepositoryURL did not have the expected size, got %s, expected %s",
			properties.OrchestratorProfile.KubernetesConfig.MicrosoftAptRepositoryURL, DefaultMicrosoftAptRepositoryURL)
	}

	// validate defaults doesn't override valid value
	mockCS = getMockBaseContainerService("1.18.5")
	properties = mockCS.Properties
	properties.MasterProfile.Count = 1
	properties.OrchestratorProfile.KubernetesConfig.MicrosoftAptRepositoryURL = "custom.packages.com"
	mockCS.setOrchestratorDefaults(false, false)
	if properties.OrchestratorProfile.KubernetesConfig.MicrosoftAptRepositoryURL != "custom.packages.com" {
		t.Fatalf("MicrosoftAptRepositoryURL did not have the expected size, got %s, expected custom.packages.com",
			properties.OrchestratorProfile.KubernetesConfig.MicrosoftAptRepositoryURL)
	}
}

func TestGenerateEtcdEncryptionKey(t *testing.T) {
	key1 := generateEtcdEncryptionKey()
	key2 := generateEtcdEncryptionKey()
	if key1 == key2 {
		t.Fatalf("generateEtcdEncryptionKey should return a unique key each time, instead returned identical %s and %s", key1, key2)
	}
	for _, val := range []string{key1, key2} {
		_, err := base64.StdEncoding.DecodeString(val)
		if err != nil {
			t.Fatalf("generateEtcdEncryptionKey should return a base64 encoded key, instead returned %s", val)
		}
	}
}

func TestNetworkPolicyDefaults(t *testing.T) {
	mockCS := getMockBaseContainerService("1.8.10")
	properties := mockCS.Properties
	properties.OrchestratorProfile.KubernetesConfig.NetworkPolicy = NetworkPolicyCalico
	mockCS.setOrchestratorDefaults(true, true)
	if properties.OrchestratorProfile.KubernetesConfig.NetworkPlugin != NetworkPluginKubenet {
		t.Fatalf("NetworkPlugin did not have the expected value, got %s, expected %s",
			properties.OrchestratorProfile.KubernetesConfig.NetworkPlugin, NetworkPluginKubenet)
	}

	mockCS = getMockBaseContainerService("1.8.10")
	properties = mockCS.Properties
	properties.OrchestratorProfile.KubernetesConfig.NetworkPolicy = NetworkPolicyCilium
	mockCS.setOrchestratorDefaults(true, true)
	if properties.OrchestratorProfile.KubernetesConfig.NetworkPlugin != NetworkPluginCilium {
		t.Fatalf("NetworkPlugin did not have the expected value, got %s, expected %s",
			properties.OrchestratorProfile.KubernetesConfig.NetworkPlugin, NetworkPluginCilium)
	}

	mockCS = getMockBaseContainerService("1.15.7")
	properties = mockCS.Properties
	properties.OrchestratorProfile.KubernetesConfig.NetworkPolicy = NetworkPolicyAntrea
	mockCS.setOrchestratorDefaults(true, true)
	if properties.OrchestratorProfile.KubernetesConfig.NetworkPlugin != NetworkPluginAzure {
		t.Fatalf("NetworkPlugin did not have the expected value, got %s, expected %s",
			properties.OrchestratorProfile.KubernetesConfig.NetworkPlugin, NetworkPluginAzure)
	}

	mockCS = getMockBaseContainerService("1.8.10")
	properties = mockCS.Properties
	properties.OrchestratorProfile.KubernetesConfig.NetworkPolicy = NetworkPolicyAzure
	mockCS.setOrchestratorDefaults(true, true)
	if properties.OrchestratorProfile.KubernetesConfig.NetworkPlugin != NetworkPluginAzure {
		t.Fatalf("NetworkPlugin did not have the expected value, got %s, expected %s",
			properties.OrchestratorProfile.KubernetesConfig.NetworkPlugin, NetworkPluginAzure)
	}
	if properties.OrchestratorProfile.KubernetesConfig.NetworkPolicy != "" {
		t.Fatalf("NetworkPolicy did not have the expected value, got %s, expected %s",
			properties.OrchestratorProfile.KubernetesConfig.NetworkPolicy, "")
	}

	mockCS = getMockBaseContainerService("1.8.10")
	properties = mockCS.Properties
	properties.OrchestratorProfile.KubernetesConfig.NetworkPolicy = NetworkPolicyNone
	mockCS.setOrchestratorDefaults(true, true)
	if properties.OrchestratorProfile.KubernetesConfig.NetworkPlugin != NetworkPluginKubenet {
		t.Fatalf("NetworkPlugin did not have the expected value, got %s, expected %s",
			properties.OrchestratorProfile.KubernetesConfig.NetworkPlugin, NetworkPluginKubenet)
	}
	if properties.OrchestratorProfile.KubernetesConfig.NetworkPolicy != "" {
		t.Fatalf("NetworkPolicy did not have the expected value, got %s, expected %s",
			properties.OrchestratorProfile.KubernetesConfig.NetworkPolicy, "")
	}
}

func TestNetworkPluginDefaults(t *testing.T) {
	mockCS := getMockBaseContainerService("1.15.7")
	properties := mockCS.Properties
	mockCS.setOrchestratorDefaults(true, true)
	if properties.OrchestratorProfile.KubernetesConfig.NetworkPlugin != DefaultNetworkPlugin {
		t.Fatalf("NetworkPlugin did not have the expected value, got %s, expected %s",
			properties.OrchestratorProfile.KubernetesConfig.NetworkPlugin, DefaultNetworkPlugin)
	}

	mockCS = getMockBaseContainerService("1.19.2")
	properties = mockCS.Properties
	properties.OrchestratorProfile.KubernetesConfig.NetworkPlugin = NetworkPluginAzure
	mockCS.setOrchestratorDefaults(true, true)
	if properties.OrchestratorProfile.KubernetesConfig.NetworkMode != NetworkModeTransparent {
		t.Fatalf("NetworkMode did not have the expected value, got %s, expected %s",
			properties.OrchestratorProfile.KubernetesConfig.NetworkMode, NetworkModeTransparent)
	}
}

func TestKubernetesImageBaseAppendSlash(t *testing.T) {
	mockCS := getMockBaseContainerService("1.15.7")
	properties := mockCS.Properties
	properties.OrchestratorProfile.KubernetesConfig.KubernetesImageBase = "mcr.microsoft.com"
	mockCS.setOrchestratorDefaults(true, true)
	if properties.OrchestratorProfile.KubernetesConfig.KubernetesImageBase != "mcr.microsoft.com/" {
		t.Fatalf("defaults flow did not add a trailing '/' to KubernetesImageBase")
	}
}

func TestKubernetesImageBase(t *testing.T) {
	// Default public cloud
	mockCS := getMockBaseContainerService("1.17.4")
	mockCS.Location = "westus2"
	cloudSpecConfig := mockCS.GetCloudSpecConfig()
	properties := mockCS.Properties
	mockCS.setOrchestratorDefaults(false, false)
	if properties.OrchestratorProfile.KubernetesConfig.KubernetesImageBase != cloudSpecConfig.KubernetesSpecConfig.MCRKubernetesImageBase {
		t.Fatalf("defaults flow did assign the expected KubernetesImageBase value, got %s, expected %s", properties.OrchestratorProfile.KubernetesConfig.KubernetesImageBase, cloudSpecConfig.KubernetesSpecConfig.MCRKubernetesImageBase)
	}
	if properties.OrchestratorProfile.KubernetesConfig.KubernetesImageBaseType != common.KubernetesImageBaseTypeMCR {
		t.Fatalf("defaults flow did assign the expected KubernetesImageBaseType value, got %s, expected %s", properties.OrchestratorProfile.KubernetesConfig.KubernetesImageBaseType, common.KubernetesImageBaseTypeMCR)
	}

	// Default mooncake cloud
	mockCS = getMockBaseContainerService("1.17.4")
	mockCS.Location = "chinanorth"
	cloudSpecConfig = mockCS.GetCloudSpecConfig()
	properties = mockCS.Properties
	mockCS.setOrchestratorDefaults(false, false)
	if properties.OrchestratorProfile.KubernetesConfig.KubernetesImageBase != cloudSpecConfig.KubernetesSpecConfig.MCRKubernetesImageBase {
		t.Fatalf("defaults flow did assign the expected KubernetesImageBase value, got %s, expected %s", properties.OrchestratorProfile.KubernetesConfig.KubernetesImageBase, cloudSpecConfig.KubernetesSpecConfig.MCRKubernetesImageBase)
	}
	if properties.OrchestratorProfile.KubernetesConfig.KubernetesImageBaseType != common.KubernetesImageBaseTypeMCR {
		t.Fatalf("defaults flow did assign the expected KubernetesImageBaseType value, got %s, expected %s", properties.OrchestratorProfile.KubernetesConfig.KubernetesImageBaseType, common.KubernetesImageBaseTypeMCR)
	}

	// User-customized GCR
	mockCS = getMockBaseContainerService("1.17.4")
	mockCS.Location = "westus2"
	cloudSpecConfig = mockCS.GetCloudSpecConfig()
	properties = mockCS.Properties
	properties.OrchestratorProfile.KubernetesConfig.KubernetesImageBase = "my-custom-gcr/"
	properties.OrchestratorProfile.KubernetesConfig.KubernetesImageBaseType = common.KubernetesImageBaseTypeGCR
	mockCS.setOrchestratorDefaults(false, false)
	if properties.OrchestratorProfile.KubernetesConfig.KubernetesImageBase != "my-custom-gcr/" {
		t.Fatalf("defaults flow did assign the expected KubernetesImageBase value, got %s, expected %s", properties.OrchestratorProfile.KubernetesConfig.KubernetesImageBase, "my-custom-gcr/")
	}
	if properties.OrchestratorProfile.KubernetesConfig.KubernetesImageBaseType != common.KubernetesImageBaseTypeGCR {
		t.Fatalf("defaults flow did assign the expected KubernetesImageBaseType value, got %s, expected %s", properties.OrchestratorProfile.KubernetesConfig.KubernetesImageBaseType, common.KubernetesImageBaseTypeGCR)
	}

	// User-customized MCR
	mockCS = getMockBaseContainerService("1.17.4")
	mockCS.Location = "westus2"
	cloudSpecConfig = mockCS.GetCloudSpecConfig()
	properties = mockCS.Properties
	properties.OrchestratorProfile.KubernetesConfig.KubernetesImageBase = "my-custom-mcr/"
	properties.OrchestratorProfile.KubernetesConfig.KubernetesImageBaseType = common.KubernetesImageBaseTypeMCR
	mockCS.setOrchestratorDefaults(false, false)
	if properties.OrchestratorProfile.KubernetesConfig.KubernetesImageBase != "my-custom-mcr/" {
		t.Fatalf("defaults flow did assign the expected KubernetesImageBase value, got %s, expected %s", properties.OrchestratorProfile.KubernetesConfig.KubernetesImageBase, "my-custom-mcr/")
	}
	if properties.OrchestratorProfile.KubernetesConfig.KubernetesImageBaseType != common.KubernetesImageBaseTypeMCR {
		t.Fatalf("defaults flow did assign the expected KubernetesImageBaseType value, got %s, expected %s", properties.OrchestratorProfile.KubernetesConfig.KubernetesImageBaseType, common.KubernetesImageBaseTypeMCR)
	}

	// Upgrade default scenario
	mockCS = getMockBaseContainerService("1.17.4")
	mockCS.Location = "westus2"
	cloudSpecConfig = mockCS.GetCloudSpecConfig()
	properties = mockCS.Properties
	mockCS.setOrchestratorDefaults(true, false)
	if properties.OrchestratorProfile.KubernetesConfig.KubernetesImageBase != cloudSpecConfig.KubernetesSpecConfig.MCRKubernetesImageBase {
		t.Fatalf("defaults flow did assign the expected KubernetesImageBase value, got %s, expected %s", properties.OrchestratorProfile.KubernetesConfig.KubernetesImageBase, cloudSpecConfig.KubernetesSpecConfig.MCRKubernetesImageBase)
	}
	if properties.OrchestratorProfile.KubernetesConfig.KubernetesImageBaseType != common.KubernetesImageBaseTypeMCR {
		t.Fatalf("defaults flow did assign the expected KubernetesImageBaseType value, got %s, expected %s", properties.OrchestratorProfile.KubernetesConfig.KubernetesImageBaseType, common.KubernetesImageBaseTypeMCR)
	}

	// Upgrade scenario forces GCR to MCR
	mockCS = getMockBaseContainerService("1.17.4")
	mockCS.Location = "westus2"
	cloudSpecConfig = mockCS.GetCloudSpecConfig()
	properties = mockCS.Properties
	properties.OrchestratorProfile.KubernetesConfig.KubernetesImageBase = cloudSpecConfig.KubernetesSpecConfig.KubernetesImageBase
	properties.OrchestratorProfile.KubernetesConfig.KubernetesImageBaseType = common.KubernetesImageBaseTypeGCR
	mockCS.setOrchestratorDefaults(true, false)
	if properties.OrchestratorProfile.KubernetesConfig.KubernetesImageBase != cloudSpecConfig.KubernetesSpecConfig.MCRKubernetesImageBase {
		t.Fatalf("defaults flow did assign the expected KubernetesImageBase value, got %s, expected %s", properties.OrchestratorProfile.KubernetesConfig.KubernetesImageBase, cloudSpecConfig.KubernetesSpecConfig.MCRKubernetesImageBase)
	}
	if properties.OrchestratorProfile.KubernetesConfig.KubernetesImageBaseType != common.KubernetesImageBaseTypeMCR {
		t.Fatalf("defaults flow did assign the expected KubernetesImageBaseType value, got %s, expected %s", properties.OrchestratorProfile.KubernetesConfig.KubernetesImageBaseType, common.KubernetesImageBaseTypeMCR)
	}

	// Upgrade scenario forces to MCR - empty KubernetesImageBase and KubernetesImageBaseType
	mockCS = getMockBaseContainerService("1.17.4")
	mockCS.Location = "westus2"
	cloudSpecConfig = mockCS.GetCloudSpecConfig()
	properties = mockCS.Properties
	properties.OrchestratorProfile.KubernetesConfig.KubernetesImageBase = ""
	properties.OrchestratorProfile.KubernetesConfig.KubernetesImageBaseType = ""
	mockCS.setOrchestratorDefaults(true, false)
	if properties.OrchestratorProfile.KubernetesConfig.KubernetesImageBase != cloudSpecConfig.KubernetesSpecConfig.MCRKubernetesImageBase {
		t.Fatalf("defaults flow did assign the expected KubernetesImageBase value, got %s, expected %s", properties.OrchestratorProfile.KubernetesConfig.KubernetesImageBase, cloudSpecConfig.KubernetesSpecConfig.MCRKubernetesImageBase)
	}
	if properties.OrchestratorProfile.KubernetesConfig.KubernetesImageBaseType != common.KubernetesImageBaseTypeMCR {
		t.Fatalf("defaults flow did assign the expected KubernetesImageBaseType value, got %s, expected %s", properties.OrchestratorProfile.KubernetesConfig.KubernetesImageBaseType, common.KubernetesImageBaseTypeMCR)
	}

	// Upgrade scenario forces GCR to MCR - empty KubernetesImageBase
	mockCS = getMockBaseContainerService("1.17.4")
	mockCS.Location = "westus2"
	cloudSpecConfig = mockCS.GetCloudSpecConfig()
	properties = mockCS.Properties
	properties.OrchestratorProfile.KubernetesConfig.KubernetesImageBase = ""
	properties.OrchestratorProfile.KubernetesConfig.KubernetesImageBaseType = common.KubernetesImageBaseTypeGCR
	mockCS.setOrchestratorDefaults(true, false)
	if properties.OrchestratorProfile.KubernetesConfig.KubernetesImageBase != cloudSpecConfig.KubernetesSpecConfig.MCRKubernetesImageBase {
		t.Fatalf("defaults flow did assign the expected KubernetesImageBase value, got %s, expected %s", properties.OrchestratorProfile.KubernetesConfig.KubernetesImageBase, cloudSpecConfig.KubernetesSpecConfig.MCRKubernetesImageBase)
	}
	if properties.OrchestratorProfile.KubernetesConfig.KubernetesImageBaseType != common.KubernetesImageBaseTypeMCR {
		t.Fatalf("defaults flow did assign the expected KubernetesImageBaseType value, got %s, expected %s", properties.OrchestratorProfile.KubernetesConfig.KubernetesImageBaseType, common.KubernetesImageBaseTypeMCR)
	}

	// Upgrade scenario forces GCR to MCR - empty KubernetesImageBaseType
	mockCS = getMockBaseContainerService("1.17.4")
	mockCS.Location = "westus2"
	cloudSpecConfig = mockCS.GetCloudSpecConfig()
	properties = mockCS.Properties
	properties.OrchestratorProfile.KubernetesConfig.KubernetesImageBase = "k8s.gcr.io/"
	properties.OrchestratorProfile.KubernetesConfig.KubernetesImageBaseType = ""
	mockCS.setOrchestratorDefaults(true, false)
	if properties.OrchestratorProfile.KubernetesConfig.KubernetesImageBase != cloudSpecConfig.KubernetesSpecConfig.MCRKubernetesImageBase {
		t.Fatalf("defaults flow did assign the expected KubernetesImageBase value, got %s, expected %s", properties.OrchestratorProfile.KubernetesConfig.KubernetesImageBase, cloudSpecConfig.KubernetesSpecConfig.MCRKubernetesImageBase)
	}
	if properties.OrchestratorProfile.KubernetesConfig.KubernetesImageBaseType != common.KubernetesImageBaseTypeMCR {
		t.Fatalf("defaults flow did assign the expected KubernetesImageBaseType value, got %s, expected %s", properties.OrchestratorProfile.KubernetesConfig.KubernetesImageBaseType, common.KubernetesImageBaseTypeMCR)
	}

	// Upgrade scenario doesn't force user-customized GCR
	mockCS = getMockBaseContainerService("1.17.4")
	mockCS.Location = "westus2"
	cloudSpecConfig = mockCS.GetCloudSpecConfig()
	properties = mockCS.Properties
	properties.OrchestratorProfile.KubernetesConfig.KubernetesImageBase = "my-custom-gcr/"
	properties.OrchestratorProfile.KubernetesConfig.KubernetesImageBaseType = common.KubernetesImageBaseTypeGCR
	mockCS.setOrchestratorDefaults(true, false)
	if properties.OrchestratorProfile.KubernetesConfig.KubernetesImageBase != "my-custom-gcr/" {
		t.Fatalf("defaults flow did assign the expected KubernetesImageBase value, got %s, expected %s", properties.OrchestratorProfile.KubernetesConfig.KubernetesImageBase, "my-custom-gcr/")
	}
	if properties.OrchestratorProfile.KubernetesConfig.KubernetesImageBaseType != common.KubernetesImageBaseTypeGCR {
		t.Fatalf("defaults flow did assign the expected KubernetesImageBaseType value, got %s, expected %s", properties.OrchestratorProfile.KubernetesConfig.KubernetesImageBaseType, common.KubernetesImageBaseTypeGCR)
	}
}

func TestAzureStackKubernetesConfigDefaults(t *testing.T) {
	genMockCS := func() ContainerService {
		mockCS := getMockBaseContainerService("1.15.7")
		properties := mockCS.Properties
		properties.OrchestratorProfile.KubernetesConfig.KubernetesImageBase = "mcr.microsoft.com/k8s/azurestack/core/"
		properties.OrchestratorProfile.KubernetesConfig.KubernetesImageBaseType = common.KubernetesImageBaseTypeGCR
		properties.OrchestratorProfile.KubernetesConfig.MCRKubernetesImageBase = "mcr.microsoft.com/k8s/core/"
		properties.OrchestratorProfile.KubernetesConfig.LoadBalancerSku = StandardLoadBalancerSku
		properties.CustomCloudProfile = &CustomCloudProfile{}
		properties.CustomCloudProfile.Environment = &azure.Environment{}
		return mockCS
	}

	overrideImageBase := "mcr.microsoft.com/"
	inputImageBase := "mcr.microsoft.com/k8s/core/"

	mockCS := genMockCS()
	properties := mockCS.Properties
	mockCS.setOrchestratorDefaults(false, false)
	if properties.OrchestratorProfile.KubernetesConfig.KubernetesImageBase != overrideImageBase {
		t.Fatalf("setOrchestratorDefaults did not set KubernetesImageBase to its expect value (%s) for Azure Stack clouds", overrideImageBase)
	}
	if properties.OrchestratorProfile.KubernetesConfig.KubernetesImageBaseType != common.KubernetesImageBaseTypeMCR {
		t.Fatalf("setOrchestratorDefaults did not set KubernetesImageBaseType to its expect value (%s) for Azure Stack clouds", common.KubernetesImageBaseTypeMCR)
	}
	if properties.OrchestratorProfile.KubernetesConfig.LoadBalancerSku != DefaultAzureStackLoadBalancerSku {
		t.Fatalf("setOrchestratorDefaults did not set LoadBalancerSku to its expect value (%s) for Azure Stack clouds", DefaultAzureStackLoadBalancerSku)
	}
	if properties.OrchestratorProfile.KubernetesConfig.MCRKubernetesImageBase != inputImageBase {
		t.Fatal("setOrchestratorDefaults should not override MCRKubernetesImageBase")
	}

	mockCS = genMockCS()
	properties = mockCS.Properties
	mockCS.setOrchestratorDefaults(true, true)
	if properties.OrchestratorProfile.KubernetesConfig.KubernetesImageBase != overrideImageBase {
		t.Fatalf("setOrchestratorDefaults did not set KubernetesImageBase to its expect value (%s) for Azure Stack clouds", overrideImageBase)
	}
	if properties.OrchestratorProfile.KubernetesConfig.KubernetesImageBaseType != common.KubernetesImageBaseTypeMCR {
		t.Fatalf("setOrchestratorDefaults did not set KubernetesImageBaseType to its expect value (%s) for Azure Stack clouds", common.KubernetesImageBaseTypeMCR)
	}
	if properties.OrchestratorProfile.KubernetesConfig.LoadBalancerSku != DefaultAzureStackLoadBalancerSku {
		t.Fatalf("setOrchestratorDefaults did not set LoadBalancerSku to its expect value (%s) for Azure Stack clouds", DefaultAzureStackLoadBalancerSku)
	}
	if properties.OrchestratorProfile.KubernetesConfig.MCRKubernetesImageBase != overrideImageBase {
		t.Fatalf("setOrchestratorDefaults did not set MCRKubernetesImageBase to its expect value (%s) for Azure Stack clouds", overrideImageBase)
	}
}

func TestContainerRuntime(t *testing.T) {

	for _, mobyVersion := range []string{"3.0.1", "3.0.3", "3.0.4", "3.0.5", "3.0.6", "3.0.7", "3.0.8", "3.0.10", "19.03.11", "19.03.12", "19.03.13", "19.03.14"} {
		mockCS := getMockBaseContainerService("1.10.13")
		properties := mockCS.Properties
		properties.OrchestratorProfile.KubernetesConfig.MobyVersion = mobyVersion
		mockCS.setOrchestratorDefaults(true, true)
		if properties.OrchestratorProfile.KubernetesConfig.ContainerRuntime != Docker {
			t.Fatalf("ContainerRuntime did not have the expected value, got %s, expected %s",
				properties.OrchestratorProfile.KubernetesConfig.ContainerRuntime, Docker)
		}
		if properties.OrchestratorProfile.KubernetesConfig.MobyVersion != DefaultMobyVersion {
			t.Fatalf("MobyVersion did not have the expected value, got %s, expected %s",
				properties.OrchestratorProfile.KubernetesConfig.MobyVersion, DefaultMobyVersion)
		}
		expectedContainerdVersion := ""
		if versions.GreaterThanOrEqualTo(properties.OrchestratorProfile.KubernetesConfig.MobyVersion, "19.03") {
			expectedContainerdVersion = DefaultContainerdVersion
		}
		if properties.OrchestratorProfile.KubernetesConfig.ContainerdVersion != expectedContainerdVersion {
			t.Fatalf("Containerd did not have the expected value, got %s, expected %s",
				properties.OrchestratorProfile.KubernetesConfig.ContainerdVersion, expectedContainerdVersion)
		}

		mockCS = getMockBaseContainerService("1.10.13")
		properties = mockCS.Properties
		properties.OrchestratorProfile.KubernetesConfig.MobyVersion = mobyVersion
		mockCS.setOrchestratorDefaults(false, false)
		if properties.OrchestratorProfile.KubernetesConfig.ContainerRuntime != Docker {
			t.Fatalf("ContainerRuntime did not have the expected value, got %s, expected %s",
				properties.OrchestratorProfile.KubernetesConfig.ContainerRuntime, Docker)
		}
		if properties.OrchestratorProfile.KubernetesConfig.MobyVersion != mobyVersion {
			t.Fatalf("MobyVersion did not have the expected value, got %s, expected %s",
				properties.OrchestratorProfile.KubernetesConfig.MobyVersion, mobyVersion)
		}
		expectedContainerdVersion = ""
		if versions.GreaterThanOrEqualTo(properties.OrchestratorProfile.KubernetesConfig.MobyVersion, "19.03") {
			expectedContainerdVersion = DefaultContainerdVersion
		}
		if properties.OrchestratorProfile.KubernetesConfig.ContainerdVersion != expectedContainerdVersion {
			t.Fatalf("Containerd did not have the expected value, got %s, expected %s",
				properties.OrchestratorProfile.KubernetesConfig.ContainerdVersion, expectedContainerdVersion)
		}
	}

	mockCS := getMockBaseContainerService("1.10.13")
	properties := mockCS.Properties
	mockCS.setOrchestratorDefaults(false, false)
	if properties.OrchestratorProfile.KubernetesConfig.ContainerRuntime != Docker {
		t.Fatalf("ContainerRuntime did not have the expected value, got %s, expected %s",
			properties.OrchestratorProfile.KubernetesConfig.ContainerRuntime, Docker)
	}
	if properties.OrchestratorProfile.KubernetesConfig.MobyVersion != DefaultMobyVersion {
		t.Fatalf("MobyVersion did not have the expected value, got %s, expected %s",
			properties.OrchestratorProfile.KubernetesConfig.MobyVersion, DefaultMobyVersion)
	}
	expectedContainerdVersion := ""
	if versions.GreaterThanOrEqualTo(properties.OrchestratorProfile.KubernetesConfig.MobyVersion, "19.03") {
		expectedContainerdVersion = DefaultContainerdVersion
	}
	if properties.OrchestratorProfile.KubernetesConfig.ContainerdVersion != expectedContainerdVersion {
		t.Fatalf("Containerd did not have the expected value, got %s, expected %s",
			properties.OrchestratorProfile.KubernetesConfig.ContainerdVersion, expectedContainerdVersion)
	}

	mockCS = getMockBaseContainerService("1.10.13")
	properties = mockCS.Properties
	properties.OrchestratorProfile.KubernetesConfig.ContainerRuntime = Containerd
	mockCS.setOrchestratorDefaults(false, false)
	if properties.OrchestratorProfile.KubernetesConfig.ContainerRuntime != Containerd {
		t.Fatalf("ContainerRuntime did not have the expected value, got %s, expected %s",
			properties.OrchestratorProfile.KubernetesConfig.ContainerRuntime, Containerd)
	}
	if properties.OrchestratorProfile.KubernetesConfig.MobyVersion != "" {
		t.Fatalf("MobyVersion did not have the expected value, got %s, expected %s",
			properties.OrchestratorProfile.KubernetesConfig.MobyVersion, "")
	}
	if properties.OrchestratorProfile.KubernetesConfig.ContainerdVersion != DefaultContainerdVersion {
		t.Fatalf("Containerd did not have the expected value, got %s, expected %s",
			properties.OrchestratorProfile.KubernetesConfig.ContainerdVersion, DefaultContainerdVersion)
	}

	for _, containerdVersion := range []string{"1.1.2", "1.1.4", "1.1.5"} {

		mockCS = getMockBaseContainerService("1.10.13")
		properties = mockCS.Properties
		properties.OrchestratorProfile.KubernetesConfig.ContainerRuntime = Containerd
		properties.OrchestratorProfile.KubernetesConfig.ContainerdVersion = containerdVersion
		mockCS.setOrchestratorDefaults(true, true)
		if properties.OrchestratorProfile.KubernetesConfig.ContainerRuntime != Containerd {
			t.Fatalf("ContainerRuntime did not have the expected value, got %s, expected %s",
				properties.OrchestratorProfile.KubernetesConfig.ContainerRuntime, Containerd)
		}
		if properties.OrchestratorProfile.KubernetesConfig.MobyVersion != "" {
			t.Fatalf("MobyVersion did not have the expected value, got %s, expected %s",
				properties.OrchestratorProfile.KubernetesConfig.MobyVersion, "")
		}
		if properties.OrchestratorProfile.KubernetesConfig.ContainerdVersion != DefaultContainerdVersion {
			t.Fatalf("Containerd did not have the expected value, got %s, expected %s",
				properties.OrchestratorProfile.KubernetesConfig.ContainerdVersion, DefaultContainerdVersion)
		}

		mockCS = getMockBaseContainerService("1.10.13")
		properties = mockCS.Properties
		properties.OrchestratorProfile.KubernetesConfig.ContainerRuntime = Containerd
		properties.OrchestratorProfile.KubernetesConfig.ContainerdVersion = containerdVersion
		mockCS.setOrchestratorDefaults(false, false)
		if properties.OrchestratorProfile.KubernetesConfig.ContainerRuntime != Containerd {
			t.Fatalf("ContainerRuntime did not have the expected value, got %s, expected %s",
				properties.OrchestratorProfile.KubernetesConfig.ContainerRuntime, Containerd)
		}
		if properties.OrchestratorProfile.KubernetesConfig.MobyVersion != "" {
			t.Fatalf("MobyVersion did not have the expected value, got %s, expected %s",
				properties.OrchestratorProfile.KubernetesConfig.MobyVersion, "")
		}
		if properties.OrchestratorProfile.KubernetesConfig.ContainerdVersion != containerdVersion {
			t.Fatalf("Containerd did not have the expected value, got %s, expected %s",
				properties.OrchestratorProfile.KubernetesConfig.ContainerdVersion, containerdVersion)
		}
	}
}

func TestEtcdVersion(t *testing.T) {
	// Default (no value) scenario
	for _, etcdVersion := range []string{""} {
		// Upgrade scenario should always upgrade to newer, default etcd version
		// This sort of artificial (upgrade scenario should always have value), but strictly speaking this is what we want to do
		mockCS := getMockBaseContainerService("1.10.13")
		properties := mockCS.Properties
		properties.OrchestratorProfile.KubernetesConfig.EtcdVersion = etcdVersion
		mockCS.setOrchestratorDefaults(true, false)
		if properties.OrchestratorProfile.KubernetesConfig.EtcdVersion != DefaultEtcdVersion {
			t.Fatalf("EtcdVersion did not have the expected value, got %s, expected %s",
				properties.OrchestratorProfile.KubernetesConfig.EtcdVersion, DefaultEtcdVersion)
		}

		// Create scenario should always accept the provided value
		mockCS = getMockBaseContainerService("1.10.13")
		properties = mockCS.Properties
		properties.OrchestratorProfile.KubernetesConfig.EtcdVersion = etcdVersion
		mockCS.setOrchestratorDefaults(false, false)
		if properties.OrchestratorProfile.KubernetesConfig.EtcdVersion != DefaultEtcdVersion {
			t.Fatalf("EtcdVersion did not have the expected value, got %s, expected %s",
				properties.OrchestratorProfile.KubernetesConfig.EtcdVersion, DefaultEtcdVersion)
		}

		// Scale scenario should always accept the provided value
		// This sort of artificial (upgrade scenario should always have value), but strictly speaking this is what we want to do
		mockCS = getMockBaseContainerService("1.10.13")
		properties = mockCS.Properties
		properties.OrchestratorProfile.KubernetesConfig.EtcdVersion = etcdVersion
		mockCS.setOrchestratorDefaults(false, true)
		if properties.OrchestratorProfile.KubernetesConfig.EtcdVersion != DefaultEtcdVersion {
			t.Fatalf("EtcdVersion did not have the expected value, got %s, expected %s",
				properties.OrchestratorProfile.KubernetesConfig.EtcdVersion, DefaultEtcdVersion)
		}
	}

	// These versions are all less than or equal to default
	for _, etcdVersion := range []string{"2.2.5", "3.2.24", DefaultEtcdVersion} {
		// Upgrade scenario should always upgrade to newer, default etcd version
		mockCS := getMockBaseContainerService("1.10.13")
		properties := mockCS.Properties
		properties.OrchestratorProfile.KubernetesConfig.EtcdVersion = etcdVersion
		mockCS.setOrchestratorDefaults(true, false)
		if properties.OrchestratorProfile.KubernetesConfig.EtcdVersion != DefaultEtcdVersion {
			t.Fatalf("EtcdVersion did not have the expected value, got %s, expected %s",
				properties.OrchestratorProfile.KubernetesConfig.EtcdVersion, DefaultEtcdVersion)
		}

		// Create scenario should always accept the provided value
		mockCS = getMockBaseContainerService("1.10.13")
		properties = mockCS.Properties
		properties.OrchestratorProfile.KubernetesConfig.EtcdVersion = etcdVersion
		mockCS.setOrchestratorDefaults(false, false)
		if properties.OrchestratorProfile.KubernetesConfig.EtcdVersion != etcdVersion {
			t.Fatalf("EtcdVersion did not have the expected value, got %s, expected %s",
				properties.OrchestratorProfile.KubernetesConfig.EtcdVersion, etcdVersion)
		}

		// Scale scenario should always accept the provided value
		mockCS = getMockBaseContainerService("1.10.13")
		properties = mockCS.Properties
		properties.OrchestratorProfile.KubernetesConfig.EtcdVersion = etcdVersion
		mockCS.setOrchestratorDefaults(false, true)
		if properties.OrchestratorProfile.KubernetesConfig.EtcdVersion != etcdVersion {
			t.Fatalf("EtcdVersion did not have the expected value, got %s, expected %s",
				properties.OrchestratorProfile.KubernetesConfig.EtcdVersion, etcdVersion)
		}
	}

	// These versions are all greater than default
	for _, etcdVersion := range []string{"3.4.0", "99.99"} {
		// Upgrade scenario should always keep the user-configured etcd version if it is greater than default
		mockCS := getMockBaseContainerService("1.10.13")
		properties := mockCS.Properties
		properties.OrchestratorProfile.KubernetesConfig.EtcdVersion = etcdVersion
		mockCS.setOrchestratorDefaults(true, false)
		if properties.OrchestratorProfile.KubernetesConfig.EtcdVersion != etcdVersion {
			t.Fatalf("EtcdVersion did not have the expected value, got %s, expected %s",
				properties.OrchestratorProfile.KubernetesConfig.EtcdVersion, etcdVersion)
		}

		// Create scenario should always accept the provided value
		mockCS = getMockBaseContainerService("1.10.13")
		properties = mockCS.Properties
		properties.OrchestratorProfile.KubernetesConfig.EtcdVersion = etcdVersion
		mockCS.setOrchestratorDefaults(false, false)
		if properties.OrchestratorProfile.KubernetesConfig.EtcdVersion != etcdVersion {
			t.Fatalf("EtcdVersion did not have the expected value, got %s, expected %s",
				properties.OrchestratorProfile.KubernetesConfig.EtcdVersion, etcdVersion)
		}

		// Scale scenario should always accept the provided value
		mockCS = getMockBaseContainerService("1.10.13")
		properties = mockCS.Properties
		properties.OrchestratorProfile.KubernetesConfig.EtcdVersion = etcdVersion
		mockCS.setOrchestratorDefaults(false, true)
		if properties.OrchestratorProfile.KubernetesConfig.EtcdVersion != etcdVersion {
			t.Fatalf("EtcdVersion did not have the expected value, got %s, expected %s",
				properties.OrchestratorProfile.KubernetesConfig.EtcdVersion, etcdVersion)
		}
	}
}

func TestStorageProfile(t *testing.T) {
	// Test ManagedDisks default configuration
	mockCS := getMockBaseContainerService("1.13.12")
	properties := mockCS.Properties
	properties.MasterProfile.Count = 1
	properties.OrchestratorProfile.KubernetesConfig.PrivateCluster = &PrivateCluster{
		Enabled:                to.BoolPtr(true),
		EnableHostsConfigAgent: to.BoolPtr(true),
		JumpboxProfile:         &PrivateJumpboxProfile{},
	}
	_, err := mockCS.SetPropertiesDefaults(PropertiesDefaultsParams{
		IsScale:    false,
		IsUpgrade:  false,
		PkiKeySize: helpers.DefaultPkiKeySize,
	})
	if err != nil {
		t.Errorf("expected no error from SetPropertiesDefaults, instead got %s", err)
	}

	if properties.MasterProfile.StorageProfile != ManagedDisks {
		t.Fatalf("MasterProfile.StorageProfile did not have the expected configuration, got %s, expected %s",
			properties.MasterProfile.StorageProfile, ManagedDisks)
	}
	if !properties.MasterProfile.IsManagedDisks() {
		t.Fatalf("MasterProfile.StorageProfile did not have the expected configuration, got %t, expected %t",
			false, true)
	}
	if properties.AgentPoolProfiles[0].StorageProfile != ManagedDisks {
		t.Fatalf("AgentPoolProfile.StorageProfile did not have the expected configuration, got %s, expected %s",
			properties.AgentPoolProfiles[0].StorageProfile, ManagedDisks)
	}
	if !properties.AgentPoolProfiles[0].IsManagedDisks() {
		t.Fatalf("AgentPoolProfile.IsManagedDisks() did not have the expected configuration, got %t, expected %t",
			false, true)
	}
	if properties.OrchestratorProfile.KubernetesConfig.PrivateCluster.JumpboxProfile.StorageProfile != ManagedDisks {
		t.Fatalf("MasterProfile.StorageProfile did not have the expected configuration, got %s, expected %s",
			properties.OrchestratorProfile.KubernetesConfig.PrivateCluster.JumpboxProfile.StorageProfile, ManagedDisks)
	}
	if !properties.AgentPoolProfiles[0].IsVirtualMachineScaleSets() {
		t.Fatalf("AgentPoolProfile[0].AvailabilityProfile did not have the expected configuration, got %s, expected %s",
			properties.AgentPoolProfiles[0].AvailabilityProfile, AvailabilitySet)
	}

	mockCS = getMockBaseContainerService("1.13.12")
	properties = mockCS.Properties
	_, err = mockCS.SetPropertiesDefaults(PropertiesDefaultsParams{
		IsScale:    false,
		IsUpgrade:  false,
		PkiKeySize: helpers.DefaultPkiKeySize,
	})
	if err != nil {
		t.Errorf("expected no error from SetPropertiesDefaults, instead got %s", err)
	}

	if !properties.AgentPoolProfiles[0].IsVirtualMachineScaleSets() {
		t.Fatalf("AgentPoolProfile[0].AvailabilityProfile did not have the expected configuration, got %s, expected %s",
			properties.AgentPoolProfiles[0].AvailabilityProfile, VirtualMachineScaleSets)
	}

}

// TestMasterProfileDefaults covers tests for setMasterProfileDefaults
func TestMasterProfileDefaults(t *testing.T) {
	// this validates default masterProfile configuration
	mockCS := getMockBaseContainerService("1.13.12")
	properties := mockCS.Properties
	properties.OrchestratorProfile.KubernetesConfig.ClusterSubnet = ""
	properties.OrchestratorProfile.KubernetesConfig.NetworkPlugin = NetworkPluginAzure
	properties.MasterProfile.AvailabilityProfile = ""
	properties.MasterProfile.Count = 3
	properties.CertificateProfile = &CertificateProfile{}
	mockCS.Properties = properties
	_, err := mockCS.SetPropertiesDefaults(PropertiesDefaultsParams{
		IsScale:    false,
		IsUpgrade:  false,
		PkiKeySize: helpers.DefaultPkiKeySize,
	})
	if err != nil {
		t.Error(err)
	}
	if properties.MasterProfile.IsVirtualMachineScaleSets() {
		t.Fatalf("Master VMAS, AzureCNI: MasterProfile AvailabilityProfile did not have the expected default configuration, got %s, expected %s",
			properties.MasterProfile.AvailabilityProfile, AvailabilitySet)
	}
	if properties.OrchestratorProfile.KubernetesConfig.ClusterSubnet != DefaultKubernetesSubnet {
		t.Fatalf("Master VMAS, AzureCNI: MasterProfile ClusterSubnet did not have the expected default configuration, got %s, expected %s",
			properties.OrchestratorProfile.KubernetesConfig.ClusterSubnet, DefaultKubernetesSubnet)
	}
	if properties.MasterProfile.Subnet != properties.OrchestratorProfile.KubernetesConfig.ClusterSubnet {
		t.Fatalf("Master VMAS, AzureCNI: MasterProfile Subnet did not have the expected default configuration, got %s, expected %s",
			properties.MasterProfile.Subnet, properties.OrchestratorProfile.KubernetesConfig.ClusterSubnet)
	}
	if properties.AgentPoolProfiles[0].Subnet != properties.MasterProfile.Subnet {
		t.Fatalf("Master VMAS, AzureCNI: AgentPoolProfiles Subnet did not have the expected default configuration, got %s, expected %s",
			properties.AgentPoolProfiles[0].Subnet, properties.MasterProfile.Subnet)
	}
	if properties.MasterProfile.FirstConsecutiveStaticIP != "10.255.255.5" {
		t.Fatalf("Master VMAS, AzureCNI: MasterProfile FirstConsecutiveStaticIP did not have the expected default configuration, got %s, expected %s",
			properties.MasterProfile.FirstConsecutiveStaticIP, "10.255.255.5")
	}
	if properties.MasterProfile.OSDiskCachingType != string(compute.CachingTypesReadWrite) {
		t.Fatalf("MasterProfile.OSDiskCachingType did not have the expected default configuration, got %s, expected %s",
			properties.MasterProfile.OSDiskCachingType, string(compute.CachingTypesReadWrite))
	}

	// this validates default VMSS masterProfile configuration
	mockCS = getMockBaseContainerService("1.13.12")
	properties = mockCS.Properties
	properties.OrchestratorProfile.KubernetesConfig.NetworkPlugin = NetworkPluginAzure
	properties.OrchestratorProfile.KubernetesConfig.ClusterSubnet = ""
	properties.MasterProfile.AvailabilityProfile = VirtualMachineScaleSets
	_, err = mockCS.SetPropertiesDefaults(PropertiesDefaultsParams{
		IsScale:    false,
		IsUpgrade:  true,
		PkiKeySize: helpers.DefaultPkiKeySize,
	})
	if err != nil {
		t.Error(err)
	}
	if !properties.MasterProfile.IsVirtualMachineScaleSets() {
		t.Fatalf("Master VMSS, AzureCNI: MasterProfile AvailabilityProfile did not have the expected default configuration, got %s, expected %s",
			properties.MasterProfile.AvailabilityProfile, VirtualMachineScaleSets)
	}
	if properties.OrchestratorProfile.KubernetesConfig.ClusterSubnet != DefaultKubernetesSubnet {
		t.Fatalf("Master VMSS, AzureCNI: MasterProfile ClusterSubnet did not have the expected default configuration, got %s, expected %s",
			properties.OrchestratorProfile.KubernetesConfig.ClusterSubnet, DefaultKubernetesSubnet)
	}
	if properties.MasterProfile.FirstConsecutiveStaticIP != DefaultFirstConsecutiveKubernetesStaticIPVMSS {
		t.Fatalf("Master VMSS, AzureCNI: MasterProfile FirstConsecutiveStaticIP did not have the expected default configuration, got %s, expected %s",
			properties.MasterProfile.FirstConsecutiveStaticIP, DefaultFirstConsecutiveKubernetesStaticIPVMSS)
	}
	if properties.MasterProfile.Subnet != DefaultKubernetesMasterSubnet {
		t.Fatalf("Master VMSS, AzureCNI: MasterProfile Subnet did not have the expected default configuration, got %s, expected %s",
			properties.MasterProfile.Subnet, DefaultKubernetesMasterSubnet)
	}
	if properties.MasterProfile.AgentSubnet != DefaultKubernetesAgentSubnetVMSS {
		t.Fatalf("Master VMSS, AzureCNI: MasterProfile AgentSubnet did not have the expected default configuration, got %s, expected %s",
			properties.MasterProfile.AgentSubnet, DefaultKubernetesAgentSubnetVMSS)
	}

	// this validates default masterProfile configuration and kubenet
	mockCS = getMockBaseContainerService("1.13.12")
	properties = mockCS.Properties
	properties.OrchestratorProfile.KubernetesConfig.ClusterSubnet = ""
	properties.OrchestratorProfile.KubernetesConfig.NetworkPlugin = NetworkPluginKubenet
	properties.MasterProfile.AvailabilityProfile = VirtualMachineScaleSets
	_, err = mockCS.SetPropertiesDefaults(PropertiesDefaultsParams{
		IsScale:    true,
		IsUpgrade:  false,
		PkiKeySize: helpers.DefaultPkiKeySize,
	})
	if err != nil {
		t.Error(err)
	}
	if properties.OrchestratorProfile.KubernetesConfig.ClusterSubnet != DefaultKubernetesClusterSubnet {
		t.Fatalf("Master VMSS, kubenet: MasterProfile ClusterSubnet did not have the expected default configuration, got %s, expected %s",
			properties.OrchestratorProfile.KubernetesConfig.ClusterSubnet, DefaultKubernetesClusterSubnet)
	}
	if properties.MasterProfile.Subnet != DefaultKubernetesMasterSubnet {
		t.Fatalf("Master VMSS, kubenet: MasterProfile Subnet did not have the expected default configuration, got %s, expected %s",
			properties.MasterProfile.Subnet, DefaultKubernetesMasterSubnet)
	}
	if properties.MasterProfile.FirstConsecutiveStaticIP != DefaultFirstConsecutiveKubernetesStaticIPVMSS {
		t.Fatalf("Master VMSS, kubenet: MasterProfile FirstConsecutiveStaticIP did not have the expected default configuration, got %s, expected %s",
			properties.MasterProfile.FirstConsecutiveStaticIP, DefaultFirstConsecutiveKubernetesStaticIPVMSS)
	}
	if properties.MasterProfile.AgentSubnet != DefaultKubernetesAgentSubnetVMSS {
		t.Fatalf("Master VMSS, kubenet: MasterProfile AgentSubnet did not have the expected default configuration, got %s, expected %s",
			properties.MasterProfile.AgentSubnet, DefaultKubernetesAgentSubnetVMSS)
	}
	properties.MasterProfile.AvailabilityProfile = AvailabilitySet
	_, err = mockCS.SetPropertiesDefaults(PropertiesDefaultsParams{
		IsScale:    true,
		IsUpgrade:  false,
		PkiKeySize: helpers.DefaultPkiKeySize,
	})
	if err != nil {
		t.Error(err)
	}
	if properties.MasterProfile.FirstConsecutiveStaticIP != DefaultFirstConsecutiveKubernetesStaticIP {
		t.Fatalf("Master VMAS, kubenet: MasterProfile FirstConsecutiveStaticIP did not have the expected default configuration, got %s, expected %s",
			properties.MasterProfile.FirstConsecutiveStaticIP, DefaultFirstConsecutiveKubernetesStaticIP)
	}

	// this validates default vmas masterProfile configuration, AzureCNI, and custom vnet
	mockCS = getMockBaseContainerService("1.10.3")
	properties = mockCS.Properties
	properties.MasterProfile.VnetSubnetID = "/subscriptions/SUBSCRIPTION_ID/resourceGroups/RESOURCE_GROUP_NAME/providers/Microsoft.Network/virtualNetworks/ExampleCustomVNET/subnets/ExampleMasterSubnet"
	properties.MasterProfile.VnetCidr = "10.239.0.0/16"
	properties.MasterProfile.FirstConsecutiveStaticIP = "10.239.255.239"
	properties.OrchestratorProfile.KubernetesConfig.ClusterSubnet = ""
	properties.OrchestratorProfile.KubernetesConfig.NetworkPlugin = NetworkPluginAzure
	properties.MasterProfile.AvailabilityProfile = AvailabilitySet
	_, err = mockCS.SetPropertiesDefaults(PropertiesDefaultsParams{
		IsScale:    true,
		IsUpgrade:  false,
		PkiKeySize: helpers.DefaultPkiKeySize,
	})
	if err != nil {
		t.Error(err)
	}

	if properties.MasterProfile.FirstConsecutiveStaticIP != "10.239.255.239" {
		t.Fatalf("Master VMAS, AzureCNI, customvnet: MasterProfile FirstConsecutiveStaticIP did not have the expected default configuration, got %s, expected %s",
			properties.MasterProfile.FirstConsecutiveStaticIP, "10.239.255.239")
	}

	// this validates default VMSS masterProfile configuration, AzureCNI, and custom VNET
	mockCS = getMockBaseContainerService("1.10.3")
	properties = mockCS.Properties
	properties.MasterProfile.VnetSubnetID = "/subscriptions/SUBSCRIPTION_ID/resourceGroups/RESOURCE_GROUP_NAME/providers/Microsoft.Network/virtualNetworks/ExampleCustomVNET/subnets/ExampleMasterSubnet"
	properties.MasterProfile.VnetCidr = "10.239.0.0/16"
	properties.OrchestratorProfile.KubernetesConfig.ClusterSubnet = ""
	properties.OrchestratorProfile.KubernetesConfig.NetworkPlugin = NetworkPluginAzure
	properties.MasterProfile.AvailabilityProfile = VirtualMachineScaleSets
	_, err = mockCS.SetPropertiesDefaults(PropertiesDefaultsParams{
		IsScale:    true,
		IsUpgrade:  false,
		PkiKeySize: helpers.DefaultPkiKeySize,
	})
	if err != nil {
		t.Error(err)
	}
	if properties.MasterProfile.FirstConsecutiveStaticIP != "10.239.0.4" {
		t.Fatalf("Master VMSS, AzureCNI, customvnet: MasterProfile FirstConsecutiveStaticIP did not have the expected default configuration, got %s, expected %s",
			properties.MasterProfile.FirstConsecutiveStaticIP, "10.239.0.4")
	}

	// this validates default configurations for LoadBalancerSku and ExcludeMasterFromStandardLB
	mockCS = getMockBaseContainerService("1.13.12")
	properties = mockCS.Properties
	properties.OrchestratorProfile.KubernetesConfig.LoadBalancerSku = StandardLoadBalancerSku
	_, err = mockCS.SetPropertiesDefaults(PropertiesDefaultsParams{
		IsScale:    false,
		IsUpgrade:  false,
		PkiKeySize: helpers.DefaultPkiKeySize,
	})
	if err != nil {
		t.Error(err)
	}
	excludeMaster := DefaultExcludeMasterFromStandardLB
	if *properties.OrchestratorProfile.KubernetesConfig.ExcludeMasterFromStandardLB != excludeMaster {
		t.Fatalf("OrchestratorProfile.KubernetesConfig.ExcludeMasterFromStandardLB did not have the expected configuration, got %t, expected %t",
			*properties.OrchestratorProfile.KubernetesConfig.ExcludeMasterFromStandardLB, excludeMaster)
	}

	// this validates default configurations for MaximumLoadBalancerRuleCount.
	mockCS = getMockBaseContainerService("1.13.12")
	properties = mockCS.Properties
	_, err = mockCS.SetPropertiesDefaults(PropertiesDefaultsParams{
		IsScale:    false,
		IsUpgrade:  false,
		PkiKeySize: helpers.DefaultPkiKeySize,
	})
	if err != nil {
		t.Error(err)
	}
	if properties.OrchestratorProfile.KubernetesConfig.MaximumLoadBalancerRuleCount != DefaultMaximumLoadBalancerRuleCount {
		t.Fatalf("OrchestratorProfile.KubernetesConfig.MaximumLoadBalancerRuleCount did not have the expected configuration, got %d, expected %d",
			properties.OrchestratorProfile.KubernetesConfig.MaximumLoadBalancerRuleCount, DefaultMaximumLoadBalancerRuleCount)
	}

	// this validates cluster subnet default configuration for dual stack feature with 1.16
	mockCS = getMockBaseContainerService("1.16.0")
	properties = mockCS.Properties
	properties.FeatureFlags = &FeatureFlags{EnableIPv6DualStack: true}
	_, err = mockCS.SetPropertiesDefaults(PropertiesDefaultsParams{
		IsScale:    false,
		IsUpgrade:  false,
		PkiKeySize: helpers.DefaultPkiKeySize,
	})
	if err != nil {
		t.Error(err)
	}
	expectedClusterSubnet := strings.Join([]string{DefaultKubernetesClusterSubnet, "fc00::/8"}, ",")
	if properties.OrchestratorProfile.KubernetesConfig.ClusterSubnet != expectedClusterSubnet {
		t.Fatalf("OrchestratorProfile.KubernetesConfig.ClusterSubnet did not have the expected configuration, got %s, expected %s",
			properties.OrchestratorProfile.KubernetesConfig.ClusterSubnet, expectedClusterSubnet)
	}

	// this validates cluster subnet default configuration for dual stack feature in 1.16 when only ipv4 subnet provided
	mockCS = getMockBaseContainerService("1.16.0")
	properties = mockCS.Properties
	properties.FeatureFlags = &FeatureFlags{EnableIPv6DualStack: true}
	_, err = mockCS.SetPropertiesDefaults(PropertiesDefaultsParams{
		IsScale:    false,
		IsUpgrade:  false,
		PkiKeySize: helpers.DefaultPkiKeySize,
	})
	if err != nil {
		t.Error(err)
	}
	expectedClusterSubnet = strings.Join([]string{DefaultKubernetesClusterSubnet, "fc00::/8"}, ",")
	if properties.OrchestratorProfile.KubernetesConfig.ClusterSubnet != expectedClusterSubnet {
		t.Fatalf("OrchestratorProfile.KubernetesConfig.ClusterSubnet did not have the expected configuration, got %s, expected %s",
			properties.OrchestratorProfile.KubernetesConfig.ClusterSubnet, expectedClusterSubnet)
	}

	// this validates cluster subnet default configuration for dual stack feature.
	mockCS = getMockBaseContainerService("1.17.0")
	properties = mockCS.Properties
	properties.FeatureFlags = &FeatureFlags{EnableIPv6DualStack: true}
	_, err = mockCS.SetPropertiesDefaults(PropertiesDefaultsParams{
		IsScale:    false,
		IsUpgrade:  false,
		PkiKeySize: helpers.DefaultPkiKeySize,
	})
	if err != nil {
		t.Error(err)
	}
	expectedClusterSubnet = strings.Join([]string{DefaultKubernetesClusterSubnet, DefaultKubernetesClusterSubnetIPv6}, ",")
	if properties.OrchestratorProfile.KubernetesConfig.ClusterSubnet != expectedClusterSubnet {
		t.Fatalf("OrchestratorProfile.KubernetesConfig.ClusterSubnet did not have the expected configuration, got %s, expected %s",
			properties.OrchestratorProfile.KubernetesConfig.ClusterSubnet, expectedClusterSubnet)
	}

	// this validates cluster subnet default configuration for dual stack feature when only ipv4 subnet provided
	mockCS = getMockBaseContainerService("1.17.0")
	properties = mockCS.Properties
	properties.OrchestratorProfile.KubernetesConfig.ClusterSubnet = "10.244.0.0/16"
	properties.FeatureFlags = &FeatureFlags{EnableIPv6DualStack: true}
	_, err = mockCS.SetPropertiesDefaults(PropertiesDefaultsParams{
		IsScale:    false,
		IsUpgrade:  false,
		PkiKeySize: helpers.DefaultPkiKeySize,
	})
	if err != nil {
		t.Error(err)
	}
	expectedClusterSubnet = strings.Join([]string{"10.244.0.0/16", DefaultKubernetesClusterSubnetIPv6}, ",")
	if properties.OrchestratorProfile.KubernetesConfig.ClusterSubnet != expectedClusterSubnet {
		t.Fatalf("OrchestratorProfile.KubernetesConfig.ClusterSubnet did not have the expected configuration, got %s, expected %s",
			properties.OrchestratorProfile.KubernetesConfig.ClusterSubnet, expectedClusterSubnet)
	}

	// this validates cluster subnet default configuration for dual stack feature when only ipv6 subnet provided
	mockCS = getMockBaseContainerService("1.17.0")
	properties = mockCS.Properties
	properties.OrchestratorProfile.KubernetesConfig.ClusterSubnet = "ace:cab:deca::/8"
	properties.FeatureFlags = &FeatureFlags{EnableIPv6DualStack: true}
	_, err = mockCS.SetPropertiesDefaults(PropertiesDefaultsParams{
		IsScale:    false,
		IsUpgrade:  false,
		PkiKeySize: helpers.DefaultPkiKeySize,
	})
	if err != nil {
		t.Error(err)
	}
	expectedClusterSubnet = strings.Join([]string{DefaultKubernetesClusterSubnet, "ace:cab:deca::/8"}, ",")
	if properties.OrchestratorProfile.KubernetesConfig.ClusterSubnet != expectedClusterSubnet {
		t.Fatalf("OrchestratorProfile.KubernetesConfig.ClusterSubnet did not have the expected configuration, got %s, expected %s",
			properties.OrchestratorProfile.KubernetesConfig.ClusterSubnet, expectedClusterSubnet)
	}

	// this validates cluster subnet default configuration for azure cni dual stack feature.
	mockCS = getMockBaseContainerService("1.16.0")
	properties = mockCS.Properties
	properties.OrchestratorProfile.KubernetesConfig.NetworkPlugin = "azure"
	properties.FeatureFlags = &FeatureFlags{EnableIPv6DualStack: true}
	_, err = mockCS.SetPropertiesDefaults(PropertiesDefaultsParams{
		IsScale:    false,
		IsUpgrade:  false,
		PkiKeySize: helpers.DefaultPkiKeySize,
	})
	if err != nil {
		t.Error(err)
	}
	expectedClusterSubnet = strings.Join([]string{DefaultKubernetesSubnet, "fc00::/8"}, ",")
	if properties.OrchestratorProfile.KubernetesConfig.ClusterSubnet != expectedClusterSubnet {
		t.Fatalf("OrchestratorProfile.KubernetesConfig.ClusterSubnet did not have the expected configuration, got %s, expected %s",
			properties.OrchestratorProfile.KubernetesConfig.ClusterSubnet, expectedClusterSubnet)
	}

	// this validates cluster subnet default configuration for azure cni dual stack feature when only ipv4 subnet provided
	mockCS = getMockBaseContainerService("1.16.0")
	properties = mockCS.Properties
	properties.OrchestratorProfile.KubernetesConfig.NetworkPlugin = "azure"
	properties.OrchestratorProfile.KubernetesConfig.ClusterSubnet = "10.240.1.0/24"
	properties.FeatureFlags = &FeatureFlags{EnableIPv6DualStack: true}
	_, err = mockCS.SetPropertiesDefaults(PropertiesDefaultsParams{
		IsScale:    false,
		IsUpgrade:  false,
		PkiKeySize: helpers.DefaultPkiKeySize,
	})
	if err != nil {
		t.Error(err)
	}
	expectedClusterSubnet = strings.Join([]string{"10.240.1.0/24", "fc00::/8"}, ",")
	if properties.OrchestratorProfile.KubernetesConfig.ClusterSubnet != expectedClusterSubnet {
		t.Fatalf("OrchestratorProfile.KubernetesConfig.ClusterSubnet did not have the expected configuration, got %s, expected %s",
			properties.OrchestratorProfile.KubernetesConfig.ClusterSubnet, expectedClusterSubnet)
	}

	// this validates cluster subnet default configuration for azure cni dual stack feature when only ipv6 subnet provided
	mockCS = getMockBaseContainerService("1.16.0")
	properties = mockCS.Properties
	properties.OrchestratorProfile.KubernetesConfig.NetworkPlugin = "azure"
	properties.OrchestratorProfile.KubernetesConfig.ClusterSubnet = "ace:cab:deca::/8"
	properties.FeatureFlags = &FeatureFlags{EnableIPv6DualStack: true}
	_, err = mockCS.SetPropertiesDefaults(PropertiesDefaultsParams{
		IsScale:    false,
		IsUpgrade:  false,
		PkiKeySize: helpers.DefaultPkiKeySize,
	})
	if err != nil {
		t.Error(err)
	}
	expectedClusterSubnet = strings.Join([]string{DefaultKubernetesSubnet, "ace:cab:deca::/8"}, ",")
	if properties.OrchestratorProfile.KubernetesConfig.ClusterSubnet != expectedClusterSubnet {
		t.Fatalf("OrchestratorProfile.KubernetesConfig.ClusterSubnet did not have the expected configuration, got %s, expected %s",
			properties.OrchestratorProfile.KubernetesConfig.ClusterSubnet, expectedClusterSubnet)
	}

	// this validates cluster subnet default configuration for azure cni dual stack feature when both ipv4 and ipv6 subnet provided
	mockCS = getMockBaseContainerService("1.16.0")
	properties = mockCS.Properties
	properties.OrchestratorProfile.KubernetesConfig.NetworkPlugin = "azure"
	properties.OrchestratorProfile.KubernetesConfig.ClusterSubnet = "10.240.1.0/24,ace:cab:deca::/8"
	properties.FeatureFlags = &FeatureFlags{EnableIPv6DualStack: true}
	_, err = mockCS.SetPropertiesDefaults(PropertiesDefaultsParams{
		IsScale:    false,
		IsUpgrade:  false,
		PkiKeySize: helpers.DefaultPkiKeySize,
	})
	if err != nil {
		t.Error(err)
	}
	expectedClusterSubnet = strings.Join([]string{"10.240.1.0/24", "ace:cab:deca::/8"}, ",")
	if properties.OrchestratorProfile.KubernetesConfig.ClusterSubnet != expectedClusterSubnet {
		t.Fatalf("OrchestratorProfile.KubernetesConfig.ClusterSubnet did not have the expected configuration, got %s, expected %s",
			properties.OrchestratorProfile.KubernetesConfig.ClusterSubnet, expectedClusterSubnet)
	}

	// this validates cluster subnet default configuration for azure cni dual stack feature for k8s 1.17 version
	mockCS = getMockBaseContainerService("1.17.0")
	properties = mockCS.Properties
	properties.OrchestratorProfile.KubernetesConfig.NetworkPlugin = "azure"
	properties.FeatureFlags = &FeatureFlags{EnableIPv6DualStack: true}
	_, err = mockCS.SetPropertiesDefaults(PropertiesDefaultsParams{
		IsScale:    false,
		IsUpgrade:  false,
		PkiKeySize: helpers.DefaultPkiKeySize,
	})
	if err != nil {
		t.Error(err)
	}
	expectedClusterSubnet = strings.Join([]string{DefaultKubernetesSubnet, DefaultKubernetesClusterSubnetIPv6}, ",")
	if properties.OrchestratorProfile.KubernetesConfig.ClusterSubnet != expectedClusterSubnet {
		t.Fatalf("OrchestratorProfile.KubernetesConfig.ClusterSubnet did not have the expected configuration, got %s, expected %s",
			properties.OrchestratorProfile.KubernetesConfig.ClusterSubnet, expectedClusterSubnet)
	}

	// this validates service cidr default configuration for dual stack feature when both ipv4 and ipv6 subnet provided
	mockCS = getMockBaseContainerService("1.16.0")
	properties = mockCS.Properties
	properties.OrchestratorProfile.KubernetesConfig.NetworkPlugin = "azure"
	properties.OrchestratorProfile.KubernetesConfig.ServiceCIDR = "192.168.0.0/16,ace:cab:deca::/8"
	properties.FeatureFlags = &FeatureFlags{EnableIPv6DualStack: true}
	_, err = mockCS.SetPropertiesDefaults(PropertiesDefaultsParams{
		IsScale:    false,
		IsUpgrade:  false,
		PkiKeySize: helpers.DefaultPkiKeySize,
	})
	if err != nil {
		t.Error(err)
	}
	expectedServiceCIDR := strings.Join([]string{"192.168.0.0/16", "ace:cab:deca::/8"}, ",")
	if properties.OrchestratorProfile.KubernetesConfig.ServiceCIDR != expectedServiceCIDR {
		t.Fatalf("OrchestratorProfile.KubernetesConfig.ServiceCIDR did not have the expected configuration, got %s, expected %s",
			properties.OrchestratorProfile.KubernetesConfig.ServiceCIDR, expectedServiceCIDR)
	}

	// this validates service cidr default configuration for dual stack feature when ipv4 provided
	mockCS = getMockBaseContainerService("1.16.0")
	properties = mockCS.Properties
	properties.OrchestratorProfile.KubernetesConfig.NetworkPlugin = "azure"
	properties.OrchestratorProfile.KubernetesConfig.ServiceCIDR = "192.168.0.0/16"
	properties.FeatureFlags = &FeatureFlags{EnableIPv6DualStack: true}
	_, err = mockCS.SetPropertiesDefaults(PropertiesDefaultsParams{
		IsScale:    false,
		IsUpgrade:  false,
		PkiKeySize: helpers.DefaultPkiKeySize,
	})
	if err != nil {
		t.Error(err)
	}
	expectedServiceCIDR = strings.Join([]string{"192.168.0.0/16", DefaultKubernetesServiceCIDRIPv6}, ",")
	if properties.OrchestratorProfile.KubernetesConfig.ServiceCIDR != expectedServiceCIDR {
		t.Fatalf("OrchestratorProfile.KubernetesConfig.ServiceCIDR did not have the expected configuration, got %s, expected %s",
			properties.OrchestratorProfile.KubernetesConfig.ServiceCIDR, expectedServiceCIDR)
	}

	// this validates service cidr default configuration for dual stack feature when ipv6 provided
	mockCS = getMockBaseContainerService("1.16.0")
	properties = mockCS.Properties
	properties.OrchestratorProfile.KubernetesConfig.NetworkPlugin = "azure"
	properties.OrchestratorProfile.KubernetesConfig.ServiceCIDR = "ace:cab:deca::/8"
	properties.FeatureFlags = &FeatureFlags{EnableIPv6DualStack: true}
	_, err = mockCS.SetPropertiesDefaults(PropertiesDefaultsParams{
		IsScale:    false,
		IsUpgrade:  false,
		PkiKeySize: helpers.DefaultPkiKeySize,
	})
	if err != nil {
		t.Error(err)
	}
	expectedServiceCIDR = strings.Join([]string{DefaultKubernetesServiceCIDR, "ace:cab:deca::/8"}, ",")
	if properties.OrchestratorProfile.KubernetesConfig.ServiceCIDR != expectedServiceCIDR {
		t.Fatalf("OrchestratorProfile.KubernetesConfig.ServiceCIDR did not have the expected configuration, got %s, expected %s",
			properties.OrchestratorProfile.KubernetesConfig.ServiceCIDR, expectedServiceCIDR)
	}

	// this validates service cidr default configuration for dual stack feature when servicecidr not provided
	mockCS = getMockBaseContainerService("1.16.0")
	properties = mockCS.Properties
	properties.OrchestratorProfile.KubernetesConfig.NetworkPlugin = "azure"
	properties.FeatureFlags = &FeatureFlags{EnableIPv6DualStack: true}
	_, err = mockCS.SetPropertiesDefaults(PropertiesDefaultsParams{
		IsScale:    false,
		IsUpgrade:  false,
		PkiKeySize: helpers.DefaultPkiKeySize,
	})
	if err != nil {
		t.Error(err)
	}
	expectedServiceCIDR = strings.Join([]string{DefaultKubernetesServiceCIDR, DefaultKubernetesServiceCIDRIPv6}, ",")
	if properties.OrchestratorProfile.KubernetesConfig.ServiceCIDR != expectedServiceCIDR {
		t.Fatalf("OrchestratorProfile.KubernetesConfig.ServiceCIDR did not have the expected configuration, got %s, expected %s",
			properties.OrchestratorProfile.KubernetesConfig.ServiceCIDR, expectedServiceCIDR)
	}

	// this validates default configurations for OutboundRuleIdleTimeoutInMinutes.
	mockCS = getMockBaseContainerService("1.18.2")
	properties = mockCS.Properties
	properties.OrchestratorProfile.KubernetesConfig.LoadBalancerSku = StandardLoadBalancerSku
	_, err = mockCS.SetPropertiesDefaults(PropertiesDefaultsParams{
		IsScale:    false,
		IsUpgrade:  false,
		PkiKeySize: helpers.DefaultPkiKeySize,
	})
	if err != nil {
		t.Error(err)
	}
	if properties.OrchestratorProfile.KubernetesConfig.OutboundRuleIdleTimeoutInMinutes != DefaultOutboundRuleIdleTimeoutInMinutes {
		t.Fatalf("OrchestratorProfile.KubernetesConfig.OutboundRuleIdleTimeoutInMinutes did not have the expected configuration, got %d, expected %d",
			properties.OrchestratorProfile.KubernetesConfig.OutboundRuleIdleTimeoutInMinutes, DefaultOutboundRuleIdleTimeoutInMinutes)
	}

	// this validates cluster subnet default configuration for single stack IPv6 only cluster
	mockCS = getMockBaseContainerService("1.18.0")
	properties = mockCS.Properties
	properties.FeatureFlags = &FeatureFlags{EnableIPv6Only: true}
	_, err = mockCS.SetPropertiesDefaults(PropertiesDefaultsParams{
		IsScale:    false,
		IsUpgrade:  false,
		PkiKeySize: helpers.DefaultPkiKeySize,
	})
	if err != nil {
		t.Error(err)
	}
	if properties.OrchestratorProfile.KubernetesConfig.DNSServiceIP != DefaultKubernetesDNSServiceIPv6 {
		t.Fatalf("OrchestratorProfile.KubernetesConfig.DNSServiceIP did not have the expected configuration, got %s, expected %s",
			properties.OrchestratorProfile.KubernetesConfig.DNSServiceIP, DefaultKubernetesDNSServiceIPv6)
	}
	if properties.OrchestratorProfile.KubernetesConfig.ServiceCIDR != DefaultKubernetesServiceCIDRIPv6 {
		t.Fatalf("OrchestratorProfile.KubernetesConfig.ServiceCIDR did not have the expected configuration, got %s, expected %s",
			properties.OrchestratorProfile.KubernetesConfig.ServiceCIDR, DefaultKubernetesServiceCIDRIPv6)
	}
	if properties.OrchestratorProfile.KubernetesConfig.ClusterSubnet != DefaultKubernetesClusterSubnetIPv6 {
		t.Fatalf("OrchestratorProfile.KubernetesConfig.ClusterSubnet did not have the expected configuration, got %s, expected %s",
			properties.OrchestratorProfile.KubernetesConfig.ClusterSubnet, DefaultKubernetesClusterSubnetIPv6)
	}
}

func TestAgentPoolProfile(t *testing.T) {
	mockCS := getMockBaseContainerService("1.10")
	properties := mockCS.Properties
	properties.MasterProfile.Count = 1
	_, err := mockCS.SetPropertiesDefaults(PropertiesDefaultsParams{
		IsScale:    false,
		IsUpgrade:  false,
		PkiKeySize: helpers.DefaultPkiKeySize,
	})
	if err != nil {
		t.Error(err)
	}
	if properties.AgentPoolProfiles[0].ScaleSetPriority != "" {
		t.Fatalf("AgentPoolProfiles[0].ScaleSetPriority did not have the expected configuration, got %s, expected %s",
			properties.AgentPoolProfiles[0].ScaleSetPriority, "")
	}
	if properties.AgentPoolProfiles[0].ScaleSetEvictionPolicy != "" {
		t.Fatalf("AgentPoolProfiles[0].ScaleSetEvictionPolicy did not have the expected configuration, got %s, expected %s",
			properties.AgentPoolProfiles[0].ScaleSetEvictionPolicy, "")
	}
	properties.AgentPoolProfiles[0].ScaleSetPriority = ScaleSetPriorityLow
	_, err = mockCS.SetPropertiesDefaults(PropertiesDefaultsParams{
		IsScale:    false,
		IsUpgrade:  false,
		PkiKeySize: helpers.DefaultPkiKeySize,
	})
	if err != nil {
		t.Error(err)
	}
	if properties.AgentPoolProfiles[0].ScaleSetEvictionPolicy != ScaleSetEvictionPolicyDelete {
		t.Fatalf("AgentPoolProfile[0].ScaleSetEvictionPolicy did not have the expected configuration, got %s, expected %s",
			properties.AgentPoolProfiles[0].ScaleSetEvictionPolicy, ScaleSetEvictionPolicyDelete)
	}
	properties.AgentPoolProfiles[0].ScaleSetPriority = ScaleSetPrioritySpot
	_, err = mockCS.SetPropertiesDefaults(PropertiesDefaultsParams{
		IsScale:    false,
		IsUpgrade:  false,
		PkiKeySize: helpers.DefaultPkiKeySize,
	})
	if err != nil {
		t.Error(err)
	}
	if properties.AgentPoolProfiles[0].ScaleSetEvictionPolicy != ScaleSetEvictionPolicyDelete {
		t.Fatalf("AgentPoolProfile[0].ScaleSetEvictionPolicy did not have the expected configuration, got %s, expected %s",
			properties.AgentPoolProfiles[0].ScaleSetEvictionPolicy, ScaleSetEvictionPolicyDelete)
	}
	if *properties.AgentPoolProfiles[0].SpotMaxPrice != float64(-1) {
		t.Fatalf("AgentPoolProfile[0].SpotMaxPrice did not have the expected value, got %g, expected %g",
			*properties.AgentPoolProfiles[0].SpotMaxPrice, float64(-1))
	}

	properties.AgentPoolProfiles[0].SpotMaxPrice = to.Float64Ptr(float64(88))
	_, err = mockCS.SetPropertiesDefaults(PropertiesDefaultsParams{
		IsScale:    false,
		IsUpgrade:  false,
		PkiKeySize: helpers.DefaultPkiKeySize,
	})
	if err != nil {
		t.Error(err)
	}
	if *properties.AgentPoolProfiles[0].SpotMaxPrice != float64(88) {
		t.Fatalf("AgentPoolProfile[0].SpotMaxPrice did not have the expected value, got %g, expected %g",
			*properties.AgentPoolProfiles[0].SpotMaxPrice, float64(88))
	}
}

// TestDistroDefaults covers tests for setMasterProfileDefaults and setAgentProfileDefaults
func TestDistroDefaults(t *testing.T) {

	var tests = []struct {
		name                   string              // test case name
		orchestratorProfile    OrchestratorProfile // orchestrator to be tested
		masterProfileDistro    Distro
		agentPoolProfileDistro Distro
		expectedAgentDistro    Distro // expected agent result default disto to be used
		expectedMasterDistro   Distro // expected master result default disto to be used
		isUpgrade              bool
		isScale                bool
		cloudName              string
	}{
		{
			"default_kubernetes",
			OrchestratorProfile{
				OrchestratorType: Kubernetes,
				KubernetesConfig: &KubernetesConfig{},
			},
			"",
			"",
			AKSUbuntu1804,
			AKSUbuntu1804,
			false,
			false,
			AzurePublicCloud,
		},
		{
			"default_kubernetes_usgov",
			OrchestratorProfile{
				OrchestratorType: Kubernetes,
				KubernetesConfig: &KubernetesConfig{},
			},
			"",
			"",
			AKSUbuntu1804,
			AKSUbuntu1804,
			false,
			false,
			AzureUSGovernmentCloud,
		},
		{
			"1804_upgrade_kubernetes",
			OrchestratorProfile{
				OrchestratorType: Kubernetes,
				KubernetesConfig: &KubernetesConfig{},
			},
			AKSUbuntu1804,
			AKSUbuntu1804,
			AKSUbuntu1804,
			AKSUbuntu1804,
			true,
			false,
			AzurePublicCloud,
		},
		{
			"default_kubernetes_germancloud",
			OrchestratorProfile{
				OrchestratorType: Kubernetes,
				KubernetesConfig: &KubernetesConfig{},
			},
			"",
			"",
			Ubuntu1804,
			Ubuntu1804,
			false,
			false,
			AzureGermanCloud,
		},
		{
			"germancloud_upgrade",
			OrchestratorProfile{
				OrchestratorType: Kubernetes,
				KubernetesConfig: &KubernetesConfig{},
			},
			AKS1604Deprecated,
			AKS1604Deprecated,
			Ubuntu1804,
			Ubuntu1804,
			true,
			false,
			AzureGermanCloud,
		},
		{
			"deprecated_distro_kubernetes",
			OrchestratorProfile{
				OrchestratorType: Kubernetes,
				KubernetesConfig: &KubernetesConfig{},
			},
			AKS1604Deprecated,
			AKS1604Deprecated,
			AKSUbuntu1604,
			AKSUbuntu1604,
			true,
			false,
			AzureChinaCloud,
		},
		{
			"docker_engine_kubernetes",
			OrchestratorProfile{
				OrchestratorType: Kubernetes,
				KubernetesConfig: &KubernetesConfig{},
			},
			AKS1604Deprecated,
			AKSDockerEngine,
			AKSUbuntu1604,
			AKSUbuntu1604,
			false,
			true,
			AzurePublicCloud,
		},
	}

	for _, test := range tests {
		mockAPI := getMockAPIProperties("1.0.0")
		mockAPI.OrchestratorProfile = &test.orchestratorProfile
		mockAPI.MasterProfile.Distro = test.masterProfileDistro
		for _, agent := range mockAPI.AgentPoolProfiles {
			agent.Distro = test.agentPoolProfileDistro
		}
		cs := &ContainerService{
			Properties: &mockAPI,
		}
		switch test.cloudName {
		case AzurePublicCloud:
			cs.Location = "westus2"
		case AzureChinaCloud:
			cs.Location = "chinaeast"
		case AzureGermanCloud:
			cs.Location = "germanynortheast"
		case AzureUSGovernmentCloud:
			cs.Location = "usgovnorth"
		default:
			cs.Location = "westus2"
		}
		_, err := cs.SetPropertiesDefaults(PropertiesDefaultsParams{
			IsScale:    test.isScale,
			IsUpgrade:  test.isUpgrade,
			PkiKeySize: helpers.DefaultPkiKeySize,
		})
		if err != nil {
			t.Error(err)
		}
		if cs.Properties.MasterProfile.Distro != test.expectedMasterDistro {
			t.Fatalf("SetPropertiesDefaults() test case %v did not return right masterProfile Distro configurations %v != %v", test.name, cs.Properties.MasterProfile.Distro, test.expectedMasterDistro)
		}
		for _, agent := range cs.Properties.AgentPoolProfiles {
			if agent.Distro != test.expectedAgentDistro {
				t.Fatalf("SetPropertiesDefaults() test case %v did not return right pool Distro configurations %v != %v", test.name, agent.Distro, test.expectedAgentDistro)
			}
		}
	}
}

func TestWindowsProfileDefaults(t *testing.T) {
	trueVar := true
	falseVar := false

	var tests = []struct {
		name                   string // test case name
		windowsProfile         WindowsProfile
		expectedWindowsProfile WindowsProfile
		isAzureStack           bool
		isUpgrade              bool
		isScale                bool
		containerRuntime       string
	}{
		{
			"defaults in creating - docker",
			WindowsProfile{},
			WindowsProfile{
				ProvisioningScriptsPackageURL: DefaultKubernetesSpecConfig.WindowsProvisioningScriptsPackageURL,
				WindowsPublisher:              AKSWindowsServer2019OSImageConfig.ImagePublisher,
				WindowsOffer:                  AKSWindowsServer2019OSImageConfig.ImageOffer,
				WindowsSku:                    AKSWindowsServer2019OSImageConfig.ImageSku,
				ImageVersion:                  AKSWindowsServer2019OSImageConfig.ImageVersion,
				AdminUsername:                 "",
				AdminPassword:                 "",
				WindowsImageSourceURL:         "",
				WindowsDockerVersion:          "",
				SSHEnabled:                    &trueVar,
				WindowsPauseImageURL:          DefaultKubernetesSpecConfig.WindowsPauseImageURL,
				AlwaysPullWindowsPauseImage:   &falseVar,
			},
			false,
			false,
			false,
			Docker,
		},
		{
			"defaults in creating - containerd",
			WindowsProfile{},
			WindowsProfile{
				ProvisioningScriptsPackageURL: DefaultKubernetesSpecConfig.WindowsProvisioningScriptsPackageURL,
				WindowsPublisher:              AKSWindowsServer2019ContainerDOSImageConfig.ImagePublisher,
				WindowsOffer:                  AKSWindowsServer2019ContainerDOSImageConfig.ImageOffer,
				WindowsSku:                    AKSWindowsServer2019ContainerDOSImageConfig.ImageSku,
				ImageVersion:                  AKSWindowsServer2019ContainerDOSImageConfig.ImageVersion,
				AdminUsername:                 "",
				AdminPassword:                 "",
				WindowsImageSourceURL:         "",
				WindowsDockerVersion:          "",
				SSHEnabled:                    &trueVar,
				WindowsPauseImageURL:          DefaultKubernetesSpecConfig.WindowsPauseImageURL,
				AlwaysPullWindowsPauseImage:   &falseVar,
			},
			false,
			false,
			false,
			Containerd,
		},
		{
			"aks vhd current version and ImageSku in creating - docker",
			WindowsProfile{
				WindowsPublisher: AKSWindowsServer2019OSImageConfig.ImagePublisher,
				WindowsOffer:     AKSWindowsServer2019OSImageConfig.ImageOffer,
			},
			WindowsProfile{
				ProvisioningScriptsPackageURL: DefaultKubernetesSpecConfig.WindowsProvisioningScriptsPackageURL,
				WindowsPublisher:              AKSWindowsServer2019OSImageConfig.ImagePublisher,
				WindowsOffer:                  AKSWindowsServer2019OSImageConfig.ImageOffer,
				WindowsSku:                    AKSWindowsServer2019OSImageConfig.ImageSku,
				ImageVersion:                  AKSWindowsServer2019OSImageConfig.ImageVersion,
				AdminUsername:                 "",
				AdminPassword:                 "",
				WindowsImageSourceURL:         "",
				WindowsDockerVersion:          "",
				SSHEnabled:                    &trueVar,
				WindowsPauseImageURL:          DefaultKubernetesSpecConfig.WindowsPauseImageURL,
				AlwaysPullWindowsPauseImage:   &falseVar,
			},
			false,
			false,
			false,
			Docker,
		},
		{
			"aks vhd current version and ImageSku in creating - containred",
			WindowsProfile{
				WindowsPublisher: AKSWindowsServer2019OSImageConfig.ImagePublisher,
				WindowsOffer:     AKSWindowsServer2019OSImageConfig.ImageOffer,
			},
			WindowsProfile{
				ProvisioningScriptsPackageURL: DefaultKubernetesSpecConfig.WindowsProvisioningScriptsPackageURL,
				WindowsPublisher:              AKSWindowsServer2019ContainerDOSImageConfig.ImagePublisher,
				WindowsOffer:                  AKSWindowsServer2019ContainerDOSImageConfig.ImageOffer,
				WindowsSku:                    AKSWindowsServer2019ContainerDOSImageConfig.ImageSku,
				ImageVersion:                  AKSWindowsServer2019ContainerDOSImageConfig.ImageVersion,
				AdminUsername:                 "",
				AdminPassword:                 "",
				WindowsImageSourceURL:         "",
				WindowsDockerVersion:          "",
				SSHEnabled:                    &trueVar,
				WindowsPauseImageURL:          DefaultKubernetesSpecConfig.WindowsPauseImageURL,
				AlwaysPullWindowsPauseImage:   &falseVar,
			},
			false,
			false,
			false,
			Containerd,
		},
		{
			"aks vhd override sku in creating - docker",
			WindowsProfile{
				WindowsPublisher: AKSWindowsServer2019OSImageConfig.ImagePublisher,
				WindowsOffer:     AKSWindowsServer2019OSImageConfig.ImageOffer,
				WindowsSku:       "override",
			},
			WindowsProfile{
				ProvisioningScriptsPackageURL: DefaultKubernetesSpecConfig.WindowsProvisioningScriptsPackageURL,
				WindowsPublisher:              AKSWindowsServer2019OSImageConfig.ImagePublisher,
				WindowsOffer:                  AKSWindowsServer2019OSImageConfig.ImageOffer,
				WindowsSku:                    "override",
				ImageVersion:                  "latest",
				AdminUsername:                 "",
				AdminPassword:                 "",
				WindowsImageSourceURL:         "",
				WindowsDockerVersion:          "",
				SSHEnabled:                    &trueVar,
				WindowsPauseImageURL:          DefaultKubernetesSpecConfig.WindowsPauseImageURL,
				AlwaysPullWindowsPauseImage:   &falseVar,
			},
			false,
			false,
			false,
			Docker,
		},
		{
			"aks vhd override sku in creating - containerd",
			WindowsProfile{
				WindowsPublisher: AKSWindowsServer2019OSImageConfig.ImagePublisher,
				WindowsOffer:     AKSWindowsServer2019OSImageConfig.ImageOffer,
				WindowsSku:       "override",
			},
			WindowsProfile{
				ProvisioningScriptsPackageURL: DefaultKubernetesSpecConfig.WindowsProvisioningScriptsPackageURL,
				WindowsPublisher:              AKSWindowsServer2019ContainerDOSImageConfig.ImagePublisher,
				WindowsOffer:                  AKSWindowsServer2019ContainerDOSImageConfig.ImageOffer,
				WindowsSku:                    "override",
				ImageVersion:                  "latest",
				AdminUsername:                 "",
				AdminPassword:                 "",
				WindowsImageSourceURL:         "",
				WindowsDockerVersion:          "",
				SSHEnabled:                    &trueVar,
				WindowsPauseImageURL:          DefaultKubernetesSpecConfig.WindowsPauseImageURL,
				AlwaysPullWindowsPauseImage:   &falseVar,
			},
			false,
			false,
			false,
			Containerd,
		},
		{
			"aks vhd override version in creating - docker",
			WindowsProfile{
				WindowsPublisher: AKSWindowsServer2019OSImageConfig.ImagePublisher,
				WindowsOffer:     AKSWindowsServer2019OSImageConfig.ImageOffer,
				ImageVersion:     "override",
			},
			WindowsProfile{
				ProvisioningScriptsPackageURL: DefaultKubernetesSpecConfig.WindowsProvisioningScriptsPackageURL,
				WindowsPublisher:              AKSWindowsServer2019OSImageConfig.ImagePublisher,
				WindowsOffer:                  AKSWindowsServer2019OSImageConfig.ImageOffer,
				WindowsSku:                    AKSWindowsServer2019OSImageConfig.ImageSku,
				ImageVersion:                  "override",
				AdminUsername:                 "",
				AdminPassword:                 "",
				WindowsImageSourceURL:         "",
				WindowsDockerVersion:          "",
				SSHEnabled:                    &trueVar,
				WindowsPauseImageURL:          DefaultKubernetesSpecConfig.WindowsPauseImageURL,
				AlwaysPullWindowsPauseImage:   &falseVar,
			},
			false,
			false,
			false,
			Docker,
		},
		{
			"aks vhd override version in creating - containerd",
			WindowsProfile{
				WindowsPublisher: AKSWindowsServer2019OSImageConfig.ImagePublisher,
				WindowsOffer:     AKSWindowsServer2019OSImageConfig.ImageOffer,
				ImageVersion:     "override",
			},
			WindowsProfile{
				ProvisioningScriptsPackageURL: DefaultKubernetesSpecConfig.WindowsProvisioningScriptsPackageURL,
				WindowsPublisher:              AKSWindowsServer2019ContainerDOSImageConfig.ImagePublisher,
				WindowsOffer:                  AKSWindowsServer2019ContainerDOSImageConfig.ImageOffer,
				WindowsSku:                    AKSWindowsServer2019ContainerDOSImageConfig.ImageSku,
				ImageVersion:                  "override",
				AdminUsername:                 "",
				AdminPassword:                 "",
				WindowsImageSourceURL:         "",
				WindowsDockerVersion:          "",
				SSHEnabled:                    &trueVar,
				WindowsPauseImageURL:          DefaultKubernetesSpecConfig.WindowsPauseImageURL,
				AlwaysPullWindowsPauseImage:   &falseVar,
			},
			false,
			false,
			false,
			Containerd,
		},
		{
			"vanilla vhd version and ImageSku in creating - docker",
			WindowsProfile{
				WindowsPublisher: WindowsServer2019OSImageConfig.ImagePublisher,
				WindowsOffer:     WindowsServer2019OSImageConfig.ImageOffer,
			},
			WindowsProfile{
				ProvisioningScriptsPackageURL: DefaultKubernetesSpecConfig.WindowsProvisioningScriptsPackageURL,
				WindowsPublisher:              WindowsServer2019OSImageConfig.ImagePublisher,
				WindowsOffer:                  WindowsServer2019OSImageConfig.ImageOffer,
				WindowsSku:                    WindowsServer2019OSImageConfig.ImageSku,
				ImageVersion:                  WindowsServer2019OSImageConfig.ImageVersion,
				AdminUsername:                 "",
				AdminPassword:                 "",
				WindowsImageSourceURL:         "",
				WindowsDockerVersion:          "",
				SSHEnabled:                    &trueVar,
				WindowsPauseImageURL:          DefaultKubernetesSpecConfig.WindowsPauseImageURL,
				AlwaysPullWindowsPauseImage:   &falseVar,
			},
			false,
			false,
			false,
			Docker,
		},
		{
			"vanilla vhd version and ImageSku in creating - conainerd",
			WindowsProfile{
				WindowsPublisher: WindowsServer2019OSImageConfig.ImagePublisher,
				WindowsOffer:     WindowsServer2019OSImageConfig.ImageOffer,
			},
			WindowsProfile{
				ProvisioningScriptsPackageURL: DefaultKubernetesSpecConfig.WindowsProvisioningScriptsPackageURL,
				WindowsPublisher:              WindowsServer2019OSImageConfig.ImagePublisher,
				WindowsOffer:                  WindowsServer2019OSImageConfig.ImageOffer,
				WindowsSku:                    WindowsServer2019OSImageConfig.ImageSku,
				ImageVersion:                  WindowsServer2019OSImageConfig.ImageVersion,
				AdminUsername:                 "",
				AdminPassword:                 "",
				WindowsImageSourceURL:         "",
				WindowsDockerVersion:          "",
				SSHEnabled:                    &trueVar,
				WindowsPauseImageURL:          DefaultKubernetesSpecConfig.WindowsPauseImageURL,
				AlwaysPullWindowsPauseImage:   &falseVar,
			},
			false,
			false,
			false,
			Containerd,
		},
		{
			"vanilla vhd override sku in creating - docker",
			WindowsProfile{
				WindowsPublisher: WindowsServer2019OSImageConfig.ImagePublisher,
				WindowsOffer:     WindowsServer2019OSImageConfig.ImageOffer,
				WindowsSku:       "override",
			},
			WindowsProfile{
				ProvisioningScriptsPackageURL: DefaultKubernetesSpecConfig.WindowsProvisioningScriptsPackageURL,
				WindowsPublisher:              WindowsServer2019OSImageConfig.ImagePublisher,
				WindowsOffer:                  WindowsServer2019OSImageConfig.ImageOffer,
				WindowsSku:                    "override",
				ImageVersion:                  "latest",
				AdminUsername:                 "",
				AdminPassword:                 "",
				WindowsImageSourceURL:         "",
				WindowsDockerVersion:          "",
				SSHEnabled:                    &trueVar,
				WindowsPauseImageURL:          DefaultKubernetesSpecConfig.WindowsPauseImageURL,
				AlwaysPullWindowsPauseImage:   &falseVar,
			},
			false,
			false,
			false,
			Docker,
		},
		{
			"vanilla vhd override sku in creating - containerd",
			WindowsProfile{
				WindowsPublisher: WindowsServer2019OSImageConfig.ImagePublisher,
				WindowsOffer:     WindowsServer2019OSImageConfig.ImageOffer,
				WindowsSku:       "override",
			},
			WindowsProfile{
				ProvisioningScriptsPackageURL: DefaultKubernetesSpecConfig.WindowsProvisioningScriptsPackageURL,
				WindowsPublisher:              WindowsServer2019OSImageConfig.ImagePublisher,
				WindowsOffer:                  WindowsServer2019OSImageConfig.ImageOffer,
				WindowsSku:                    "override",
				ImageVersion:                  "latest",
				AdminUsername:                 "",
				AdminPassword:                 "",
				WindowsImageSourceURL:         "",
				WindowsDockerVersion:          "",
				SSHEnabled:                    &trueVar,
				WindowsPauseImageURL:          DefaultKubernetesSpecConfig.WindowsPauseImageURL,
				AlwaysPullWindowsPauseImage:   &falseVar,
			},
			false,
			false,
			false,
			Containerd,
		},
		{
			"vanilla vhd override version in creating - docker",
			WindowsProfile{
				WindowsPublisher: WindowsServer2019OSImageConfig.ImagePublisher,
				WindowsOffer:     WindowsServer2019OSImageConfig.ImageOffer,
				ImageVersion:     "override",
			},
			WindowsProfile{
				ProvisioningScriptsPackageURL: DefaultKubernetesSpecConfig.WindowsProvisioningScriptsPackageURL,
				WindowsPublisher:              WindowsServer2019OSImageConfig.ImagePublisher,
				WindowsOffer:                  WindowsServer2019OSImageConfig.ImageOffer,
				WindowsSku:                    WindowsServer2019OSImageConfig.ImageSku,
				ImageVersion:                  "override",
				AdminUsername:                 "",
				AdminPassword:                 "",
				WindowsImageSourceURL:         "",
				WindowsDockerVersion:          "",
				SSHEnabled:                    &trueVar,
				WindowsPauseImageURL:          DefaultKubernetesSpecConfig.WindowsPauseImageURL,
				AlwaysPullWindowsPauseImage:   &falseVar,
			},
			false,
			false,
			false,
			Docker,
		},
		{
			"vanilla vhd override version in creating - containerd",
			WindowsProfile{
				WindowsPublisher: WindowsServer2019OSImageConfig.ImagePublisher,
				WindowsOffer:     WindowsServer2019OSImageConfig.ImageOffer,
				ImageVersion:     "override",
			},
			WindowsProfile{
				ProvisioningScriptsPackageURL: DefaultKubernetesSpecConfig.WindowsProvisioningScriptsPackageURL,
				WindowsPublisher:              WindowsServer2019OSImageConfig.ImagePublisher,
				WindowsOffer:                  WindowsServer2019OSImageConfig.ImageOffer,
				WindowsSku:                    WindowsServer2019OSImageConfig.ImageSku,
				ImageVersion:                  "override",
				AdminUsername:                 "",
				AdminPassword:                 "",
				WindowsImageSourceURL:         "",
				WindowsDockerVersion:          "",
				SSHEnabled:                    &trueVar,
				WindowsPauseImageURL:          DefaultKubernetesSpecConfig.WindowsPauseImageURL,
				AlwaysPullWindowsPauseImage:   &falseVar,
			},
			false,
			false,
			false,
			Containerd,
		},
		{
			"vanilla vhd speecific version in creating -",
			WindowsProfile{
				WindowsPublisher: WindowsServer2019OSImageConfig.ImagePublisher,
				WindowsOffer:     WindowsServer2019OSImageConfig.ImageOffer,
				WindowsSku:       WindowsServer2019OSImageConfig.ImageSku,
				ImageVersion:     "override",
			},
			WindowsProfile{
				ProvisioningScriptsPackageURL: DefaultKubernetesSpecConfig.WindowsProvisioningScriptsPackageURL,
				WindowsPublisher:              WindowsServer2019OSImageConfig.ImagePublisher,
				WindowsOffer:                  WindowsServer2019OSImageConfig.ImageOffer,
				WindowsSku:                    WindowsServer2019OSImageConfig.ImageSku,
				ImageVersion:                  "override",
				AdminUsername:                 "",
				AdminPassword:                 "",
				WindowsImageSourceURL:         "",
				WindowsDockerVersion:          "",
				SSHEnabled:                    &trueVar,
				WindowsPauseImageURL:          DefaultKubernetesSpecConfig.WindowsPauseImageURL,
				AlwaysPullWindowsPauseImage:   &falseVar,
			},
			false,
			false,
			false,
			Docker,
		},
		{
			"user overrides latest version in creating  - docker",
			WindowsProfile{
				WindowsPublisher: "override",
				WindowsOffer:     "override",
				WindowsSku:       "override",
			},
			WindowsProfile{
				ProvisioningScriptsPackageURL: DefaultKubernetesSpecConfig.WindowsProvisioningScriptsPackageURL,
				WindowsPublisher:              "override",
				WindowsOffer:                  "override",
				WindowsSku:                    "override",
				ImageVersion:                  "latest",
				AdminUsername:                 "",
				AdminPassword:                 "",
				WindowsImageSourceURL:         "",
				WindowsDockerVersion:          "",
				SSHEnabled:                    &trueVar,
				WindowsPauseImageURL:          DefaultKubernetesSpecConfig.WindowsPauseImageURL,
				AlwaysPullWindowsPauseImage:   &falseVar,
			},
			false,
			false,
			false,
			Docker,
		},
		{
			"user overrides latest version in creating  - containerd",
			WindowsProfile{
				WindowsPublisher: "override",
				WindowsOffer:     "override",
				WindowsSku:       "override",
			},
			WindowsProfile{
				ProvisioningScriptsPackageURL: DefaultKubernetesSpecConfig.WindowsProvisioningScriptsPackageURL,
				WindowsPublisher:              "override",
				WindowsOffer:                  "override",
				WindowsSku:                    "override",
				ImageVersion:                  "latest",
				AdminUsername:                 "",
				AdminPassword:                 "",
				WindowsImageSourceURL:         "",
				WindowsDockerVersion:          "",
				SSHEnabled:                    &trueVar,
				WindowsPauseImageURL:          DefaultKubernetesSpecConfig.WindowsPauseImageURL,
				AlwaysPullWindowsPauseImage:   &falseVar,
			},
			false,
			false,
			false,
			Containerd,
		},
		{
			"user overrides specific version in creating - docker",
			WindowsProfile{
				WindowsPublisher: "override",
				WindowsOffer:     "override",
				WindowsSku:       "override",
				ImageVersion:     "override",
			},
			WindowsProfile{
				ProvisioningScriptsPackageURL: DefaultKubernetesSpecConfig.WindowsProvisioningScriptsPackageURL,
				WindowsPublisher:              "override",
				WindowsOffer:                  "override",
				WindowsSku:                    "override",
				ImageVersion:                  "override",
				AdminUsername:                 "",
				AdminPassword:                 "",
				WindowsImageSourceURL:         "",
				WindowsDockerVersion:          "",
				SSHEnabled:                    &trueVar,
				WindowsPauseImageURL:          DefaultKubernetesSpecConfig.WindowsPauseImageURL,
				AlwaysPullWindowsPauseImage:   &falseVar,
			},
			false,
			false,
			false,
			Docker,
		},
		{
			"user overrides specific version in creating - containerd",
			WindowsProfile{
				WindowsPublisher: "override",
				WindowsOffer:     "override",
				WindowsSku:       "override",
				ImageVersion:     "override",
			},
			WindowsProfile{
				ProvisioningScriptsPackageURL: DefaultKubernetesSpecConfig.WindowsProvisioningScriptsPackageURL,
				WindowsPublisher:              "override",
				WindowsOffer:                  "override",
				WindowsSku:                    "override",
				ImageVersion:                  "override",
				AdminUsername:                 "",
				AdminPassword:                 "",
				WindowsImageSourceURL:         "",
				WindowsDockerVersion:          "",
				SSHEnabled:                    &trueVar,
				WindowsPauseImageURL:          DefaultKubernetesSpecConfig.WindowsPauseImageURL,
				AlwaysPullWindowsPauseImage:   &falseVar,
			},
			false,
			false,
			false,
			Containerd,
		},
		{
			"aks-engine sets default WindowsSku and ImageVersion when they are empty in upgrading - docker",
			WindowsProfile{
				WindowsPublisher: AKSWindowsServer2019OSImageConfig.ImagePublisher,
				WindowsOffer:     AKSWindowsServer2019OSImageConfig.ImageOffer,
				WindowsSku:       "",
				ImageVersion:     "",
			},
			WindowsProfile{
				ProvisioningScriptsPackageURL: DefaultKubernetesSpecConfig.WindowsProvisioningScriptsPackageURL,
				WindowsPublisher:              AKSWindowsServer2019OSImageConfig.ImagePublisher,
				WindowsOffer:                  AKSWindowsServer2019OSImageConfig.ImageOffer,
				WindowsSku:                    AKSWindowsServer2019OSImageConfig.ImageSku,
				ImageVersion:                  AKSWindowsServer2019OSImageConfig.ImageVersion,
				AdminUsername:                 "",
				AdminPassword:                 "",
				WindowsImageSourceURL:         "",
				WindowsDockerVersion:          "",
				SSHEnabled:                    nil,
				WindowsPauseImageURL:          DefaultKubernetesSpecConfig.WindowsPauseImageURL,
				AlwaysPullWindowsPauseImage:   &falseVar,
			},
			false,
			true,
			false,
			Docker,
		},
		{
			"aks-engine sets default WindowsSku and ImageVersion when they are empty in upgrading - containerd",
			WindowsProfile{
				WindowsPublisher: AKSWindowsServer2019ContainerDOSImageConfig.ImagePublisher,
				WindowsOffer:     AKSWindowsServer2019ContainerDOSImageConfig.ImageOffer,
				WindowsSku:       "",
				ImageVersion:     "",
			},
			WindowsProfile{
				ProvisioningScriptsPackageURL: DefaultKubernetesSpecConfig.WindowsProvisioningScriptsPackageURL,
				WindowsPublisher:              AKSWindowsServer2019ContainerDOSImageConfig.ImagePublisher,
				WindowsOffer:                  AKSWindowsServer2019ContainerDOSImageConfig.ImageOffer,
				WindowsSku:                    AKSWindowsServer2019ContainerDOSImageConfig.ImageSku,
				ImageVersion:                  AKSWindowsServer2019ContainerDOSImageConfig.ImageVersion,
				AdminUsername:                 "",
				AdminPassword:                 "",
				WindowsImageSourceURL:         "",
				WindowsDockerVersion:          "",
				SSHEnabled:                    nil,
				WindowsPauseImageURL:          DefaultKubernetesSpecConfig.WindowsPauseImageURL,
				AlwaysPullWindowsPauseImage:   &falseVar,
			},
			false,
			true,
			false,
			Containerd,
		},
		{
			"aks-engine does not set default WindowsSku and ImageVersion when they are not empty in upgrading - docker",
			WindowsProfile{
				WindowsPublisher: AKSWindowsServer2019OSImageConfig.ImagePublisher,
				WindowsOffer:     AKSWindowsServer2019OSImageConfig.ImageOffer,
				WindowsSku:       "override",
				ImageVersion:     "override",
			},
			WindowsProfile{
				ProvisioningScriptsPackageURL: DefaultKubernetesSpecConfig.WindowsProvisioningScriptsPackageURL,
				WindowsPublisher:              AKSWindowsServer2019OSImageConfig.ImagePublisher,
				WindowsOffer:                  AKSWindowsServer2019OSImageConfig.ImageOffer,
				WindowsSku:                    "override",
				ImageVersion:                  "override",
				AdminUsername:                 "",
				AdminPassword:                 "",
				WindowsImageSourceURL:         "",
				WindowsDockerVersion:          "",
				SSHEnabled:                    nil,
				WindowsPauseImageURL:          DefaultKubernetesSpecConfig.WindowsPauseImageURL,
				AlwaysPullWindowsPauseImage:   &falseVar,
			},
			false,
			true,
			false,
			Docker,
		},
		{
			"aks-engine does not set default WindowsSku and ImageVersion when they are not empty in upgrading - containerd",
			WindowsProfile{
				WindowsPublisher: AKSWindowsServer2019ContainerDOSImageConfig.ImagePublisher,
				WindowsOffer:     AKSWindowsServer2019ContainerDOSImageConfig.ImageOffer,
				WindowsSku:       "override",
				ImageVersion:     "override",
			},
			WindowsProfile{
				ProvisioningScriptsPackageURL: DefaultKubernetesSpecConfig.WindowsProvisioningScriptsPackageURL,
				WindowsPublisher:              AKSWindowsServer2019ContainerDOSImageConfig.ImagePublisher,
				WindowsOffer:                  AKSWindowsServer2019ContainerDOSImageConfig.ImageOffer,
				WindowsSku:                    "override",
				ImageVersion:                  "override",
				AdminUsername:                 "",
				AdminPassword:                 "",
				WindowsImageSourceURL:         "",
				WindowsDockerVersion:          "",
				SSHEnabled:                    nil,
				WindowsPauseImageURL:          DefaultKubernetesSpecConfig.WindowsPauseImageURL,
				AlwaysPullWindowsPauseImage:   &falseVar,
			},
			false,
			true,
			false,
			Containerd,
		},
		{
			"aks-engine sets default vanilla WindowsSku and ImageVersion when they are empty in upgrading - docker",
			WindowsProfile{
				WindowsPublisher: WindowsServer2019OSImageConfig.ImagePublisher,
				WindowsOffer:     WindowsServer2019OSImageConfig.ImageOffer,
				WindowsSku:       "",
				ImageVersion:     "",
			},
			WindowsProfile{
				ProvisioningScriptsPackageURL: DefaultKubernetesSpecConfig.WindowsProvisioningScriptsPackageURL,
				WindowsPublisher:              WindowsServer2019OSImageConfig.ImagePublisher,
				WindowsOffer:                  WindowsServer2019OSImageConfig.ImageOffer,
				WindowsSku:                    WindowsServer2019OSImageConfig.ImageSku,
				ImageVersion:                  WindowsServer2019OSImageConfig.ImageVersion,
				AdminUsername:                 "",
				AdminPassword:                 "",
				WindowsImageSourceURL:         "",
				WindowsDockerVersion:          "",
				SSHEnabled:                    nil,
				WindowsPauseImageURL:          DefaultKubernetesSpecConfig.WindowsPauseImageURL,
				AlwaysPullWindowsPauseImage:   &falseVar,
			},
			false,
			true,
			false,
			Docker,
		},
		{
			"aks-engine sets default vanilla WindowsSku and ImageVersion when they are empty in upgrading - containerd",
			WindowsProfile{
				WindowsPublisher: WindowsServer2019OSImageConfig.ImagePublisher,
				WindowsOffer:     WindowsServer2019OSImageConfig.ImageOffer,
				WindowsSku:       "",
				ImageVersion:     "",
			},
			WindowsProfile{
				ProvisioningScriptsPackageURL: DefaultKubernetesSpecConfig.WindowsProvisioningScriptsPackageURL,
				WindowsPublisher:              WindowsServer2019OSImageConfig.ImagePublisher,
				WindowsOffer:                  WindowsServer2019OSImageConfig.ImageOffer,
				WindowsSku:                    WindowsServer2019OSImageConfig.ImageSku,
				ImageVersion:                  WindowsServer2019OSImageConfig.ImageVersion,
				AdminUsername:                 "",
				AdminPassword:                 "",
				WindowsImageSourceURL:         "",
				WindowsDockerVersion:          "",
				SSHEnabled:                    nil,
				WindowsPauseImageURL:          DefaultKubernetesSpecConfig.WindowsPauseImageURL,
				AlwaysPullWindowsPauseImage:   &falseVar,
			},
			false,
			true,
			false,
			Containerd,
		},
		{
			"aks-engine does not set vanilla default WindowsSku and ImageVersion when they are not empty in upgrading - docker",
			WindowsProfile{
				WindowsPublisher: WindowsServer2019OSImageConfig.ImagePublisher,
				WindowsOffer:     WindowsServer2019OSImageConfig.ImageOffer,
				WindowsSku:       "override",
				ImageVersion:     "override",
			},
			WindowsProfile{
				ProvisioningScriptsPackageURL: DefaultKubernetesSpecConfig.WindowsProvisioningScriptsPackageURL,
				WindowsPublisher:              WindowsServer2019OSImageConfig.ImagePublisher,
				WindowsOffer:                  WindowsServer2019OSImageConfig.ImageOffer,
				WindowsSku:                    "override",
				ImageVersion:                  "override",
				AdminUsername:                 "",
				AdminPassword:                 "",
				WindowsImageSourceURL:         "",
				WindowsDockerVersion:          "",
				SSHEnabled:                    nil,
				WindowsPauseImageURL:          DefaultKubernetesSpecConfig.WindowsPauseImageURL,
				AlwaysPullWindowsPauseImage:   &falseVar,
			},
			false,
			true,
			false,
			Docker,
		},
		{
			"aks-engine does not set vanilla default WindowsSku and ImageVersion when they are not empty in upgrading - containerd",
			WindowsProfile{
				WindowsPublisher: WindowsServer2019OSImageConfig.ImagePublisher,
				WindowsOffer:     WindowsServer2019OSImageConfig.ImageOffer,
				WindowsSku:       "override",
				ImageVersion:     "override",
			},
			WindowsProfile{
				ProvisioningScriptsPackageURL: DefaultKubernetesSpecConfig.WindowsProvisioningScriptsPackageURL,
				WindowsPublisher:              WindowsServer2019OSImageConfig.ImagePublisher,
				WindowsOffer:                  WindowsServer2019OSImageConfig.ImageOffer,
				WindowsSku:                    "override",
				ImageVersion:                  "override",
				AdminUsername:                 "",
				AdminPassword:                 "",
				WindowsImageSourceURL:         "",
				WindowsDockerVersion:          "",
				SSHEnabled:                    nil,
				WindowsPauseImageURL:          DefaultKubernetesSpecConfig.WindowsPauseImageURL,
				AlwaysPullWindowsPauseImage:   &falseVar,
			},
			false,
			true,
			false,
			Containerd,
		},
		{
			"aks-engine does not override version when WindowsPublisher does not match in upgrading - docker",
			WindowsProfile{
				WindowsPublisher: WindowsServer2019OSImageConfig.ImagePublisher,
				WindowsOffer:     AKSWindowsServer2019OSImageConfig.ImageOffer,
				WindowsSku:       "override",
				ImageVersion:     "",
			},
			WindowsProfile{
				ProvisioningScriptsPackageURL: DefaultKubernetesSpecConfig.WindowsProvisioningScriptsPackageURL,
				WindowsPublisher:              WindowsServer2019OSImageConfig.ImagePublisher,
				WindowsOffer:                  AKSWindowsServer2019OSImageConfig.ImageOffer,
				WindowsSku:                    "override",
				ImageVersion:                  "",
				AdminUsername:                 "",
				AdminPassword:                 "",
				WindowsImageSourceURL:         "",
				WindowsDockerVersion:          "",
				SSHEnabled:                    nil,
				WindowsPauseImageURL:          DefaultKubernetesSpecConfig.WindowsPauseImageURL,
				AlwaysPullWindowsPauseImage:   &falseVar,
			},
			false,
			true,
			false,
			Docker,
		},
		{
			"aks-engine does not override version when WindowsPublisher does not match in upgrading - containerd",
			WindowsProfile{
				WindowsPublisher: WindowsServer2019OSImageConfig.ImagePublisher,
				WindowsOffer:     AKSWindowsServer2019ContainerDOSImageConfig.ImageOffer,
				WindowsSku:       "override",
				ImageVersion:     "",
			},
			WindowsProfile{
				ProvisioningScriptsPackageURL: DefaultKubernetesSpecConfig.WindowsProvisioningScriptsPackageURL,
				WindowsPublisher:              WindowsServer2019OSImageConfig.ImagePublisher,
				WindowsOffer:                  AKSWindowsServer2019ContainerDOSImageConfig.ImageOffer,
				WindowsSku:                    "override",
				ImageVersion:                  "",
				AdminUsername:                 "",
				AdminPassword:                 "",
				WindowsImageSourceURL:         "",
				WindowsDockerVersion:          "",
				SSHEnabled:                    nil,
				WindowsPauseImageURL:          DefaultKubernetesSpecConfig.WindowsPauseImageURL,
				AlwaysPullWindowsPauseImage:   &falseVar,
			},
			false,
			true,
			false,
			Containerd,
		},
		{
			"aks-engine does not override version when WindowsOffer does not match in upgrading - docker",
			WindowsProfile{
				WindowsPublisher: AKSWindowsServer2019OSImageConfig.ImagePublisher,
				WindowsOffer:     WindowsServer2019OSImageConfig.ImageOffer,
				WindowsSku:       "",
				ImageVersion:     "override",
			},
			WindowsProfile{
				ProvisioningScriptsPackageURL: DefaultKubernetesSpecConfig.WindowsProvisioningScriptsPackageURL,
				WindowsPublisher:              AKSWindowsServer2019OSImageConfig.ImagePublisher,
				WindowsOffer:                  WindowsServer2019OSImageConfig.ImageOffer,
				WindowsSku:                    "",
				ImageVersion:                  "override",
				AdminUsername:                 "",
				AdminPassword:                 "",
				WindowsImageSourceURL:         "",
				WindowsDockerVersion:          "",
				SSHEnabled:                    nil,
				WindowsPauseImageURL:          DefaultKubernetesSpecConfig.WindowsPauseImageURL,
				AlwaysPullWindowsPauseImage:   &falseVar,
			},
			false,
			true,
			false,
			Docker,
		},
		{
			"aks-engine does not override version when WindowsOffer does not match in upgrading - containerd",
			WindowsProfile{
				WindowsPublisher: AKSWindowsServer2019ContainerDOSImageConfig.ImagePublisher,
				WindowsOffer:     WindowsServer2019OSImageConfig.ImageOffer,
				WindowsSku:       "",
				ImageVersion:     "override",
			},
			WindowsProfile{
				ProvisioningScriptsPackageURL: DefaultKubernetesSpecConfig.WindowsProvisioningScriptsPackageURL,
				WindowsPublisher:              AKSWindowsServer2019ContainerDOSImageConfig.ImagePublisher,
				WindowsOffer:                  WindowsServer2019OSImageConfig.ImageOffer,
				WindowsSku:                    "",
				ImageVersion:                  "override",
				AdminUsername:                 "",
				AdminPassword:                 "",
				WindowsImageSourceURL:         "",
				WindowsDockerVersion:          "",
				SSHEnabled:                    nil,
				WindowsPauseImageURL:          DefaultKubernetesSpecConfig.WindowsPauseImageURL,
				AlwaysPullWindowsPauseImage:   &falseVar,
			},
			false,
			true,
			false,
			Containerd,
		},
		{
			"aks-engine does not override provisioningScriptsPakcageURL during create - docker",
			WindowsProfile{
				ProvisioningScriptsPackageURL: "https://package/url",
			},
			WindowsProfile{
				ProvisioningScriptsPackageURL: "https://package/url",
				WindowsPublisher:              AKSWindowsServer2019OSImageConfig.ImagePublisher,
				WindowsOffer:                  AKSWindowsServer2019OSImageConfig.ImageOffer,
				WindowsSku:                    AKSWindowsServer2019OSImageConfig.ImageSku,
				ImageVersion:                  AKSWindowsServer2019OSImageConfig.ImageVersion,
				AdminUsername:                 "",
				AdminPassword:                 "",
				WindowsImageSourceURL:         "",
				WindowsDockerVersion:          "",
				SSHEnabled:                    &trueVar,
				WindowsPauseImageURL:          DefaultKubernetesSpecConfig.WindowsPauseImageURL,
				AlwaysPullWindowsPauseImage:   &falseVar,
			},
			false,
			false,
			false,
			Docker,
		},
		{
			"aks-engine does not override provisioningScriptsPakcageURL during create - containerd",
			WindowsProfile{
				ProvisioningScriptsPackageURL: "https://package/url",
			},
			WindowsProfile{
				ProvisioningScriptsPackageURL: "https://package/url",
				WindowsPublisher:              AKSWindowsServer2019ContainerDOSImageConfig.ImagePublisher,
				WindowsOffer:                  AKSWindowsServer2019ContainerDOSImageConfig.ImageOffer,
				WindowsSku:                    AKSWindowsServer2019ContainerDOSImageConfig.ImageSku,
				ImageVersion:                  AKSWindowsServer2019ContainerDOSImageConfig.ImageVersion,
				AdminUsername:                 "",
				AdminPassword:                 "",
				WindowsImageSourceURL:         "",
				WindowsDockerVersion:          "",
				SSHEnabled:                    &trueVar,
				WindowsPauseImageURL:          DefaultKubernetesSpecConfig.WindowsPauseImageURL,
				AlwaysPullWindowsPauseImage:   &falseVar,
			},
			false,
			false,
			false,
			Containerd,
		},
		{
			"aks-engine updates provisioningScriptsPackageURL during upgrade - docker",
			WindowsProfile{
				ProvisioningScriptsPackageURL: "https://package/url",
				WindowsPublisher:              AKSWindowsServer2019OSImageConfig.ImagePublisher,
				WindowsOffer:                  AKSWindowsServer2019OSImageConfig.ImageOffer,
				WindowsSku:                    AKSWindowsServer2019OSImageConfig.ImageSku,
				ImageVersion:                  AKSWindowsServer2019OSImageConfig.ImageVersion,
			},
			WindowsProfile{
				ProvisioningScriptsPackageURL: DefaultKubernetesSpecConfig.WindowsProvisioningScriptsPackageURL,
				WindowsPublisher:              AKSWindowsServer2019OSImageConfig.ImagePublisher,
				WindowsOffer:                  AKSWindowsServer2019OSImageConfig.ImageOffer,
				WindowsSku:                    AKSWindowsServer2019OSImageConfig.ImageSku,
				ImageVersion:                  AKSWindowsServer2019OSImageConfig.ImageVersion,
				AdminUsername:                 "",
				AdminPassword:                 "",
				WindowsImageSourceURL:         "",
				WindowsDockerVersion:          "",
				SSHEnabled:                    nil,
				WindowsPauseImageURL:          DefaultKubernetesSpecConfig.WindowsPauseImageURL,
				AlwaysPullWindowsPauseImage:   &falseVar,
			},
			false,
			true,
			false,
			Docker,
		},
		{
			"aks-engine updates provisioningScriptsPackageURL during upgrade - containerd",
			WindowsProfile{
				ProvisioningScriptsPackageURL: "https://package/url",
				WindowsPublisher:              AKSWindowsServer2019ContainerDOSImageConfig.ImagePublisher,
				WindowsOffer:                  AKSWindowsServer2019ContainerDOSImageConfig.ImageOffer,
				WindowsSku:                    AKSWindowsServer2019ContainerDOSImageConfig.ImageSku,
				ImageVersion:                  AKSWindowsServer2019ContainerDOSImageConfig.ImageVersion,
			},
			WindowsProfile{
				ProvisioningScriptsPackageURL: DefaultKubernetesSpecConfig.WindowsProvisioningScriptsPackageURL,
				WindowsPublisher:              AKSWindowsServer2019ContainerDOSImageConfig.ImagePublisher,
				WindowsOffer:                  AKSWindowsServer2019ContainerDOSImageConfig.ImageOffer,
				WindowsSku:                    AKSWindowsServer2019ContainerDOSImageConfig.ImageSku,
				ImageVersion:                  AKSWindowsServer2019ContainerDOSImageConfig.ImageVersion,
				AdminUsername:                 "",
				AdminPassword:                 "",
				WindowsImageSourceURL:         "",
				WindowsDockerVersion:          "",
				SSHEnabled:                    nil,
				WindowsPauseImageURL:          DefaultKubernetesSpecConfig.WindowsPauseImageURL,
				AlwaysPullWindowsPauseImage:   &falseVar,
			},
			false,
			true,
			false,
			Containerd,
		},
		{
			"aks-engine does not override WindowsPauseImageURL during create",
			WindowsProfile{
				WindowsPauseImageURL: "mcr.contoso.com/core/pause:1.2.3",
			},
			WindowsProfile{
				ProvisioningScriptsPackageURL: DefaultKubernetesSpecConfig.WindowsProvisioningScriptsPackageURL,
				WindowsPublisher:              AKSWindowsServer2019OSImageConfig.ImagePublisher,
				WindowsOffer:                  AKSWindowsServer2019OSImageConfig.ImageOffer,
				WindowsSku:                    AKSWindowsServer2019OSImageConfig.ImageSku,
				ImageVersion:                  AKSWindowsServer2019OSImageConfig.ImageVersion,
				AdminUsername:                 "",
				AdminPassword:                 "",
				WindowsImageSourceURL:         "",
				WindowsDockerVersion:          "",
				SSHEnabled:                    &trueVar,
				WindowsPauseImageURL:          "mcr.contoso.com/core/pause:1.2.3",
				AlwaysPullWindowsPauseImage:   &falseVar,
			},
			false,
			false,
			false,
			Docker,
		},
		{
			"aks-engine does not override WindowsPauseImageURL during upgrade",
			WindowsProfile{
				ProvisioningScriptsPackageURL: DefaultKubernetesSpecConfig.WindowsProvisioningScriptsPackageURL,
				WindowsPublisher:              AKSWindowsServer2019OSImageConfig.ImagePublisher,
				WindowsOffer:                  AKSWindowsServer2019OSImageConfig.ImageOffer,
				WindowsSku:                    AKSWindowsServer2019OSImageConfig.ImageSku,
				ImageVersion:                  AKSWindowsServer2019OSImageConfig.ImageVersion,
				WindowsPauseImageURL:          "mcr.contoso.com/core/pause:1.2.3",
			},
			WindowsProfile{
				ProvisioningScriptsPackageURL: DefaultKubernetesSpecConfig.WindowsProvisioningScriptsPackageURL,
				WindowsPublisher:              AKSWindowsServer2019OSImageConfig.ImagePublisher,
				WindowsOffer:                  AKSWindowsServer2019OSImageConfig.ImageOffer,
				WindowsSku:                    AKSWindowsServer2019OSImageConfig.ImageSku,
				ImageVersion:                  AKSWindowsServer2019OSImageConfig.ImageVersion,
				AdminUsername:                 "",
				AdminPassword:                 "",
				WindowsImageSourceURL:         "",
				WindowsDockerVersion:          "",
				SSHEnabled:                    nil,
				WindowsPauseImageURL:          "mcr.contoso.com/core/pause:1.2.3",
				AlwaysPullWindowsPauseImage:   &falseVar,
			},
			false,
			true,
			false,
			Docker,
		},
		{
			"aks-engine does not override AlwaysPullWindowsPauseImage during create",
			WindowsProfile{
				AlwaysPullWindowsPauseImage: &trueVar,
			},
			WindowsProfile{
				ProvisioningScriptsPackageURL: DefaultKubernetesSpecConfig.WindowsProvisioningScriptsPackageURL,
				WindowsPublisher:              AKSWindowsServer2019OSImageConfig.ImagePublisher,
				WindowsOffer:                  AKSWindowsServer2019OSImageConfig.ImageOffer,
				WindowsSku:                    AKSWindowsServer2019OSImageConfig.ImageSku,
				ImageVersion:                  AKSWindowsServer2019OSImageConfig.ImageVersion,
				AdminUsername:                 "",
				AdminPassword:                 "",
				WindowsImageSourceURL:         "",
				WindowsDockerVersion:          "",
				SSHEnabled:                    &trueVar,
				WindowsPauseImageURL:          DefaultKubernetesSpecConfig.WindowsPauseImageURL,
				AlwaysPullWindowsPauseImage:   &trueVar,
			},
			false,
			false,
			false,
			Docker,
		},
		{
			"aks-engine does not override AlwaysPullWindowsPauseImage during upgrade",
			WindowsProfile{
				ProvisioningScriptsPackageURL: DefaultKubernetesSpecConfig.WindowsProvisioningScriptsPackageURL,
				WindowsPublisher:              AKSWindowsServer2019OSImageConfig.ImagePublisher,
				WindowsOffer:                  AKSWindowsServer2019OSImageConfig.ImageOffer,
				WindowsSku:                    AKSWindowsServer2019OSImageConfig.ImageSku,
				ImageVersion:                  AKSWindowsServer2019OSImageConfig.ImageVersion,
				WindowsPauseImageURL:          DefaultKubernetesSpecConfig.WindowsPauseImageURL,
				AlwaysPullWindowsPauseImage:   &trueVar,
			},
			WindowsProfile{
				ProvisioningScriptsPackageURL: DefaultKubernetesSpecConfig.WindowsProvisioningScriptsPackageURL,
				WindowsPublisher:              AKSWindowsServer2019OSImageConfig.ImagePublisher,
				WindowsOffer:                  AKSWindowsServer2019OSImageConfig.ImageOffer,
				WindowsSku:                    AKSWindowsServer2019OSImageConfig.ImageSku,
				ImageVersion:                  AKSWindowsServer2019OSImageConfig.ImageVersion,
				AdminUsername:                 "",
				AdminPassword:                 "",
				WindowsImageSourceURL:         "",
				WindowsDockerVersion:          "",
				SSHEnabled:                    nil,
				WindowsPauseImageURL:          DefaultKubernetesSpecConfig.WindowsPauseImageURL,
				AlwaysPullWindowsPauseImage:   &trueVar,
			},
			false,
			true,
			false,
			Docker,
		},
		{
			"aks-engine does not change any value in scaling - docker",
			WindowsProfile{
				WindowsPublisher: AKSWindowsServer2019OSImageConfig.ImagePublisher,
				WindowsOffer:     AKSWindowsServer2019OSImageConfig.ImageOffer,
				WindowsSku:       "",
				ImageVersion:     "override",
			},
			WindowsProfile{
				ProvisioningScriptsPackageURL: "",
				WindowsPublisher:              AKSWindowsServer2019OSImageConfig.ImagePublisher,
				WindowsOffer:                  AKSWindowsServer2019OSImageConfig.ImageOffer,
				WindowsSku:                    "",
				ImageVersion:                  "override",
				AdminUsername:                 "",
				AdminPassword:                 "",
				WindowsImageSourceURL:         "",
				WindowsDockerVersion:          "",
				SSHEnabled:                    nil,
				WindowsPauseImageURL:          "",
			},
			false,
			false,
			true,
			Docker,
		},
		{
			"aks-engine does not change any value in scaling - containerd",
			WindowsProfile{
				WindowsPublisher: AKSWindowsServer2019ContainerDOSImageConfig.ImagePublisher,
				WindowsOffer:     AKSWindowsServer2019ContainerDOSImageConfig.ImageOffer,
				WindowsSku:       "",
				ImageVersion:     "override",
			},
			WindowsProfile{
				ProvisioningScriptsPackageURL: "",
				WindowsPublisher:              AKSWindowsServer2019ContainerDOSImageConfig.ImagePublisher,
				WindowsOffer:                  AKSWindowsServer2019ContainerDOSImageConfig.ImageOffer,
				WindowsSku:                    "",
				ImageVersion:                  "override",
				AdminUsername:                 "",
				AdminPassword:                 "",
				WindowsImageSourceURL:         "",
				WindowsDockerVersion:          "",
				SSHEnabled:                    nil,
				WindowsPauseImageURL:          "",
			},
			false,
			false,
			true,
			Containerd,
		},
	}

	for _, test := range tests {
		test := test
		t.Run(test.name, func(t *testing.T) {
			t.Parallel()

			mockCS := getMockBaseContainerService("1.16.0")
			mockCS.Properties.OrchestratorProfile.KubernetesConfig.ContainerRuntime = test.containerRuntime
			mockCS.Properties.WindowsProfile = &test.windowsProfile
			if test.isAzureStack {
				mockCS.Properties.CustomCloudProfile = &CustomCloudProfile{}
			}
			mockCS.setWindowsProfileDefaults(test.isUpgrade, test.isScale)

			actual := mockCS.Properties.WindowsProfile
			expected := &test.expectedWindowsProfile

			diff := cmp.Diff(actual, expected)
			if diff != "" {
				t.Errorf("unexpected diff while comparing WindowsProfile: %s", diff)
			}
		})
	}
}

// TestSetVMSSDefaultsAndZones covers tests for setVMSSDefaultsForAgents and masters
func TestSetVMSSDefaultsAndZones(t *testing.T) {
	// masters with VMSS and no zones
	mockCS := getMockBaseContainerService("1.12.0")
	properties := mockCS.Properties
	properties.MasterProfile.AvailabilityProfile = VirtualMachineScaleSets
	_, err := mockCS.SetPropertiesDefaults(PropertiesDefaultsParams{
		IsScale:    false,
		IsUpgrade:  false,
		PkiKeySize: helpers.DefaultPkiKeySize,
	})
	if err != nil {
		t.Error(err)
	}
	if properties.MasterProfile.HasAvailabilityZones() {
		t.Fatalf("MasterProfile.HasAvailabilityZones did not have the expected return, got %t, expected %t",
			properties.MasterProfile.HasAvailabilityZones(), false)
	}
	if properties.OrchestratorProfile.KubernetesConfig.LoadBalancerSku != StandardLoadBalancerSku {
		t.Fatalf("OrchestratorProfile.KubernetesConfig.LoadBalancerSku did not have the expected configuration, got %s, expected %s",
			properties.OrchestratorProfile.KubernetesConfig.LoadBalancerSku, StandardLoadBalancerSku)
	}
	// masters with VMSS and zones
	mockCS = getMockBaseContainerService("1.12.0")
	properties = mockCS.Properties
	properties.MasterProfile.AvailabilityProfile = VirtualMachineScaleSets
	properties.MasterProfile.AvailabilityZones = []string{"1", "2"}
	_, err = mockCS.SetPropertiesDefaults(PropertiesDefaultsParams{
		IsScale:    false,
		IsUpgrade:  false,
		PkiKeySize: helpers.DefaultPkiKeySize,
	})
	if err != nil {
		t.Error(err)
	}
	singlePlacementGroup := DefaultSinglePlacementGroup
	if *properties.MasterProfile.SinglePlacementGroup != singlePlacementGroup {
		t.Fatalf("MasterProfile.SinglePlacementGroup default did not have the expected configuration, got %t, expected %t",
			*properties.MasterProfile.SinglePlacementGroup, singlePlacementGroup)
	}
	if !properties.MasterProfile.HasAvailabilityZones() {
		t.Fatalf("MasterProfile.HasAvailabilityZones did not have the expected return, got %t, expected %t",
			properties.MasterProfile.HasAvailabilityZones(), true)
	}
	if properties.OrchestratorProfile.KubernetesConfig.LoadBalancerSku != StandardLoadBalancerSku {
		t.Fatalf("OrchestratorProfile.KubernetesConfig.LoadBalancerSku did not have the expected configuration, got %s, expected %s",
			properties.OrchestratorProfile.KubernetesConfig.LoadBalancerSku, StandardLoadBalancerSku)
	}
	excludeMaster := DefaultExcludeMasterFromStandardLB
	if *properties.OrchestratorProfile.KubernetesConfig.ExcludeMasterFromStandardLB != excludeMaster {
		t.Fatalf("OrchestratorProfile.KubernetesConfig.ExcludeMasterFromStandardLB did not have the expected configuration, got %t, expected %t",
			*properties.OrchestratorProfile.KubernetesConfig.ExcludeMasterFromStandardLB, excludeMaster)
	}
	// agents with VMSS and no zones
	mockCS = getMockBaseContainerService("1.12.0")
	properties = mockCS.Properties
	properties.AgentPoolProfiles[0].Count = 4
	_, err = mockCS.SetPropertiesDefaults(PropertiesDefaultsParams{
		IsScale:    false,
		IsUpgrade:  false,
		PkiKeySize: helpers.DefaultPkiKeySize,
	})
	if err != nil {
		t.Error(err)
	}
	if properties.AgentPoolProfiles[0].HasAvailabilityZones() {
		t.Fatalf("AgentPoolProfiles[0].HasAvailabilityZones did not have the expected return, got %t, expected %t",
			properties.AgentPoolProfiles[0].HasAvailabilityZones(), false)
	}
	if properties.OrchestratorProfile.KubernetesConfig.LoadBalancerSku != StandardLoadBalancerSku {
		t.Fatalf("OrchestratorProfile.KubernetesConfig.LoadBalancerSku did not have the expected configuration, got %s, expected %s",
			properties.OrchestratorProfile.KubernetesConfig.LoadBalancerSku, StandardLoadBalancerSku)
	}
	// agents with VMSS and Standard LB (default) should have SinglePlacementGroup set to false
	mockCS = getMockBaseContainerService("1.12.0")
	properties = mockCS.Properties
	properties.AgentPoolProfiles[0].Count = 4
	_, err = mockCS.SetPropertiesDefaults(PropertiesDefaultsParams{
		IsScale:    false,
		IsUpgrade:  false,
		PkiKeySize: helpers.DefaultPkiKeySize,
	})
	if err != nil {
		t.Error(err)
	}
	if properties.OrchestratorProfile.KubernetesConfig.LoadBalancerSku != StandardLoadBalancerSku {
		t.Fatalf("OrchestratorProfile.KubernetesConfig.LoadBalancerSku did not have the expected configuration, got %s, expected %s",
			properties.OrchestratorProfile.KubernetesConfig.LoadBalancerSku, StandardLoadBalancerSku)
	}
	for _, profile := range properties.AgentPoolProfiles {
		if to.Bool(profile.SinglePlacementGroup) {
			t.Fatalf("pool did not have the expected SinglePlacementGroup configuration, got %t, expected %t",
				to.Bool(profile.SinglePlacementGroup), false)
		}
	}
	// agents with VMSS and zones
	mockCS = getMockBaseContainerService("1.13.12")
	properties = mockCS.Properties
	properties.AgentPoolProfiles[0].Count = 4
	properties.AgentPoolProfiles[0].AvailabilityZones = []string{"1", "2"}
	_, err = mockCS.SetPropertiesDefaults(PropertiesDefaultsParams{
		IsScale:    false,
		IsUpgrade:  false,
		PkiKeySize: helpers.DefaultPkiKeySize,
	})
	if err != nil {
		t.Error(err)
	}
	if !properties.AgentPoolProfiles[0].IsVirtualMachineScaleSets() {
		t.Fatalf("AgentPoolProfile[0].AvailabilityProfile did not have the expected configuration, got %s, expected %s",
			properties.AgentPoolProfiles[0].AvailabilityProfile, VirtualMachineScaleSets)
	}
	if !properties.AgentPoolProfiles[0].HasAvailabilityZones() {
		t.Fatalf("AgentPoolProfiles[0].HasAvailabilityZones did not have the expected return, got %t, expected %t",
			properties.AgentPoolProfiles[0].HasAvailabilityZones(), true)
	}
	singlePlacementGroup = false
	if *properties.AgentPoolProfiles[0].SinglePlacementGroup != singlePlacementGroup {
		t.Fatalf("AgentPoolProfile[0].SinglePlacementGroup default did not have the expected configuration, got %t, expected %t",
			*properties.AgentPoolProfiles[0].SinglePlacementGroup, singlePlacementGroup)
	}
	if properties.OrchestratorProfile.KubernetesConfig.LoadBalancerSku != StandardLoadBalancerSku {
		t.Fatalf("OrchestratorProfile.KubernetesConfig.LoadBalancerSku did not have the expected configuration, got %s, expected %s",
			properties.OrchestratorProfile.KubernetesConfig.LoadBalancerSku, StandardLoadBalancerSku)
	}
	excludeMaster = DefaultExcludeMasterFromStandardLB
	if *properties.OrchestratorProfile.KubernetesConfig.ExcludeMasterFromStandardLB != excludeMaster {
		t.Fatalf("OrchestratorProfile.KubernetesConfig.ExcludeMasterFromStandardLB did not have the expected configuration, got %t, expected %t",
			*properties.OrchestratorProfile.KubernetesConfig.ExcludeMasterFromStandardLB, excludeMaster)
	}

	properties.AgentPoolProfiles[0].Count = 110
	_, err = mockCS.SetPropertiesDefaults(PropertiesDefaultsParams{
		IsScale:    false,
		IsUpgrade:  false,
		PkiKeySize: helpers.DefaultPkiKeySize,
	})
	if err != nil {
		t.Error(err)
	}
	if to.Bool(properties.AgentPoolProfiles[0].SinglePlacementGroup) {
		t.Fatalf("AgentPoolProfile[0].SinglePlacementGroup did not have the expected configuration, got %t, expected %t",
			*properties.AgentPoolProfiles[0].SinglePlacementGroup, false)
	}

	if !*properties.AgentPoolProfiles[0].SinglePlacementGroup && properties.AgentPoolProfiles[0].StorageProfile != ManagedDisks {
		t.Fatalf("AgentPoolProfile[0].StorageProfile did not have the expected configuration, got %s, expected %s",
			properties.AgentPoolProfiles[0].StorageProfile, ManagedDisks)
	}

}

func TestAzureCNIVersionString(t *testing.T) {
	mockCS := getMockBaseContainerService("1.10.3")
	properties := mockCS.Properties
	properties.MasterProfile.Count = 1
	properties.OrchestratorProfile.KubernetesConfig.NetworkPlugin = NetworkPluginAzure
	mockCS.setOrchestratorDefaults(true, true)

	if properties.OrchestratorProfile.KubernetesConfig.AzureCNIVersion != AzureCniPluginVerLinux {
		t.Fatalf("Azure CNI Version string not the expected value, got %s, expected %s", properties.OrchestratorProfile.KubernetesConfig.AzureCNIVersion, AzureCniPluginVerLinux)
	}

	mockCS = getMockBaseContainerService("1.10.3")
	properties = mockCS.Properties
	properties.MasterProfile.Count = 1
	properties.AgentPoolProfiles[0].OSType = Windows
	properties.OrchestratorProfile.KubernetesConfig.NetworkPlugin = NetworkPluginAzure
	mockCS.setOrchestratorDefaults(true, true)

	if properties.OrchestratorProfile.KubernetesConfig.AzureCNIVersion != AzureCniPluginVerWindows {
		t.Fatalf("Azure CNI Version string not the expected value, got %s, expected %s", properties.OrchestratorProfile.KubernetesConfig.AzureCNIVersion, AzureCniPluginVerWindows)
	}

	mockCS = getMockBaseContainerService("1.10.3")
	properties = mockCS.Properties
	properties.MasterProfile.Count = 1
	properties.OrchestratorProfile.KubernetesConfig.NetworkPlugin = NetworkPluginKubenet
	mockCS.setOrchestratorDefaults(true, true)

	if properties.OrchestratorProfile.KubernetesConfig.AzureCNIVersion != "" {
		t.Fatalf("Azure CNI Version string not the expected value, got %s, expected %s", properties.OrchestratorProfile.KubernetesConfig.AzureCNIVersion, "")
	}
}

func TestEnableAggregatedAPIs(t *testing.T) {
	mockCS := getMockBaseContainerService("1.10.3")
	properties := mockCS.Properties
	properties.OrchestratorProfile.KubernetesConfig.EnableRbac = to.BoolPtr(false)
	mockCS.setOrchestratorDefaults(true, true)

	if properties.OrchestratorProfile.KubernetesConfig.EnableAggregatedAPIs {
		t.Fatalf("got unexpected EnableAggregatedAPIs config value for EnableRbac=false: %t",
			properties.OrchestratorProfile.KubernetesConfig.EnableAggregatedAPIs)
	}

	mockCS = getMockBaseContainerService("1.10.3")
	properties = mockCS.Properties
	properties.OrchestratorProfile.KubernetesConfig.EnableRbac = to.BoolPtr(true)
	mockCS.setOrchestratorDefaults(true, true)

	if !properties.OrchestratorProfile.KubernetesConfig.EnableAggregatedAPIs {
		t.Fatalf("got unexpected EnableAggregatedAPIs config value for EnableRbac=true: %t",
			properties.OrchestratorProfile.KubernetesConfig.EnableAggregatedAPIs)
	}
}

func TestCloudControllerManagerEnabled(t *testing.T) {
	// test that 1.17 defaults to false
	cs := CreateMockContainerService("testcluster", common.RationalizeReleaseAndVersion(Kubernetes, "1.17", "", false, false, false), 3, 2, false)
	cs.setOrchestratorDefaults(false, false)
	if cs.Properties.OrchestratorProfile.KubernetesConfig.UseCloudControllerManager == to.BoolPtr(true) {
		t.Fatal("expected UseCloudControllerManager to default to false")
	}
}

func TestDefaultCloudProvider(t *testing.T) {
	mockCS := getMockBaseContainerService("1.10.3")
	properties := mockCS.Properties
	mockCS.setOrchestratorDefaults(true, true)

	if to.Bool(properties.OrchestratorProfile.KubernetesConfig.CloudProviderBackoff) {
		t.Fatalf("got unexpected CloudProviderBackoff expected false, got %t",
			to.Bool(properties.OrchestratorProfile.KubernetesConfig.CloudProviderBackoff))
	}

	if !to.Bool(properties.OrchestratorProfile.KubernetesConfig.CloudProviderRateLimit) {
		t.Fatalf("got unexpected CloudProviderBackoff expected true, got %t",
			to.Bool(properties.OrchestratorProfile.KubernetesConfig.CloudProviderBackoff))
	}

	mockCS = getMockBaseContainerService("1.10.3")
	properties = mockCS.Properties
	properties.OrchestratorProfile.KubernetesConfig.CloudProviderBackoff = to.BoolPtr(false)
	properties.OrchestratorProfile.KubernetesConfig.CloudProviderRateLimit = to.BoolPtr(false)
	mockCS.setOrchestratorDefaults(true, true)

	if to.Bool(properties.OrchestratorProfile.KubernetesConfig.CloudProviderBackoff) {
		t.Fatalf("got unexpected CloudProviderBackoff expected true, got %t",
			to.Bool(properties.OrchestratorProfile.KubernetesConfig.CloudProviderBackoff))
	}

	if to.Bool(properties.OrchestratorProfile.KubernetesConfig.CloudProviderRateLimit) {
		t.Fatalf("got unexpected CloudProviderBackoff expected true, got %t",
			to.Bool(properties.OrchestratorProfile.KubernetesConfig.CloudProviderBackoff))
	}
}

func TestCloudProviderBackoff(t *testing.T) {
	cases := []struct {
		name      string
		cs        ContainerService
		isUpgrade bool
		isScale   bool
		expected  KubernetesConfig
	}{
		{
			name: "default",
			cs: ContainerService{
				Properties: &Properties{
					OrchestratorProfile: &OrchestratorProfile{
						OrchestratorType: Kubernetes,
					},
					MasterProfile: &MasterProfile{},
				},
			},
			expected: KubernetesConfig{
				CloudProviderBackoffMode:          "v2",
				CloudProviderBackoff:              to.BoolPtr(true),
				CloudProviderBackoffRetries:       DefaultKubernetesCloudProviderBackoffRetries,
				CloudProviderBackoffJitter:        0,
				CloudProviderBackoffDuration:      DefaultKubernetesCloudProviderBackoffDuration,
				CloudProviderBackoffExponent:      0,
				CloudProviderRateLimit:            to.BoolPtr(DefaultKubernetesCloudProviderRateLimit),
				CloudProviderRateLimitQPS:         DefaultKubernetesCloudProviderRateLimitQPS,
				CloudProviderRateLimitQPSWrite:    DefaultKubernetesCloudProviderRateLimitQPSWrite,
				CloudProviderRateLimitBucket:      DefaultKubernetesCloudProviderRateLimitBucket,
				CloudProviderRateLimitBucketWrite: DefaultKubernetesCloudProviderRateLimitBucketWrite,
			},
		},
		{
			name: "Kubernetes 1.18.2",
			cs: ContainerService{
				Properties: &Properties{
					OrchestratorProfile: &OrchestratorProfile{
						OrchestratorType:    Kubernetes,
						OrchestratorVersion: "1.18.2",
					},
					MasterProfile: &MasterProfile{},
				},
			},
			expected: KubernetesConfig{
				CloudProviderBackoffMode:          "v2",
				CloudProviderBackoff:              to.BoolPtr(true),
				CloudProviderBackoffRetries:       DefaultKubernetesCloudProviderBackoffRetries,
				CloudProviderBackoffJitter:        0,
				CloudProviderBackoffDuration:      DefaultKubernetesCloudProviderBackoffDuration,
				CloudProviderBackoffExponent:      0,
				CloudProviderRateLimit:            to.BoolPtr(DefaultKubernetesCloudProviderRateLimit),
				CloudProviderRateLimitQPS:         DefaultKubernetesCloudProviderRateLimitQPS,
				CloudProviderRateLimitQPSWrite:    DefaultKubernetesCloudProviderRateLimitQPSWrite,
				CloudProviderRateLimitBucket:      DefaultKubernetesCloudProviderRateLimitBucket,
				CloudProviderRateLimitBucketWrite: DefaultKubernetesCloudProviderRateLimitBucketWrite,
			},
		},
	}

	for _, c := range cases {
		c := c
		t.Run(c.name, func(t *testing.T) {
			t.Parallel()
			c.cs.setOrchestratorDefaults(c.isUpgrade, c.isScale)
			if c.cs.Properties.OrchestratorProfile.KubernetesConfig.CloudProviderBackoffMode != c.expected.CloudProviderBackoffMode {
				t.Errorf("expected %s, but got %s", c.expected.CloudProviderBackoffMode, c.cs.Properties.OrchestratorProfile.KubernetesConfig.CloudProviderBackoffMode)
			}
			if to.Bool(c.cs.Properties.OrchestratorProfile.KubernetesConfig.CloudProviderBackoff) != to.Bool(c.expected.CloudProviderBackoff) {
				t.Errorf("expected %t, but got %t", to.Bool(c.expected.CloudProviderBackoff), to.Bool(c.cs.Properties.OrchestratorProfile.KubernetesConfig.CloudProviderBackoff))
			}
			if c.cs.Properties.OrchestratorProfile.KubernetesConfig.CloudProviderBackoffRetries != c.expected.CloudProviderBackoffRetries {
				t.Errorf("expected %d, but got %d", c.expected.CloudProviderBackoffRetries, c.cs.Properties.OrchestratorProfile.KubernetesConfig.CloudProviderBackoffRetries)
			}
			if c.cs.Properties.OrchestratorProfile.KubernetesConfig.CloudProviderBackoffJitter != c.expected.CloudProviderBackoffJitter {
				t.Errorf("expected %f, but got %f", c.expected.CloudProviderBackoffJitter, c.cs.Properties.OrchestratorProfile.KubernetesConfig.CloudProviderBackoffJitter)
			}
			if c.cs.Properties.OrchestratorProfile.KubernetesConfig.CloudProviderBackoffDuration != c.expected.CloudProviderBackoffDuration {
				t.Errorf("expected %d, but got %d", c.expected.CloudProviderBackoffDuration, c.cs.Properties.OrchestratorProfile.KubernetesConfig.CloudProviderBackoffDuration)
			}
			if c.cs.Properties.OrchestratorProfile.KubernetesConfig.CloudProviderBackoffExponent != c.expected.CloudProviderBackoffExponent {
				t.Errorf("expected %f, but got %f", c.expected.CloudProviderBackoffExponent, c.cs.Properties.OrchestratorProfile.KubernetesConfig.CloudProviderBackoffExponent)
			}
			if to.Bool(c.cs.Properties.OrchestratorProfile.KubernetesConfig.CloudProviderRateLimit) != to.Bool(c.expected.CloudProviderRateLimit) {
				t.Errorf("expected %t, but got %t", to.Bool(c.expected.CloudProviderRateLimit), to.Bool(c.cs.Properties.OrchestratorProfile.KubernetesConfig.CloudProviderRateLimit))
			}
			if c.cs.Properties.OrchestratorProfile.KubernetesConfig.CloudProviderRateLimitQPS != c.expected.CloudProviderRateLimitQPS {
				t.Errorf("expected %f, but got %f", c.expected.CloudProviderRateLimitQPS, c.cs.Properties.OrchestratorProfile.KubernetesConfig.CloudProviderRateLimitQPS)
			}
			if c.cs.Properties.OrchestratorProfile.KubernetesConfig.CloudProviderRateLimitQPSWrite != c.expected.CloudProviderRateLimitQPSWrite {
				t.Errorf("expected %f, but got %f", c.expected.CloudProviderRateLimitQPSWrite, c.cs.Properties.OrchestratorProfile.KubernetesConfig.CloudProviderRateLimitQPSWrite)
			}
			if c.cs.Properties.OrchestratorProfile.KubernetesConfig.CloudProviderRateLimitBucket != c.expected.CloudProviderRateLimitBucket {
				t.Errorf("expected %d, but got %d", c.expected.CloudProviderRateLimitBucket, c.cs.Properties.OrchestratorProfile.KubernetesConfig.CloudProviderRateLimitBucket)
			}
			if c.cs.Properties.OrchestratorProfile.KubernetesConfig.CloudProviderRateLimitBucketWrite != c.expected.CloudProviderRateLimitBucketWrite {
				t.Errorf("expected %d, but got %d", c.expected.CloudProviderRateLimitBucketWrite, c.cs.Properties.OrchestratorProfile.KubernetesConfig.CloudProviderRateLimitBucketWrite)
			}
		})
	}
}

func TestSetCertDefaults(t *testing.T) {
	cs := &ContainerService{
		Properties: &Properties{
			ServicePrincipalProfile: &ServicePrincipalProfile{
				ClientID: "barClientID",
				Secret:   "bazSecret",
			},
			MasterProfile: &MasterProfile{
				Count:     3,
				DNSPrefix: "myprefix1",
				VMSize:    "Standard_DS2_v2",
			},
			OrchestratorProfile: &OrchestratorProfile{
				OrchestratorType:    Kubernetes,
				OrchestratorVersion: "1.10.2",
				KubernetesConfig: &KubernetesConfig{
					NetworkPlugin: NetworkPluginAzure,
				},
			},
		},
	}

	cs.setOrchestratorDefaults(false, false)
	cs.Properties.setMasterProfileDefaults()
	result, ips, err := cs.SetDefaultCerts(DefaultCertParams{
		PkiKeySize: helpers.DefaultPkiKeySize,
	})

	if !result {
		t.Error("expected SetDefaultCerts to return true")
	}

	if err != nil {
		t.Errorf("unexpected error thrown while executing SetDefaultCerts %s", err.Error())
	}

	if ips == nil {
		t.Error("expected SetDefaultCerts to create a list of IPs")
	} else {

		if len(ips) != cs.Properties.MasterProfile.Count+3 {
			t.Errorf("expected length of IPs from SetDefaultCerts %d, actual length %d", cs.Properties.MasterProfile.Count+3, len(ips))
		}

		firstMasterIP := net.ParseIP(cs.Properties.MasterProfile.FirstConsecutiveStaticIP).To4()
		offsetMultiplier := 1
		addr := binary.BigEndian.Uint32(firstMasterIP)
		expectedNewAddr := getNewAddr(addr, cs.Properties.MasterProfile.Count-1, offsetMultiplier)
		actualLastIPAddr := binary.BigEndian.Uint32(ips[len(ips)-2])
		if actualLastIPAddr != expectedNewAddr {
			expectedLastIP := make(net.IP, 4)
			binary.BigEndian.PutUint32(expectedLastIP, expectedNewAddr)
			t.Errorf("expected last IP of master vm from SetDefaultCerts %d, actual %d", expectedLastIP, ips[len(ips)-2])
		}

		if cs.Properties.MasterProfile.HasMultipleNodes() {
			expectedILBIP := net.IP{firstMasterIP[0], firstMasterIP[1], firstMasterIP[2], firstMasterIP[3] + byte(DefaultInternalLbStaticIPOffset)}
			actualILBIPAddr := binary.BigEndian.Uint32(ips[2])
			expectedILBIPAddr := binary.BigEndian.Uint32(expectedILBIP)

			if actualILBIPAddr != expectedILBIPAddr {
				t.Errorf("expected IP of master ILB from SetDefaultCerts %d, actual %d", expectedILBIP, ips[2])
			}
		}
	}
}

func TestSetCertDefaultsVMSS(t *testing.T) {
	cs := &ContainerService{
		Properties: &Properties{
			ServicePrincipalProfile: &ServicePrincipalProfile{
				ClientID: "barClientID",
				Secret:   "bazSecret",
			},
			MasterProfile: &MasterProfile{
				Count:               3,
				DNSPrefix:           "myprefix1",
				VMSize:              "Standard_DS2_v2",
				AvailabilityProfile: VirtualMachineScaleSets,
			},
			OrchestratorProfile: &OrchestratorProfile{
				OrchestratorType:    Kubernetes,
				OrchestratorVersion: "1.10.2",
				KubernetesConfig: &KubernetesConfig{
					NetworkPlugin: NetworkPluginAzure,
				},
			},
		},
	}

	cs.setOrchestratorDefaults(false, false)
	cs.Properties.setMasterProfileDefaults()
	result, ips, err := cs.SetDefaultCerts(DefaultCertParams{
		PkiKeySize: helpers.DefaultPkiKeySize,
	})

	if !result {
		t.Error("expected SetDefaultCerts to return true")
	}

	if err != nil {
		t.Errorf("unexpected error thrown while executing SetDefaultCerts %s", err.Error())
	}

	if ips == nil {
		t.Error("expected SetDefaultCerts to create a list of IPs")
	} else {

		if len(ips) != cs.Properties.MasterProfile.Count+3 {
			t.Errorf("expected length of IPs from SetDefaultCerts %d, actual length %d", cs.Properties.MasterProfile.Count+3, len(ips))
		}

		firstMasterIP := net.ParseIP(cs.Properties.MasterProfile.FirstConsecutiveStaticIP).To4()
		offsetMultiplier := cs.Properties.MasterProfile.IPAddressCount
		addr := binary.BigEndian.Uint32(firstMasterIP)
		expectedNewAddr := getNewAddr(addr, cs.Properties.MasterProfile.Count-1, offsetMultiplier)
		actualLastIPAddr := binary.BigEndian.Uint32(ips[len(ips)-2])
		if actualLastIPAddr != expectedNewAddr {
			expectedLastIP := make(net.IP, 4)
			binary.BigEndian.PutUint32(expectedLastIP, expectedNewAddr)
			t.Errorf("expected last IP of master vm from SetDefaultCerts %d, actual %d", expectedLastIP, ips[len(ips)-2])
		}

		if cs.Properties.MasterProfile.HasMultipleNodes() {
			expectedILBIP := net.IP{firstMasterIP[0], firstMasterIP[1], byte(255), byte(DefaultInternalLbStaticIPOffset)}
			actualILBIPAddr := binary.BigEndian.Uint32(ips[2])
			expectedILBIPAddr := binary.BigEndian.Uint32(expectedILBIP)

			if actualILBIPAddr != expectedILBIPAddr {
				t.Errorf("expected IP of master ILB from SetDefaultCerts %d, actual %d", expectedILBIP, ips[2])
			}
		}
	}
}

func TestProxyModeDefaults(t *testing.T) {
	// Test that default is what we expect
	mockCS := getMockBaseContainerService("1.10.12")
	properties := mockCS.Properties
	properties.MasterProfile.Count = 1
	mockCS.setOrchestratorDefaults(true, true)

	if properties.OrchestratorProfile.KubernetesConfig.ProxyMode != DefaultKubeProxyMode {
		t.Fatalf("ProxyMode string not the expected default value, got %s, expected %s", properties.OrchestratorProfile.KubernetesConfig.ProxyMode, DefaultKubeProxyMode)
	}

	// Test that default assignment flow doesn't overwrite a user-provided config
	mockCS = getMockBaseContainerService("1.10.12")
	properties = mockCS.Properties
	properties.OrchestratorProfile.KubernetesConfig.ProxyMode = KubeProxyModeIPVS
	properties.MasterProfile.Count = 1
	mockCS.setOrchestratorDefaults(true, true)

	if properties.OrchestratorProfile.KubernetesConfig.ProxyMode != KubeProxyModeIPVS {
		t.Fatalf("ProxyMode string not the expected default value, got %s, expected %s", properties.OrchestratorProfile.KubernetesConfig.ProxyMode, KubeProxyModeIPVS)
	}
}
func TestSetCustomCloudProfileDefaults(t *testing.T) {

	// Test that the ResourceManagerVMDNSSuffix is set in EndpointConfig
	mockCS := getMockBaseContainerService("1.11.6")
	mockCSP := GetMockPropertiesWithCustomCloudProfile("azurestackcloud", true, true, false)
	vmDNSSuffix := "contoso.net"
	mockCSP.CustomCloudProfile.Environment.ResourceManagerVMDNSSuffix = vmDNSSuffix
	mockCS.Properties.CustomCloudProfile = mockCSP.CustomCloudProfile
	_, err := mockCS.SetPropertiesDefaults(PropertiesDefaultsParams{
		IsScale:    false,
		IsUpgrade:  false,
		PkiKeySize: helpers.DefaultPkiKeySize,
	})
	if err != nil {
		t.Error(err)
	}

	if AzureCloudSpecEnvMap[AzureStackCloud].EndpointConfig.ResourceManagerVMDNSSuffix != vmDNSSuffix {
		t.Errorf("setCustomCloudProfileDefaults(): ResourceManagerVMDNSSuffix string in AzureCloudSpecEnvMap[AzureStackCloud] not the expected default value, got %s, expected %s", AzureCloudSpecEnvMap[AzureStackCloud].EndpointConfig.ResourceManagerVMDNSSuffix, vmDNSSuffix)
	}

	// Test that the AzureStackCloudSpec is default when azureEnvironmentSpecConfig is empty in api model JSON file
	mockCSDefaultSpec := getMockBaseContainerService("1.11.6")
	mockCSPDefaultSpec := GetMockPropertiesWithCustomCloudProfile("azurestackcloud", true, true, false)
	mockCSDefaultSpec.Properties.CustomCloudProfile = mockCSPDefaultSpec.CustomCloudProfile
	_, err = mockCSDefaultSpec.SetPropertiesDefaults(PropertiesDefaultsParams{
		IsScale:    false,
		IsUpgrade:  false,
		PkiKeySize: helpers.DefaultPkiKeySize,
	})
	if err != nil {
		t.Errorf("expected no error from SetPropertiesDefaults, instead got %s", err)
	}

	actualEnv := AzureCloudSpecEnvMap[AzureStackCloud]
	expectedEnv := AzureCloudSpecEnvMap[AzurePublicCloud]
	expectedEnv.EndpointConfig.ResourceManagerVMDNSSuffix = mockCSPDefaultSpec.CustomCloudProfile.Environment.ResourceManagerVMDNSSuffix
	expectedEnv.CloudName = AzureStackCloud
	expectedEnv.KubernetesSpecConfig.AzureTelemetryPID = DefaultAzureStackDeployTelemetryPID
	if diff := cmp.Diff(actualEnv, expectedEnv); diff != "" {
		t.Errorf("setCustomCloudProfileDefaults(): did not set AzureStackCloudSpec as default when azureEnvironmentSpecConfig is empty in api model JSON file. %s", diff)
	}

	modeToSpec := map[string]string{
		"public":       "AzurePublicCloud",
		"china":        "AzureChinaCloud",
		"german":       "AzureGermanCloud",
		"usgovernment": "AzureUSGovernmentCloud",
	}

	for key, value := range modeToSpec {
		mockCSAzureChinaSpec := getMockBaseContainerService("1.11.6")
		mockCSPAzureChinaSpec := GetMockPropertiesWithCustomCloudProfile("azurestackcloud", true, true, false)
		mockCSPAzureChinaSpec.CustomCloudProfile.DependenciesLocation = DependenciesLocation(key)
		mockCSAzureChinaSpec.Properties.CustomCloudProfile = mockCSPAzureChinaSpec.CustomCloudProfile

		_, mooncakeErr := mockCSAzureChinaSpec.SetPropertiesDefaults(PropertiesDefaultsParams{
			IsScale:    false,
			IsUpgrade:  false,
			PkiKeySize: helpers.DefaultPkiKeySize,
		})
		if mooncakeErr != nil {
			t.Errorf("expected no error from SetPropertiesDefaults, instead got %s", mooncakeErr)
		}

		actualEnvAzureChinaSpec := AzureCloudSpecEnvMap[AzureStackCloud]
		expectedEnvAzureChinaSpec := AzureCloudSpecEnvMap[value]
		expectedEnvAzureChinaSpec.EndpointConfig.ResourceManagerVMDNSSuffix = mockCSPDefaultSpec.CustomCloudProfile.Environment.ResourceManagerVMDNSSuffix
		expectedEnvAzureChinaSpec.CloudName = AzureStackCloud
		expectedEnvAzureChinaSpec.KubernetesSpecConfig.AzureTelemetryPID = DefaultAzureStackDeployTelemetryPID
		t.Logf("verifying dependenciesLocation: %s", key)
		if diff := cmp.Diff(actualEnvAzureChinaSpec, expectedEnvAzureChinaSpec); diff != "" {
			t.Errorf("setCustomCloudProfileDefaults(): did not set AzureStackCloudSpec as default when connection Mode is %s in api model JSON file. %s", key, diff)
		}
	}

	// Test that correct error message if ResourceManagerVMDNSSuffix is empty
	mockCSEmptyResourceManagerVMDNSSuffix := getMockBaseContainerService("1.11.6")
	mockCSPEmptyResourceManagerVMDNSSuffix := GetMockPropertiesWithCustomCloudProfile("azurestackcloud", true, true, false)
	mockCSEmptyResourceManagerVMDNSSuffix.Properties.CustomCloudProfile = mockCSPEmptyResourceManagerVMDNSSuffix.CustomCloudProfile
	mockCSEmptyResourceManagerVMDNSSuffix.Properties.CustomCloudProfile.Environment.ResourceManagerVMDNSSuffix = ""

	acutalerr := mockCSEmptyResourceManagerVMDNSSuffix.Properties.SetCustomCloudSpec(AzureCustomCloudSpecParams{
		IsUpgrade: false,
		IsScale:   false,
	})
	expectError := errors.New("Failed to set Cloud Spec for Azure Stack due to invalid environment")
	if !helpers.EqualError(acutalerr, expectError) {
		t.Errorf("verify ResourceManagerVMDNSSuffix empty: expected error: %s - got: %s", acutalerr, expectError)
	}

	// Test that correct error message if environment is nil
	mockCSNilEnvironment := getMockBaseContainerService("1.11.6")
	mockCSPNilEnvironment := GetMockPropertiesWithCustomCloudProfile("azurestackcloud", true, true, false)
	mockCSNilEnvironment.Properties.CustomCloudProfile = mockCSPNilEnvironment.CustomCloudProfile
	mockCSNilEnvironment.Properties.CustomCloudProfile.Environment = nil
	acutalerr = mockCSEmptyResourceManagerVMDNSSuffix.Properties.SetCustomCloudSpec(AzureCustomCloudSpecParams{
		IsUpgrade: false,
		IsScale:   false,
	})
	if !helpers.EqualError(acutalerr, expectError) {
		t.Errorf("verify environment nil: expected error: %s - got: %s", acutalerr, expectError)
	}

	// Test that default assignment flow doesn't overwrite a user-provided config
	mockCSCustom := getMockBaseContainerService("1.11.6")
	mockCSPCustom := GetMockPropertiesWithCustomCloudProfile("azurestackcloud", true, true, false)

	//Mock AzureEnvironmentSpecConfig
	customCloudSpec := AzureEnvironmentSpecConfig{
		CloudName: "AzuReStackCloud",
		//KubernetesSpecConfig - Due to Chinese firewall issue, the default containers from google is blocked, use the Chinese local mirror instead
		KubernetesSpecConfig: KubernetesSpecConfig{
			AzureTelemetryPID:                    "AzureTelemetryPID",
			KubernetesImageBase:                  "KubernetesImageBase",
			MCRKubernetesImageBase:               "MCRKubernetesImageBase",
			TillerImageBase:                      "TillerImageBase",
			NVIDIAImageBase:                      "NVIDIAImageBase",
			AzureCNIImageBase:                    "AzureCNIImageBase",
			CalicoImageBase:                      "CalicoImageBase",
			EtcdDownloadURLBase:                  "EtcdDownloadURLBase",
			KubeBinariesSASURLBase:               "KubeBinariesSASURLBase",
			WindowsTelemetryGUID:                 "WindowsTelemetryGUID",
			CNIPluginsDownloadURL:                "CNIPluginsDownloadURL",
			VnetCNILinuxPluginsDownloadURL:       "VnetCNILinuxPluginsDownloadURL",
			VnetCNIWindowsPluginsDownloadURL:     "VnetCNIWindowsPluginsDownloadURL",
			ContainerdDownloadURLBase:            "ContainerdDownloadURLBase",
			CSIProxyDownloadURL:                  "CSIProxyDownloadURL",
			WindowsProvisioningScriptsPackageURL: "WindowsProvisioningScriptsPackageURL",
			WindowsPauseImageURL:                 "WindowsPauseImageURL",
			AlwaysPullWindowsPauseImage:          true,
		},
		EndpointConfig: AzureEndpointConfig{
			ResourceManagerVMDNSSuffix: "ResourceManagerVMDNSSuffix",
		},
		OSImageConfig: map[Distro]AzureOSImageConfig{
			Distro("Test"): {
				ImageOffer:     "ImageOffer",
				ImageSku:       "ImageSku",
				ImagePublisher: "ImagePublisher",
				ImageVersion:   "ImageVersion",
			},
			AKSUbuntu1604: AKSUbuntu1604OSImageConfig,
		},
	}
	mockCSPCustom.CustomCloudProfile.AzureEnvironmentSpecConfig = &customCloudSpec
	mockCSCustom.Properties.CustomCloudProfile = mockCSPCustom.CustomCloudProfile
	_, err = mockCSCustom.SetPropertiesDefaults(PropertiesDefaultsParams{
		IsScale:    false,
		IsUpgrade:  false,
		PkiKeySize: helpers.DefaultPkiKeySize,
	})
	if err != nil {
		t.Errorf("expected no error from SetPropertiesDefaults, instead got %s", err)
	}

	if diff := cmp.Diff(AzureCloudSpecEnvMap[AzureStackCloud], customCloudSpec); diff != "" {
		t.Errorf("setCustomCloudProfileDefaults(): did not set AzureStackCloudSpec as default when azureEnvironmentSpecConfig is empty in api model JSON file")
		t.Errorf(diff)
	}

	if diff := cmp.Diff(mockCSCustom.Properties.CustomCloudProfile.AzureEnvironmentSpecConfig, &customCloudSpec); diff != "" {
		t.Errorf("setCustomCloudProfileDefaults(): did not set CustomCloudProfile.AzureEnvironmentSpecConfig with customer input")
		t.Errorf(diff)
	}

	// Test that default assignment flow set the value if the field is partially  missing in user-provided config
	mockCSCustomP := getMockBaseContainerService("1.11.6")
	mockCSPCustomP := GetMockPropertiesWithCustomCloudProfile("azurestackcloud", true, true, false)

	//Mock AzureEnvironmentSpecConfig
	customCloudSpecP := AzureEnvironmentSpecConfig{
		CloudName: "AzureStackCloud",
		//KubernetesSpecConfig - Due to Chinese firewall issue, the default containers from google is blocked, use the Chinese local mirror instead
		KubernetesSpecConfig: KubernetesSpecConfig{
			KubernetesImageBase:                  "KubernetesImageBase",
			TillerImageBase:                      "TillerImageBase",
			NVIDIAImageBase:                      "NVIDIAImageBase",
			AzureCNIImageBase:                    "AzureCNIImageBase",
			CalicoImageBase:                      "CalicoImageBase",
			EtcdDownloadURLBase:                  "EtcdDownloadURLBase",
			WindowsTelemetryGUID:                 "WindowsTelemetryGUID",
			CNIPluginsDownloadURL:                "CNIPluginsDownloadURL",
			VnetCNILinuxPluginsDownloadURL:       "VnetCNILinuxPluginsDownloadURL",
			ContainerdDownloadURLBase:            "ContainerdDownloadURLBase",
			CSIProxyDownloadURL:                  "CSIProxyDownloadURL",
			WindowsProvisioningScriptsPackageURL: "WindowsProvisioningScriptsPackageURL",
			WindowsPauseImageURL:                 "WindowsPauseImageURL",
			AlwaysPullWindowsPauseImage:          true,
		},
		EndpointConfig: AzureEndpointConfig{
			ResourceManagerVMDNSSuffix: "ResourceManagerVMDNSSuffix",
		},
		OSImageConfig: map[Distro]AzureOSImageConfig{
			Distro("Test"): {
				ImageOffer:     "ImageOffer",
				ImageSku:       "ImageSku",
				ImagePublisher: "ImagePublisher",
				ImageVersion:   "ImageVersion",
			},
			AKSUbuntu1604: AKSUbuntu1604OSImageConfig,
		},
	}
	mockCSPCustomP.CustomCloudProfile.AzureEnvironmentSpecConfig = &customCloudSpecP
	mockCSCustomP.Properties.CustomCloudProfile = mockCSPCustomP.CustomCloudProfile
	_, err = mockCSCustomP.SetPropertiesDefaults(PropertiesDefaultsParams{
		IsScale:    false,
		IsUpgrade:  false,
		PkiKeySize: helpers.DefaultPkiKeySize,
	})
	if err != nil {
		t.Errorf("expected no error from SetPropertiesDefaults, instead got %s", err)
	}

	if mockCSCustomP.Properties.CustomCloudProfile.AzureEnvironmentSpecConfig.KubernetesSpecConfig.KubeBinariesSASURLBase != DefaultKubernetesSpecConfig.KubeBinariesSASURLBase {
		t.Errorf("setCustomCloudProfileDefaults(): did not set KubeBinariesSASURLBase with default Value, got '%s', expected %s", mockCSCustomP.Properties.CustomCloudProfile.AzureEnvironmentSpecConfig.KubernetesSpecConfig.KubeBinariesSASURLBase, DefaultKubernetesSpecConfig.KubeBinariesSASURLBase)
	}
	if mockCSCustomP.Properties.CustomCloudProfile.AzureEnvironmentSpecConfig.KubernetesSpecConfig.VnetCNIWindowsPluginsDownloadURL != DefaultKubernetesSpecConfig.VnetCNIWindowsPluginsDownloadURL {
		t.Errorf("setCustomCloudProfileDefaults(): did not set VnetCNIWindowsPluginsDownloadURL with default Value, got '%s', expected %s", mockCSCustomP.Properties.CustomCloudProfile.AzureEnvironmentSpecConfig.KubernetesSpecConfig.VnetCNIWindowsPluginsDownloadURL, DefaultKubernetesSpecConfig.VnetCNIWindowsPluginsDownloadURL)
	}
	// Test that the default values are set for IdentitySystem and AuthenticationMethod if they are not in the configuration
	mockCSAuth := getMockBaseContainerService("1.11.6")
	mockCSPAuth := GetMockPropertiesWithCustomCloudProfile("azurestackcloud", true, true, true)
	mockCSPAuth.CustomCloudProfile.IdentitySystem = ""
	mockCSPAuth.CustomCloudProfile.AuthenticationMethod = ""
	mockCSAuth.Properties.CustomCloudProfile = mockCSPAuth.CustomCloudProfile
	_, err = mockCSAuth.SetPropertiesDefaults(PropertiesDefaultsParams{
		IsScale:    false,
		IsUpgrade:  false,
		PkiKeySize: helpers.DefaultPkiKeySize,
	})
	if err != nil {
		t.Errorf("expected no error from SetPropertiesDefaults, instead got %s", err)
	}

	if mockCSAuth.Properties.CustomCloudProfile.AuthenticationMethod != ClientSecretAuthMethod {
		t.Errorf("setCustomCloudProfileDefaults(): AuthenticationMethod string not the expected default value, got %s, expected %s", mockCSAuth.Properties.CustomCloudProfile.AuthenticationMethod, ClientSecretAuthMethod)
	}
	if mockCSAuth.Properties.CustomCloudProfile.IdentitySystem != AzureADIdentitySystem {
		t.Errorf("setCustomCloudProfileDefaults(): IdentitySystem string not the expected default value, got %s, expected %s", mockCSAuth.Properties.CustomCloudProfile.IdentitySystem, AzureADIdentitySystem)
	}

	// Test that the custom input values are not overiwrited if they are in the configuration
	mockCSI := getMockBaseContainerService("1.11.6")
	mockCSPI := GetMockPropertiesWithCustomCloudProfile("azurestackcloud", true, true, true)
	mockCSPI.CustomCloudProfile.IdentitySystem = ADFSIdentitySystem
	mockCSPI.CustomCloudProfile.AuthenticationMethod = ClientCertificateAuthMethod
	mockCSI.Properties.CustomCloudProfile = mockCSPI.CustomCloudProfile
	_, err = mockCSI.SetPropertiesDefaults(PropertiesDefaultsParams{
		IsScale:    false,
		IsUpgrade:  false,
		PkiKeySize: helpers.DefaultPkiKeySize,
	})
	if err != nil {
		t.Error(err)
	}

	if mockCSI.Properties.CustomCloudProfile.AuthenticationMethod != ClientCertificateAuthMethod {
		t.Errorf("setCustomCloudProfileDefaults(): AuthenticationMethod string from customer not the expected default value, got %s, expected %s", mockCSI.Properties.CustomCloudProfile.AuthenticationMethod, ClientCertificateAuthMethod)
	}
	if mockCSI.Properties.CustomCloudProfile.IdentitySystem != ADFSIdentitySystem {
		t.Errorf("setCustomCloudProfileDefaults(): IdentitySystem string from customer not the expected default value, got %s, expected %s", mockCSI.Properties.CustomCloudProfile.IdentitySystem, ADFSIdentitySystem)
	}
}

func TestCustomCloudLocation(t *testing.T) {

	// Test that the ResourceManagerVMDNSSuffix is set in EndpointConfig
	mockCS := getMockBaseContainerService("1.11.6")
	mockCSP := GetMockPropertiesWithCustomCloudProfile("AzureStackCloud", true, true, true)
	mockCS.Properties = &mockCSP
	_, err := mockCS.SetPropertiesDefaults(PropertiesDefaultsParams{
		IsScale:    false,
		IsUpgrade:  false,
		PkiKeySize: helpers.DefaultPkiKeySize,
	})
	if err != nil {
		t.Error(err)
	}
	dnsPrefix := "santest"
	actual := []string{FormatProdFQDNByLocation(dnsPrefix, mockCS.Location, "AzureStackCloud")}

	expected := []string{fmt.Sprintf("%s.%s.%s", dnsPrefix, mockCS.Location, AzureCloudSpecEnvMap[AzureStackCloud].EndpointConfig.ResourceManagerVMDNSSuffix)}

	if !reflect.DeepEqual(actual, expected) {
		t.Errorf("expected formatted fqdns %s, but got %s", expected, actual)
	}
}

func TestSetCustomCloudProfileEnvironmentDefaults(t *testing.T) {
	location := "testlocation"
	cs := ContainerService{
		Location: location,
		Properties: &Properties{
			CustomCloudProfile: &CustomCloudProfile{
				IdentitySystem: "adfs",
				PortalURL:      "https://portal.testlocation.contoso.com/",
			},
		},
	}

	csPortal := ContainerService{
		Location: location,
		Properties: &Properties{
			CustomCloudProfile: &CustomCloudProfile{
				IdentitySystem: "adfs",
				PortalURL:      "https://portal.testlocation.contoso.com",
			},
		},
	}

	expectedEnv := &azure.Environment{
		Name:                       "AzureStackCloud",
		ManagementPortalURL:        "https://portal.testlocation.contoso.com/",
		ServiceManagementEndpoint:  "https://management.adfs.azurestack.testlocation/ce080287-be51-42e5-b99e-9de760fecae7",
		KeyVaultEndpoint:           "https://vault.adfs.azurestack.testlocation/ce080287-be51-42e5-b99e-9de760fecae7",
		ResourceManagerEndpoint:    fmt.Sprintf("https://management.%s.contoso.com/", location),
		ActiveDirectoryEndpoint:    "https://adfs.testlocation.contoso.com/",
		GalleryEndpoint:            "https://galleryartifacts.hosting.testlocation.contoso.com/galleryartifacts/",
		GraphEndpoint:              "https://graph.testlocation.contoso.com/",
		StorageEndpointSuffix:      "testlocation.contoso.com",
		KeyVaultDNSSuffix:          "vault.testlocation.contoso.com",
		ResourceManagerVMDNSSuffix: "cloudapp.contoso.com",
	}
	httpmock.Activate()
	defer httpmock.DeactivateAndReset()
	httpmock.RegisterResponder("GET", fmt.Sprintf("%smetadata/endpoints?api-version=1.0", fmt.Sprintf("https://management.%s.contoso.com/", location)),
		func(req *http.Request) (*http.Response, error) {
			resp := httpmock.NewStringResponse(200, `{"galleryEndpoint":"https://galleryartifacts.hosting.testlocation.contoso.com/galleryartifacts/","graphEndpoint":"https://graph.testlocation.contoso.com/","portalEndpoint":"https://portal.testlocation.contoso.com/","authentication":{"loginEndpoint":"https://adfs.testlocation.contoso.com/adfs","audiences":["https://management.adfs.azurestack.testlocation/ce080287-be51-42e5-b99e-9de760fecae7"]}}`)
			return resp, nil
		},
	)

	err := cs.SetCustomCloudProfileEnvironment()
	if err != nil {
		t.Fatal(err)
	}
	if diff := cmp.Diff(cs.Properties.CustomCloudProfile.Environment, expectedEnv); diff != "" {
		t.Errorf("Fail to compare, Environment adfs %q", diff)
	}

	err = csPortal.SetCustomCloudProfileEnvironment()
	if err != nil {
		t.Fatal(err)
	}
	if diff := cmp.Diff(csPortal.Properties.CustomCloudProfile.Environment, expectedEnv); diff != "" {
		t.Errorf("Fail to compare, Environment portal url adfs %q", diff)
	}

	csAzureAD := ContainerService{
		Location: location,
		Properties: &Properties{
			CustomCloudProfile: &CustomCloudProfile{
				IdentitySystem: "azure_ad",
				PortalURL:      "https://portal.testlocation.contoso.com/",
			},
		},
	}

	//test setCustomCloudProfileDefaults with portal url
	mockCS := getMockBaseContainerService("1.11.6")
	mockCS.Properties.CustomCloudProfile = &CustomCloudProfile{
		PortalURL: "https://portal.testlocation.contoso.com",
	}

	httpmock.DeactivateAndReset()
	httpmock.Activate()
	httpmock.RegisterResponder("GET", fmt.Sprintf("%smetadata/endpoints?api-version=1.0", fmt.Sprintf("https://management.%s.contoso.com/", location)),
		func(req *http.Request) (*http.Response, error) {
			resp := httpmock.NewStringResponse(200, `{"galleryEndpoint":"https://galleryartifacts.hosting.testlocation.contoso.com/galleryartifacts/","graphEndpoint":"https://graph.testlocation.contoso.com/","portalEndpoint":"https://portal.testlocation.contoso.com/","authentication":{"loginEndpoint":"https://adfs.testlocation.contoso.com/","audiences":["https://management.adfs.azurestack.testlocation/ce080287-be51-42e5-b99e-9de760fecae7"]}}`)
			return resp, nil
		},
	)
	mockCS.Location = location
	_, err = mockCS.SetPropertiesDefaults(PropertiesDefaultsParams{
		IsScale:    false,
		IsUpgrade:  false,
		PkiKeySize: helpers.DefaultPkiKeySize,
	})
	if err != nil {
		t.Errorf("Failed to test setCustomCloudProfileDefaults with portal url - %s", err)
	}
	if diff := cmp.Diff(mockCS.Properties.CustomCloudProfile.Environment, expectedEnv); diff != "" {
		t.Errorf("Fail to compare, Environment setCustomCloudProfileDefaults %q", diff)
	}

	cloudSpec := AzureCloudSpecEnvMap[AzurePublicCloud]
	cloudSpec.CloudName = AzureStackCloud
	cloudSpec.KubernetesSpecConfig.AzureTelemetryPID = DefaultAzureStackDeployTelemetryPID
	cloudSpec.EndpointConfig.ResourceManagerVMDNSSuffix = mockCS.Properties.CustomCloudProfile.Environment.ResourceManagerVMDNSSuffix
	if diff := cmp.Diff(AzureCloudSpecEnvMap[AzureStackCloud], cloudSpec); diff != "" {
		t.Errorf("Fail to compare, AzureCloudSpec AzureStackCloud %q", diff)
	}

	// Test for azure_ad
	httpmock.DeactivateAndReset()
	httpmock.Activate()
	httpmock.RegisterResponder("GET", fmt.Sprintf("%smetadata/endpoints?api-version=1.0", fmt.Sprintf("https://management.%s.contoso.com/", location)),
		func(req *http.Request) (*http.Response, error) {
			resp := httpmock.NewStringResponse(200, `{"galleryEndpoint":"https://galleryartifacts.hosting.testlocation.contoso.com/galleryartifacts/","graphEndpoint":"https://graph.testlocation.contoso.com/","portalEndpoint":"https://portal.testlocation.contoso.com/","authentication":{"loginEndpoint":"https://adfs.testlocation.contoso.com/","audiences":["https://management.adfs.azurestack.testlocation/ce080287-be51-42e5-b99e-9de760fecae7"]}}`)
			return resp, nil
		},
	)

	err = csAzureAD.SetCustomCloudProfileEnvironment()
	if err != nil {
		t.Fatal(err)
	}
	if diff := cmp.Diff(csAzureAD.Properties.CustomCloudProfile.Environment, expectedEnv); diff != "" {
		t.Errorf("Fail to compare, Environment azure_ad %q", diff)
	}

	csError := ContainerService{
		Location: location,
		Properties: &Properties{
			CustomCloudProfile: &CustomCloudProfile{
				IdentitySystem: "azure_ad",
				PortalURL:      "https://portal.abc.contoso.com/",
			},
		},
	}

	err = csError.SetCustomCloudProfileEnvironment()
	expectedError := fmt.Errorf("portalURL needs to start with https://portal.%s. ", location)
	if !helpers.EqualError(err, expectedError) {
		t.Errorf("expected error %s, got %s", expectedError, err)
	}
}

func TestSetOrchestratorProfileDefaultsOnAzureStack(t *testing.T) {
	location := "testlocation"
	//Test setMasterProfileDefaults with portal url
	mockCS := getMockBaseContainerService("1.11.6")
	mockCS.Properties.CustomCloudProfile = &CustomCloudProfile{
		PortalURL: "https://portal.testlocation.contoso.com",
	}
	mockCS.Location = location
	mockCS.Properties.OrchestratorProfile.OrchestratorType = "Kubernetes"

	httpmock.Activate()
	defer httpmock.DeactivateAndReset()
	httpmock.RegisterResponder("GET", fmt.Sprintf("%smetadata/endpoints?api-version=1.0", fmt.Sprintf("https://management.%s.contoso.com/", location)),
		func(req *http.Request) (*http.Response, error) {
			resp := httpmock.NewStringResponse(200, `{"galleryEndpoint":"https://galleryartifacts.hosting.testlocation.contoso.com/galleryartifacts/","graphEndpoint":"https://graph.testlocation.contoso.com/","portalEndpoint":"https://portal.testlocation.contoso.com/","authentication":{"loginEndpoint":"https://adfs.testlocation.contoso.com/adfs","audiences":["https://management.adfs.azurestack.testlocation/ce080287-be51-42e5-b99e-9de760fecae7"]}}`)
			return resp, nil
		},
	)

	_, err := mockCS.SetPropertiesDefaults(PropertiesDefaultsParams{
		IsScale:    false,
		IsUpgrade:  false,
		PkiKeySize: helpers.DefaultPkiKeySize,
	})
	if err != nil {
		t.Error(err)
	}
	if (*mockCS.Properties.OrchestratorProfile.KubernetesConfig.UseInstanceMetadata) != DefaultAzureStackUseInstanceMetadata {
		t.Fatalf("DefaultAzureStackUseInstanceMetadata did not have the expected value, got %t, expected %t",
			(*mockCS.Properties.OrchestratorProfile.KubernetesConfig.UseInstanceMetadata), DefaultAzureStackUseInstanceMetadata)
	}
}

func TestSetMasterProfileDefaultsOnAzureStack(t *testing.T) {
	location := "testlocation"
	oldFaultDomainCount := 2
	//Test setMasterProfileDefaults with portal url
	mockCS := getMockBaseContainerService("1.11.6")
	mockCS.Properties.CustomCloudProfile = &CustomCloudProfile{
		PortalURL: "https://portal.testlocation.contoso.com",
	}
	mockCS.Location = location
	mockCS.Properties.MasterProfile.AvailabilityProfile = ""
	mockCS.Properties.MasterProfile.Count = 1

	httpmock.Activate()
	defer httpmock.DeactivateAndReset()
	httpmock.RegisterResponder("GET", fmt.Sprintf("%smetadata/endpoints?api-version=1.0", fmt.Sprintf("https://management.%s.contoso.com/", location)),
		func(req *http.Request) (*http.Response, error) {
			resp := httpmock.NewStringResponse(200, `{"galleryEndpoint":"https://galleryartifacts.hosting.testlocation.contoso.com/galleryartifacts/","graphEndpoint":"https://graph.testlocation.contoso.com/","portalEndpoint":"https://portal.testlocation.contoso.com/","authentication":{"loginEndpoint":"https://adfs.testlocation.contoso.com/adfs","audiences":["https://management.adfs.azurestack.testlocation/ce080287-be51-42e5-b99e-9de760fecae7"]}}`)
			return resp, nil
		},
	)

	_, err := mockCS.SetPropertiesDefaults(PropertiesDefaultsParams{
		IsScale:    false,
		IsUpgrade:  false,
		PkiKeySize: helpers.DefaultPkiKeySize,
	})
	if err != nil {
		t.Error(err)
	}
	if (*mockCS.Properties.MasterProfile.PlatformFaultDomainCount) != DefaultAzureStackFaultDomainCount {
		t.Fatalf("PlatformFaultDomainCount did not have the expected value, got %d, expected %d",
			(*mockCS.Properties.MasterProfile.PlatformFaultDomainCount), DefaultAzureStackFaultDomainCount)
	}

	// Check scenario where value is already set.
	mockCS.Properties.CustomCloudProfile = &CustomCloudProfile{
		PortalURL: "https://portal.testlocation.contoso.com",
	}
	mockCS.Properties.MasterProfile.AvailabilityProfile = ""
	mockCS.Properties.MasterProfile.Count = 1
	mockCS.Properties.MasterProfile.PlatformFaultDomainCount = &oldFaultDomainCount
	mockCS.Location = location
	httpmock.DeactivateAndReset()
	httpmock.Activate()
	httpmock.RegisterResponder("GET", fmt.Sprintf("%smetadata/endpoints?api-version=1.0", fmt.Sprintf("https://management.%s.contoso.com/", location)),
		func(req *http.Request) (*http.Response, error) {
			resp := httpmock.NewStringResponse(200, `{"galleryEndpoint":"https://galleryartifacts.hosting.testlocation.contoso.com/galleryartifacts/","graphEndpoint":"https://graph.testlocation.contoso.com/","portalEndpoint":"https://portal.testlocation.contoso.com/","authentication":{"loginEndpoint":"https://adfs.testlocation.contoso.com/","audiences":["https://management.adfs.azurestack.testlocation/ce080287-be51-42e5-b99e-9de760fecae7"]}}`)
			return resp, nil
		},
	)

	_, err = mockCS.SetPropertiesDefaults(PropertiesDefaultsParams{
		IsScale:    false,
		IsUpgrade:  false,
		PkiKeySize: helpers.DefaultPkiKeySize,
	})
	if err != nil {
		t.Error(err)
	}
	if (*mockCS.Properties.MasterProfile.PlatformFaultDomainCount) != oldFaultDomainCount {
		t.Fatalf("PlatformFaultDomainCount did not have the expected value, got %d, expected %d",
			(*mockCS.Properties.MasterProfile.PlatformFaultDomainCount), oldFaultDomainCount)
	}
}

func TestSetAgentProfileDefaultsOnAzureStack(t *testing.T) {
	location := "testlocation"
	oldFaultDomainCount := 2
	//Test setMasterProfileDefaults with portal url
	mockCS := getMockBaseContainerService("1.11.6")
	mockCS.Properties.CustomCloudProfile = &CustomCloudProfile{
		PortalURL: "https://portal.testlocation.contoso.com",
	}
	mockCS.Location = location
	mockCS.Properties.MasterProfile.AvailabilityProfile = ""
	mockCS.Properties.MasterProfile.Count = 1

	httpmock.Activate()
	defer httpmock.DeactivateAndReset()
	httpmock.RegisterResponder("GET", fmt.Sprintf("%smetadata/endpoints?api-version=1.0", fmt.Sprintf("https://management.%s.contoso.com/", location)),
		func(req *http.Request) (*http.Response, error) {
			resp := httpmock.NewStringResponse(200, `{"galleryEndpoint":"https://galleryartifacts.hosting.testlocation.contoso.com/galleryartifacts/","graphEndpoint":"https://graph.testlocation.contoso.com/","portalEndpoint":"https://portal.testlocation.contoso.com/","authentication":{"loginEndpoint":"https://adfs.testlocation.contoso.com/adfs","audiences":["https://management.adfs.azurestack.testlocation/ce080287-be51-42e5-b99e-9de760fecae7"]}}`)
			return resp, nil
		},
	)

	_, err := mockCS.SetPropertiesDefaults(PropertiesDefaultsParams{
		IsScale:    false,
		IsUpgrade:  false,
		PkiKeySize: helpers.DefaultPkiKeySize,
	})
	if err != nil {
		t.Error(err)
	}
	for _, pool := range mockCS.Properties.AgentPoolProfiles {
		if (*pool.PlatformFaultDomainCount) != DefaultAzureStackFaultDomainCount {
			t.Fatalf("PlatformFaultDomainCount did not have the expected value, got %d, expected %d",
				(*pool.PlatformFaultDomainCount), DefaultAzureStackFaultDomainCount)
		}

		if (*pool.AcceleratedNetworkingEnabled) != DefaultAzureStackAcceleratedNetworking {
			t.Fatalf("AcceleratedNetworkingEnabled did not have the expected value, got %t, expected %t",
				(*pool.AcceleratedNetworkingEnabled), DefaultAzureStackAcceleratedNetworking)
		}

		if (*pool.AcceleratedNetworkingEnabledWindows) != DefaultAzureStackAcceleratedNetworking {
			t.Fatalf("AcceleratedNetworkingEnabledWindows did not have the expected value, got %t, expected %t",
				(*pool.AcceleratedNetworkingEnabledWindows), DefaultAzureStackAcceleratedNetworking)
		}
	}
	// Check scenario where value is already set.
	mockCS.Properties.CustomCloudProfile = &CustomCloudProfile{
		PortalURL: "https://portal.testlocation.contoso.com",
	}
	mockCS.Properties.MasterProfile.AvailabilityProfile = ""
	mockCS.Properties.MasterProfile.Count = 1
	for _, pool := range mockCS.Properties.AgentPoolProfiles {
		pool.PlatformFaultDomainCount = &oldFaultDomainCount
	}
	mockCS.Location = location

	httpmock.DeactivateAndReset()
	httpmock.Activate()
	httpmock.RegisterResponder("GET", fmt.Sprintf("%smetadata/endpoints?api-version=1.0", fmt.Sprintf("https://management.%s.contoso.com/", location)),
		func(req *http.Request) (*http.Response, error) {
			resp := httpmock.NewStringResponse(200, `{"galleryEndpoint":"https://galleryartifacts.hosting.testlocation.contoso.com/galleryartifacts/","graphEndpoint":"https://graph.testlocation.contoso.com/","portalEndpoint":"https://portal.testlocation.contoso.com/","authentication":{"loginEndpoint":"https://adfs.testlocation.contoso.com/","audiences":["https://management.adfs.azurestack.testlocation/ce080287-be51-42e5-b99e-9de760fecae7"]}}`)
			return resp, nil
		},
	)

	_, err = mockCS.SetPropertiesDefaults(PropertiesDefaultsParams{
		IsScale:    false,
		IsUpgrade:  false,
		PkiKeySize: helpers.DefaultPkiKeySize,
	})
	if err != nil {
		t.Error(err)
	}
	for _, pool := range mockCS.Properties.AgentPoolProfiles {
		if (*pool.PlatformFaultDomainCount) != oldFaultDomainCount {
			t.Fatalf("PlatformFaultDomainCount did not have the expected value, got %d, expected %d",
				(*pool.PlatformFaultDomainCount), oldFaultDomainCount)
		}
	}
}

func TestEtcdDiskSizeOnAzureStack(t *testing.T) {
	location := "testlocation"
	mockCS := getMockBaseContainerService("1.11.6")
	mockCS.Properties.CertificateProfile = &CertificateProfile{}
	mockCS.Location = location
	mockCS.Properties.CustomCloudProfile = &CustomCloudProfile{
		PortalURL: "https://portal.testlocation.contoso.com",
	}

	httpmock.Activate()
	defer httpmock.DeactivateAndReset()
	httpmock.RegisterResponder("GET", fmt.Sprintf("%smetadata/endpoints?api-version=1.0", fmt.Sprintf("https://management.%s.contoso.com/", location)),
		func(req *http.Request) (*http.Response, error) {
			resp := httpmock.NewStringResponse(200, `{"galleryEndpoint":"https://galleryartifacts.hosting.testlocation.contoso.com/galleryartifacts/","graphEndpoint":"https://graph.testlocation.contoso.com/","portalEndpoint":"https://portal.testlocation.contoso.com/","authentication":{"loginEndpoint":"https://adfs.testlocation.contoso.com/adfs","audiences":["https://management.adfs.azurestack.testlocation/ce080287-be51-42e5-b99e-9de760fecae7"]}}`)
			return resp, nil
		},
	)

	_, err := mockCS.SetPropertiesDefaults(PropertiesDefaultsParams{
		IsScale:    false,
		IsUpgrade:  false,
		PkiKeySize: helpers.DefaultPkiKeySize,
	})
	if err != nil {
		t.Error(err)
	}
	if mockCS.Properties.OrchestratorProfile.KubernetesConfig.EtcdDiskSizeGB != DefaultEtcdDiskSize {
		t.Fatalf("EtcdDiskSizeGB did not have the expected size, got %s, expected %s",
			mockCS.Properties.OrchestratorProfile.KubernetesConfig.EtcdDiskSizeGB, DefaultEtcdDiskSize)
	}

	// Case where total node count is 5.
	mockCS = getMockBaseContainerService("1.11.6")
	mockCS.Properties.CertificateProfile = &CertificateProfile{}
	mockCS.Location = location
	mockCS.Properties.MasterProfile.Count = 5
	mockCS.Properties.CustomCloudProfile = &CustomCloudProfile{
		PortalURL: "https://portal.testlocation.contoso.com",
	}

	httpmock.DeactivateAndReset()
	httpmock.Activate()
	httpmock.RegisterResponder("GET", fmt.Sprintf("%smetadata/endpoints?api-version=1.0", fmt.Sprintf("https://management.%s.contoso.com/", location)),
		func(req *http.Request) (*http.Response, error) {
			resp := httpmock.NewStringResponse(200, `{"galleryEndpoint":"https://galleryartifacts.hosting.testlocation.contoso.com/galleryartifacts/","graphEndpoint":"https://graph.testlocation.contoso.com/","portalEndpoint":"https://portal.testlocation.contoso.com/","authentication":{"loginEndpoint":"https://adfs.testlocation.contoso.com/","audiences":["https://management.adfs.azurestack.testlocation/ce080287-be51-42e5-b99e-9de760fecae7"]}}`)
			return resp, nil
		},
	)

	_, err = mockCS.SetPropertiesDefaults(PropertiesDefaultsParams{
		IsScale:    false,
		IsUpgrade:  false,
		PkiKeySize: helpers.DefaultPkiKeySize,
	})
	if err != nil {
		t.Error(err)
	}
	if mockCS.Properties.OrchestratorProfile.KubernetesConfig.EtcdDiskSizeGB != DefaultEtcdDiskSizeGT3Nodes {
		t.Fatalf("EtcdDiskSizeGB did not have the expected size, got %s, expected %s",
			mockCS.Properties.OrchestratorProfile.KubernetesConfig.EtcdDiskSizeGB, DefaultEtcdDiskSizeGT3Nodes)
	}

	// Case where total node count is 11.
	mockCS = getMockBaseContainerService("1.11.6")
	mockCS.Properties.CertificateProfile = &CertificateProfile{}
	mockCS.Location = location
	mockCS.Properties.MasterProfile.Count = 5
	mockCS.Properties.AgentPoolProfiles[0].Count = 6
	mockCS.Properties.CustomCloudProfile = &CustomCloudProfile{
		PortalURL: "https://portal.testlocation.contoso.com",
	}

	httpmock.DeactivateAndReset()
	httpmock.Activate()
	httpmock.RegisterResponder("GET", fmt.Sprintf("%smetadata/endpoints?api-version=1.0", fmt.Sprintf("https://management.%s.contoso.com/", location)),
		func(req *http.Request) (*http.Response, error) {
			resp := httpmock.NewStringResponse(200, `{"galleryEndpoint":"https://galleryartifacts.hosting.testlocation.contoso.com/galleryartifacts/","graphEndpoint":"https://graph.testlocation.contoso.com/","portalEndpoint":"https://portal.testlocation.contoso.com/","authentication":{"loginEndpoint":"https://adfs.testlocation.contoso.com/","audiences":["https://management.adfs.azurestack.testlocation/ce080287-be51-42e5-b99e-9de760fecae7"]}}`)
			return resp, nil
		},
	)

	_, err = mockCS.SetPropertiesDefaults(PropertiesDefaultsParams{
		IsScale:    false,
		IsUpgrade:  false,
		PkiKeySize: helpers.DefaultPkiKeySize,
	})
	if err != nil {
		t.Error(err)
	}
	if mockCS.Properties.OrchestratorProfile.KubernetesConfig.EtcdDiskSizeGB != MaxAzureStackManagedDiskSize {
		t.Fatalf("EtcdDiskSizeGB did not have the expected size, got %s, expected %s",
			mockCS.Properties.OrchestratorProfile.KubernetesConfig.EtcdDiskSizeGB, MaxAzureStackManagedDiskSize)
	}

	// Case where total node count is 21.
	mockCS = getMockBaseContainerService("1.11.6")
	mockCS.Properties.CertificateProfile = &CertificateProfile{}
	mockCS.Location = location
	mockCS.Properties.MasterProfile.Count = 5
	mockCS.Properties.AgentPoolProfiles[0].Count = 16
	mockCS.Properties.CustomCloudProfile = &CustomCloudProfile{
		PortalURL: "https://portal.testlocation.contoso.com",
	}

	httpmock.DeactivateAndReset()
	httpmock.Activate()
	httpmock.RegisterResponder("GET", fmt.Sprintf("%smetadata/endpoints?api-version=1.0", fmt.Sprintf("https://management.%s.contoso.com/", location)),
		func(req *http.Request) (*http.Response, error) {
			resp := httpmock.NewStringResponse(200, `{"galleryEndpoint":"https://galleryartifacts.hosting.testlocation.contoso.com/galleryartifacts/","graphEndpoint":"https://graph.testlocation.contoso.com/","portalEndpoint":"https://portal.testlocation.contoso.com/","authentication":{"loginEndpoint":"https://adfs.testlocation.contoso.com/","audiences":["https://management.adfs.azurestack.testlocation/ce080287-be51-42e5-b99e-9de760fecae7"]}}`)
			return resp, nil
		},
	)

	_, err = mockCS.SetPropertiesDefaults(PropertiesDefaultsParams{
		IsScale:    false,
		IsUpgrade:  false,
		PkiKeySize: helpers.DefaultPkiKeySize,
	})
	if err != nil {
		t.Error(err)
	}
	if mockCS.Properties.OrchestratorProfile.KubernetesConfig.EtcdDiskSizeGB != MaxAzureStackManagedDiskSize {
		t.Fatalf("EtcdDiskSizeGB did not have the expected size, got %s, expected %s",
			mockCS.Properties.OrchestratorProfile.KubernetesConfig.EtcdDiskSizeGB, MaxAzureStackManagedDiskSize)
	}

	// Case where total node count is 55 but EtcdDiskSizeGB size is passed
	mockCS = getMockBaseContainerService("1.11.6")
	mockCS.Properties.CertificateProfile = &CertificateProfile{}
	mockCS.Location = location
	mockCS.Properties.MasterProfile.Count = 5
	mockCS.Properties.AgentPoolProfiles[0].Count = 50
	customEtcdDiskSize := "512"
	mockCS.Properties.OrchestratorProfile.KubernetesConfig.EtcdDiskSizeGB = customEtcdDiskSize
	mockCS.Properties.CustomCloudProfile = &CustomCloudProfile{
		PortalURL: "https://portal.testlocation.contoso.com",
	}

	httpmock.DeactivateAndReset()
	httpmock.Activate()
	httpmock.RegisterResponder("GET", fmt.Sprintf("%smetadata/endpoints?api-version=1.0", fmt.Sprintf("https://management.%s.contoso.com/", location)),
		func(req *http.Request) (*http.Response, error) {
			resp := httpmock.NewStringResponse(200, `{"galleryEndpoint":"https://galleryartifacts.hosting.testlocation.contoso.com/galleryartifacts/","graphEndpoint":"https://graph.testlocation.contoso.com/","portalEndpoint":"https://portal.testlocation.contoso.com/","authentication":{"loginEndpoint":"https://adfs.testlocation.contoso.com/","audiences":["https://management.adfs.azurestack.testlocation/ce080287-be51-42e5-b99e-9de760fecae7"]}}`)
			return resp, nil
		},
	)

	_, err = mockCS.SetPropertiesDefaults(PropertiesDefaultsParams{
		IsScale:    false,
		IsUpgrade:  false,
		PkiKeySize: helpers.DefaultPkiKeySize,
	})
	if err != nil {
		t.Error(err)
	}
	if mockCS.Properties.OrchestratorProfile.KubernetesConfig.EtcdDiskSizeGB != customEtcdDiskSize {
		t.Fatalf("EtcdDiskSizeGB did not have the expected size, got %s, expected %s",
			mockCS.Properties.OrchestratorProfile.KubernetesConfig.EtcdDiskSizeGB, customEtcdDiskSize)
	}
}
func TestPreserveNodesProperties(t *testing.T) {
	mockCS := getMockBaseContainerService("1.10.8")
	_, err := mockCS.SetPropertiesDefaults(PropertiesDefaultsParams{
		IsScale:    false,
		IsUpgrade:  false,
		PkiKeySize: helpers.DefaultPkiKeySize,
	})
	if err != nil {
		t.Error(err)
	}
	if !to.Bool(mockCS.Properties.AgentPoolProfiles[0].PreserveNodesProperties) {
		t.Errorf("expected preserveNodesProperties to be %t instead got %t", true, to.Bool(mockCS.Properties.AgentPoolProfiles[0].PreserveNodesProperties))
	}
}

func TestUbuntu1804Flags(t *testing.T) {
	// Validate --resolv-conf is missing with 16.04 distro and present with 18.04
	cs := CreateMockContainerService("testcluster", "", 3, 2, false)
	cs.Properties.MasterProfile.Distro = AKSUbuntu1604
	cs.Properties.AgentPoolProfiles[0].Distro = AKSUbuntu1804
	cs.Properties.AgentPoolProfiles[0].OSType = Linux
	_, err := cs.SetPropertiesDefaults(PropertiesDefaultsParams{
		IsScale:    false,
		IsUpgrade:  false,
		PkiKeySize: helpers.DefaultPkiKeySize,
	})
	if err != nil {
		t.Error(err)
	}
	km := cs.Properties.MasterProfile.KubernetesConfig.KubeletConfig
	if _, ok := km["--resolv-conf"]; ok {
		t.Fatalf("got unexpected '--resolv-conf' kubelet config value '%s' with Ubuntu 16.04 ",
			km["--resolv-conf"])
	}
	ka := cs.Properties.AgentPoolProfiles[0].KubernetesConfig.KubeletConfig
	if ka["--resolv-conf"] != "/run/systemd/resolve/resolv.conf" {
		t.Fatalf("got unexpected '--resolv-conf' kubelet config value %s with Ubuntu 18.04, the expected value is %s",
			ka["--resolv-conf"], "/run/systemd/resolve/resolv.conf")
	}

	cs = CreateMockContainerService("testcluster", "", 3, 2, false)
	cs.Properties.MasterProfile.Distro = Ubuntu1804
	cs.Properties.AgentPoolProfiles[0].Distro = Ubuntu
	cs.Properties.AgentPoolProfiles[0].OSType = Linux
	_, err = cs.SetPropertiesDefaults(PropertiesDefaultsParams{
		IsScale:    false,
		IsUpgrade:  false,
		PkiKeySize: helpers.DefaultPkiKeySize,
	})
	if err != nil {
		t.Error(err)
	}
	km = cs.Properties.MasterProfile.KubernetesConfig.KubeletConfig
	if km["--resolv-conf"] != "/run/systemd/resolve/resolv.conf" {
		t.Fatalf("got unexpected '--resolv-conf' kubelet config value %s with Ubuntu 18.04, the expected value is %s",
			km["--resolv-conf"], "/run/systemd/resolve/resolv.conf")
	}
	ka = cs.Properties.AgentPoolProfiles[0].KubernetesConfig.KubeletConfig
	if _, ok := ka["--resolv-conf"]; ok {
		t.Fatalf("got unexpected '--resolv-conf' kubelet config value '%s' with Ubuntu 16.04 ",
			ka["--resolv-conf"])
	}

	cs = CreateMockContainerService("testcluster", "", 3, 2, false)
	cs.Properties.MasterProfile.Distro = Ubuntu
	cs.Properties.AgentPoolProfiles[0].Distro = ""
	cs.Properties.AgentPoolProfiles[0].OSType = Windows
	_, err = cs.SetPropertiesDefaults(PropertiesDefaultsParams{
		IsScale:    false,
		IsUpgrade:  false,
		PkiKeySize: helpers.DefaultPkiKeySize,
	})
	if err != nil {
		t.Error(err)
	}
	km = cs.Properties.MasterProfile.KubernetesConfig.KubeletConfig
	if _, ok := km["--resolv-conf"]; ok {
		t.Fatalf("got unexpected '--resolv-conf' kubelet config value '%s' with Ubuntu 16.04 ",
			km["--resolv-conf"])
	}
	ka = cs.Properties.AgentPoolProfiles[0].KubernetesConfig.KubeletConfig
	if ka["--resolv-conf"] != "\"\"\"\"" {
		t.Fatalf("got unexpected '--resolv-conf' kubelet config value %s with Windows, the expected value is %s",
			ka["--resolv-conf"], "\"\"\"\"")
	}
}

func getMockBaseContainerService(orchestratorVersion string) ContainerService {
	mockAPIProperties := getMockAPIProperties(orchestratorVersion)
	return ContainerService{
		Properties: &mockAPIProperties,
	}
}

func getMockAPIProperties(orchestratorVersion string) Properties {
	return Properties{
		ProvisioningState: "",
		OrchestratorProfile: &OrchestratorProfile{
			OrchestratorType:    Kubernetes,
			OrchestratorVersion: orchestratorVersion,
			KubernetesConfig:    &KubernetesConfig{},
		},
		MasterProfile: &MasterProfile{
			Count: 1,
		},
		AgentPoolProfiles: []*AgentPoolProfile{
			{},
			{},
			{},
			{},
		},
		CertificateProfile: &CertificateProfile{
			APIServerCertificate:  "a",
			APIServerPrivateKey:   "b",
			CaCertificate:         "c",
			CaPrivateKey:          "d",
			ClientCertificate:     "e",
			ClientPrivateKey:      "f",
			KubeConfigCertificate: "g",
			KubeConfigPrivateKey:  "h",
			EtcdClientCertificate: "i",
			EtcdClientPrivateKey:  "j",
			EtcdServerCertificate: "k",
			EtcdServerPrivateKey:  "l",
			EtcdPeerCertificates:  []string{"0"},
			EtcdPeerPrivateKeys:   []string{"0"},
		},
	}
}

func getKubernetesConfigWithFeatureGates(featureGates string) *KubernetesConfig {
	return &KubernetesConfig{
		KubeletConfig: map[string]string{"--feature-gates": featureGates},
	}
}

func TestDefaultEnablePodSecurityPolicy(t *testing.T) {
	cases := []struct {
		name     string
		cs       ContainerService
		expected bool
	}{
		{
			name: "default",
			cs: ContainerService{
				Properties: &Properties{
					OrchestratorProfile: &OrchestratorProfile{
						OrchestratorType:    Kubernetes,
						OrchestratorVersion: "1.18.2",
					},
					MasterProfile: &MasterProfile{},
				},
			},
			expected: false,
		},
	}

	for _, c := range cases {
		c := c
		t.Run(c.name, func(t *testing.T) {
			t.Parallel()
			c.cs.setOrchestratorDefaults(false, false)
			if to.Bool(c.cs.Properties.OrchestratorProfile.KubernetesConfig.EnablePodSecurityPolicy) != c.expected {
				t.Errorf("expected  %t, but got %t", c.expected, to.Bool(c.cs.Properties.OrchestratorProfile.KubernetesConfig.EnablePodSecurityPolicy))
			}
		})
	}
}

func TestDefaultLoadBalancerSKU(t *testing.T) {
	cases := []struct {
		name     string
		cs       ContainerService
		expected string
	}{
		{
			name: "default",
			cs: ContainerService{
				Properties: &Properties{
					OrchestratorProfile: &OrchestratorProfile{
						OrchestratorType:    Kubernetes,
						OrchestratorVersion: "1.18.2",
					},
					MasterProfile: &MasterProfile{},
				},
			},
			expected: StandardLoadBalancerSku,
		},
		{
			name: "basic",
			cs: ContainerService{
				Properties: &Properties{
					OrchestratorProfile: &OrchestratorProfile{
						OrchestratorType:    Kubernetes,
						OrchestratorVersion: "1.18.2",
						KubernetesConfig: &KubernetesConfig{
							LoadBalancerSku: "basic",
						},
					},
					MasterProfile: &MasterProfile{},
				},
			},
			expected: BasicLoadBalancerSku,
		},
		{
			name: "basic using const",
			cs: ContainerService{
				Properties: &Properties{
					OrchestratorProfile: &OrchestratorProfile{
						OrchestratorType:    Kubernetes,
						OrchestratorVersion: "1.18.2",
						KubernetesConfig: &KubernetesConfig{
							LoadBalancerSku: BasicLoadBalancerSku,
						},
					},
					MasterProfile: &MasterProfile{},
				},
			},
			expected: BasicLoadBalancerSku,
		},
		{
			name: "standard",
			cs: ContainerService{
				Properties: &Properties{
					OrchestratorProfile: &OrchestratorProfile{
						OrchestratorType:    Kubernetes,
						OrchestratorVersion: "1.18.2",
						KubernetesConfig: &KubernetesConfig{
							LoadBalancerSku: "standard",
						},
					},
					MasterProfile: &MasterProfile{},
				},
			},
			expected: StandardLoadBalancerSku,
		},
		{
			name: "standard using const",
			cs: ContainerService{
				Properties: &Properties{
					OrchestratorProfile: &OrchestratorProfile{
						OrchestratorType:    Kubernetes,
						OrchestratorVersion: "1.18.2",
						KubernetesConfig: &KubernetesConfig{
							LoadBalancerSku: StandardLoadBalancerSku,
						},
					},
					MasterProfile: &MasterProfile{},
				},
			},
			expected: StandardLoadBalancerSku,
		},
	}

	for _, c := range cases {
		c := c
		t.Run(c.name, func(t *testing.T) {
			t.Parallel()
			c.cs.setOrchestratorDefaults(false, false)
			if c.cs.Properties.OrchestratorProfile.KubernetesConfig.LoadBalancerSku != c.expected {
				t.Errorf("expected %s, but got %s", c.expected, c.cs.Properties.OrchestratorProfile.KubernetesConfig.LoadBalancerSku)
			}
		})
	}
}

func TestEnableRBAC(t *testing.T) {
	cases := []struct {
		name      string
		cs        ContainerService
		isUpgrade bool
		isScale   bool
		expected  bool
	}{
		{
			name: "default",
			cs: ContainerService{
				Properties: &Properties{
					OrchestratorProfile: &OrchestratorProfile{
						OrchestratorType: Kubernetes,
					},
					MasterProfile: &MasterProfile{},
				},
			},
			expected: true,
		},
		{
			name: "1.15",
			cs: ContainerService{
				Properties: &Properties{
					OrchestratorProfile: &OrchestratorProfile{
						OrchestratorType:    Kubernetes,
						OrchestratorVersion: common.GetLatestPatchVersion("1.15", common.GetAllSupportedKubernetesVersions(false, false, false)),
					},
					MasterProfile: &MasterProfile{},
				},
			},
			expected: true,
		},
		{
			name: "1.15 upgrade",
			cs: ContainerService{
				Properties: &Properties{
					OrchestratorProfile: &OrchestratorProfile{
						OrchestratorType:    Kubernetes,
						OrchestratorVersion: common.GetLatestPatchVersion("1.15", common.GetAllSupportedKubernetesVersions(false, false, false)),
					},
					MasterProfile: &MasterProfile{},
				},
			},
			isUpgrade: true,
			expected:  true,
		},
		{
			name: "1.15 upgrade false--> true override",
			cs: ContainerService{
				Properties: &Properties{
					OrchestratorProfile: &OrchestratorProfile{
						OrchestratorType:    Kubernetes,
						OrchestratorVersion: common.GetLatestPatchVersion("1.15", common.GetAllSupportedKubernetesVersions(false, false, false)),
						KubernetesConfig: &KubernetesConfig{
							EnableRbac: to.BoolPtr(false),
						},
					},
					MasterProfile: &MasterProfile{},
				},
			},
			isUpgrade: true,
			expected:  true,
		},
		{
			name: "1.16 upgrade false--> true override",
			cs: ContainerService{
				Properties: &Properties{
					OrchestratorProfile: &OrchestratorProfile{
						OrchestratorType:    Kubernetes,
						OrchestratorVersion: common.GetLatestPatchVersion("1.16", common.GetAllSupportedKubernetesVersions(false, false, false)),
						KubernetesConfig: &KubernetesConfig{
							EnableRbac: to.BoolPtr(false),
						},
					},
					MasterProfile: &MasterProfile{},
				},
			},
			isUpgrade: true,
			expected:  true,
		},
	}

	for _, c := range cases {
		c := c
		t.Run(c.name, func(t *testing.T) {
			t.Parallel()
			c.cs.setOrchestratorDefaults(c.isUpgrade, c.isScale)
			if to.Bool(c.cs.Properties.OrchestratorProfile.KubernetesConfig.EnableRbac) != c.expected {
				t.Errorf("expected %t, but got %t", c.expected, to.Bool(c.cs.Properties.OrchestratorProfile.KubernetesConfig.EnableRbac))
			}
		})
	}
}

func TestDefaultAzureTelemetryPid(t *testing.T) {
	// Test that the AzureTelemetryPID is set to DefaultAzureStackDeployTelemetryPID  by default
	mockCSDefaultSpec := getMockBaseContainerService("1.11.6")
	mockCSPDefaultSpec := GetMockPropertiesWithCustomCloudProfile("azurestackcloud", true, true, false)
	mockCSDefaultSpec.Properties.CustomCloudProfile = mockCSPDefaultSpec.CustomCloudProfile
	_, err := mockCSDefaultSpec.SetPropertiesDefaults(PropertiesDefaultsParams{
		IsScale:    false,
		IsUpgrade:  false,
		PkiKeySize: helpers.DefaultPkiKeySize,
	})
	if err != nil {
		t.Error(err)
	}

	actualEnv := AzureCloudSpecEnvMap[AzureStackCloud]
	expectedEnv := AzureCloudSpecEnvMap[AzurePublicCloud]
	expectedEnv.EndpointConfig.ResourceManagerVMDNSSuffix = mockCSPDefaultSpec.CustomCloudProfile.Environment.ResourceManagerVMDNSSuffix
	expectedEnv.CloudName = AzureStackCloud
	expectedEnv.KubernetesSpecConfig.AzureTelemetryPID = DefaultAzureStackDeployTelemetryPID
	if diff := cmp.Diff(actualEnv, expectedEnv); diff != "" {
		t.Errorf("setCustomCloudProfileDefaults(): did not set AzureTelemetryPID as DefaultAzureStackDeployTelemetryPID. %s", diff)
	}

	// Test that the AzureTelemetryPID is set to DefaultAzureStackScaleTelemetryPID by in Scale scenario
	mockCSScaleSpec := getMockBaseContainerService("1.11.6")
	mockCSPScaleSpec := GetMockPropertiesWithCustomCloudProfile("azurestackcloud", true, true, false)
	mockCSScaleSpec.Properties.CustomCloudProfile = mockCSPScaleSpec.CustomCloudProfile
	_, err = mockCSScaleSpec.SetPropertiesDefaults(PropertiesDefaultsParams{
		IsScale:    true,
		IsUpgrade:  false,
		PkiKeySize: helpers.DefaultPkiKeySize,
	})
	if err != nil {
		t.Error(err)
	}

	actualScaleEnv := AzureCloudSpecEnvMap[AzureStackCloud]
	expectedScaleEnv := AzureCloudSpecEnvMap[AzurePublicCloud]
	expectedScaleEnv.EndpointConfig.ResourceManagerVMDNSSuffix = mockCSPDefaultSpec.CustomCloudProfile.Environment.ResourceManagerVMDNSSuffix
	expectedScaleEnv.CloudName = AzureStackCloud
	expectedScaleEnv.KubernetesSpecConfig.AzureTelemetryPID = DefaultAzureStackScaleTelemetryPID
	if diff := cmp.Diff(actualScaleEnv, expectedScaleEnv); diff != "" {
		t.Errorf("setCustomCloudProfileDefaults(): did not set AzureTelemetryPID as DefaultAzureStackDeployTelemetryPID. %s", diff)
	}

	// Test that the AzureTelemetryPID is set to DefaultAzureStackUpgradeTelemetryPID in Upgrade scenario
	mockCSSUpgradeSpec := getMockBaseContainerService("1.11.6")
	mockCSPSUpgradeSpec := GetMockPropertiesWithCustomCloudProfile("azurestackcloud", true, true, false)
	mockCSSUpgradeSpec.Properties.CustomCloudProfile = mockCSPSUpgradeSpec.CustomCloudProfile
	_, err = mockCSSUpgradeSpec.SetPropertiesDefaults(PropertiesDefaultsParams{
		IsScale:    false,
		IsUpgrade:  true,
		PkiKeySize: helpers.DefaultPkiKeySize,
	})
	if err != nil {
		t.Error(err)
	}

	actualSUpgradeEnv := AzureCloudSpecEnvMap[AzureStackCloud]
	expectedSUpgradeEnv := AzureCloudSpecEnvMap[AzurePublicCloud]
	expectedSUpgradeEnv.EndpointConfig.ResourceManagerVMDNSSuffix = mockCSPDefaultSpec.CustomCloudProfile.Environment.ResourceManagerVMDNSSuffix
	expectedSUpgradeEnv.CloudName = AzureStackCloud
	expectedSUpgradeEnv.KubernetesSpecConfig.AzureTelemetryPID = DefaultAzureStackUpgradeTelemetryPID
	if diff := cmp.Diff(actualSUpgradeEnv, expectedSUpgradeEnv); diff != "" {
		t.Errorf("setCustomCloudProfileDefaults(): did not set AzureTelemetryPID as DefaultAzureStackUpgradeTelemetryPID. %s", diff)
	}
}

func TestDefaultCloudProviderDisableOutboundSNAT(t *testing.T) {
	cases := []struct {
		name     string
		cs       ContainerService
		expected bool
	}{
		{
			name: "default",
			cs: ContainerService{
				Properties: &Properties{
					OrchestratorProfile: &OrchestratorProfile{
						OrchestratorType:    Kubernetes,
						OrchestratorVersion: "1.18.2",
					},
					MasterProfile: &MasterProfile{},
				},
			},
			expected: false,
		},
		{
			name: "basic LB",
			cs: ContainerService{
				Properties: &Properties{
					OrchestratorProfile: &OrchestratorProfile{
						OrchestratorType:    Kubernetes,
						OrchestratorVersion: "1.18.2",
						KubernetesConfig: &KubernetesConfig{
							LoadBalancerSku: BasicLoadBalancerSku,
						},
					},
					MasterProfile: &MasterProfile{},
				},
			},
			expected: false,
		},
		{
			name: "basic LB w/ true",
			cs: ContainerService{
				Properties: &Properties{
					OrchestratorProfile: &OrchestratorProfile{
						OrchestratorType:    Kubernetes,
						OrchestratorVersion: "1.18.2",
						KubernetesConfig: &KubernetesConfig{
							LoadBalancerSku:                  BasicLoadBalancerSku,
							CloudProviderDisableOutboundSNAT: to.BoolPtr(true),
						},
					},
					MasterProfile: &MasterProfile{},
				},
			},
			expected: false,
		},
		{
			name: "basic LB w/ false",
			cs: ContainerService{
				Properties: &Properties{
					OrchestratorProfile: &OrchestratorProfile{
						OrchestratorType:    Kubernetes,
						OrchestratorVersion: "1.18.2",
						KubernetesConfig: &KubernetesConfig{
							LoadBalancerSku:                  BasicLoadBalancerSku,
							CloudProviderDisableOutboundSNAT: to.BoolPtr(false),
						},
					},
					MasterProfile: &MasterProfile{},
				},
			},
			expected: false,
		},
		{
			name: "standard LB w/ true",
			cs: ContainerService{
				Properties: &Properties{
					OrchestratorProfile: &OrchestratorProfile{
						OrchestratorType:    Kubernetes,
						OrchestratorVersion: "1.18.2",
						KubernetesConfig: &KubernetesConfig{
							LoadBalancerSku:                  StandardLoadBalancerSku,
							CloudProviderDisableOutboundSNAT: to.BoolPtr(true),
						},
					},
					MasterProfile: &MasterProfile{},
				},
			},
			expected: true,
		},
		{
			name: "standard LB w/ false",
			cs: ContainerService{
				Properties: &Properties{
					OrchestratorProfile: &OrchestratorProfile{
						OrchestratorType:    Kubernetes,
						OrchestratorVersion: "1.18.2",
						KubernetesConfig: &KubernetesConfig{
							LoadBalancerSku:                  StandardLoadBalancerSku,
							CloudProviderDisableOutboundSNAT: to.BoolPtr(false),
						},
					},
					MasterProfile: &MasterProfile{},
				},
			},
			expected: false,
		},
	}

	for _, c := range cases {
		c := c
		t.Run(c.name, func(t *testing.T) {
			t.Parallel()
			c.cs.setOrchestratorDefaults(false, false)
			if to.Bool(c.cs.Properties.OrchestratorProfile.KubernetesConfig.CloudProviderDisableOutboundSNAT) != c.expected {
				t.Errorf("expected %t, but got %t", c.expected, to.Bool(c.cs.Properties.OrchestratorProfile.KubernetesConfig.CloudProviderDisableOutboundSNAT))
			}
		})
	}
}

func TestSetTelemetryProfileDefaults(t *testing.T) {
	cases := []struct {
		name             string
		telemetryProfile *TelemetryProfile
		expected         *TelemetryProfile
	}{
		{
			name:             "default",
			telemetryProfile: nil,
			expected: &TelemetryProfile{
				ApplicationInsightsKey: "",
			},
		},
		{
			name:             "key not set",
			telemetryProfile: &TelemetryProfile{},
			expected: &TelemetryProfile{
				ApplicationInsightsKey: "",
			},
		},
		{
			name: "key set",
			telemetryProfile: &TelemetryProfile{
				ApplicationInsightsKey: "app-insights-key",
			},
			expected: &TelemetryProfile{
				ApplicationInsightsKey: "app-insights-key",
			},
		},
	}

	for _, c := range cases {
		c := c
		t.Run(c.name, func(t *testing.T) {
			t.Parallel()

			props := Properties{
				TelemetryProfile: c.telemetryProfile,
			}

			props.setTelemetryProfileDefaults()

			actual := props.TelemetryProfile
			expected := c.expected

			diff := cmp.Diff(actual, expected)

			if diff != "" {
				t.Errorf("unexpected diff while conparing Properties.TelemetryProfile: %s", diff)
			}
		})
	}
}

func TestSetPropertiesDefaults(t *testing.T) {
	cases := []struct {
		name   string
		params PropertiesDefaultsParams
	}{
		{
			name: "default",
			params: PropertiesDefaultsParams{
				IsUpgrade:  false,
				IsScale:    false,
				PkiKeySize: helpers.DefaultPkiKeySize,
			},
		},
		{
			name: "upgrade",
			params: PropertiesDefaultsParams{
				IsUpgrade:  true,
				IsScale:    false,
				PkiKeySize: helpers.DefaultPkiKeySize,
			},
		},
		{
			name: "scale",
			params: PropertiesDefaultsParams{
				IsUpgrade:  false,
				IsScale:    true,
				PkiKeySize: helpers.DefaultPkiKeySize,
			},
		},
	}

	for _, c := range cases {
		c := c
		t.Run(c.name, func(t *testing.T) {
			t.Parallel()

			cs := getMockBaseContainerService("1.16")

			_, err := cs.SetPropertiesDefaults(c.params)

			if err != nil {
				t.Errorf("ContainerService.SetPropertiesDefaults returned error: %s", err)
			}

			// verify TelemetryProfile is set
			if cs.Properties.TelemetryProfile == nil {
				t.Errorf("ContainerService.Properties.TelemetryProfile should be set")
			}
		})
	}
}

func TestImageReference(t *testing.T) {
	cases := []struct {
		name                      string
		cs                        ContainerService
		isUpgrade                 bool
		isScale                   bool
		expectedMasterProfile     MasterProfile
		expectedAgentPoolProfiles []AgentPoolProfile
	}{
		{
			name: "default",
			cs: ContainerService{
				Properties: &Properties{
					OrchestratorProfile: &OrchestratorProfile{
						OrchestratorType: Kubernetes,
					},
					MasterProfile: &MasterProfile{},
					AgentPoolProfiles: []*AgentPoolProfile{
						{},
					},
				},
			},
			expectedMasterProfile: MasterProfile{
				Distro:   AKSUbuntu1804,
				ImageRef: nil,
			},
			expectedAgentPoolProfiles: []AgentPoolProfile{
				{
					Distro:   AKSUbuntu1804,
					ImageRef: nil,
				},
			},
		},
		{
			name: "default w/ nvidia node pool",
			cs: ContainerService{
				Properties: &Properties{
					OrchestratorProfile: &OrchestratorProfile{
						OrchestratorType: Kubernetes,
					},
					MasterProfile: &MasterProfile{},
					AgentPoolProfiles: []*AgentPoolProfile{
						{
							VMSize: "Standard_NC6",
						},
					},
				},
			},
			expectedMasterProfile: MasterProfile{
				Distro:   AKSUbuntu1804,
				ImageRef: nil,
			},
			expectedAgentPoolProfiles: []AgentPoolProfile{
				{
					Distro:   AKSUbuntu1804,
					ImageRef: nil,
				},
			},
		},
		{
			name: "custom hyperkube w/ nvidia node pool",
			cs: ContainerService{
				Properties: &Properties{
					OrchestratorProfile: &OrchestratorProfile{
						OrchestratorType: Kubernetes,
						KubernetesConfig: &KubernetesConfig{
							CustomHyperkubeImage: "foo",
						},
					},
					MasterProfile: &MasterProfile{},
					AgentPoolProfiles: []*AgentPoolProfile{
						{
							VMSize: "Standard_NC6",
						},
					},
				},
			},
			expectedMasterProfile: MasterProfile{
				Distro:   AKSUbuntu1804,
				ImageRef: nil,
			},
			expectedAgentPoolProfiles: []AgentPoolProfile{
				{
					Distro:   AKSUbuntu1804,
					ImageRef: nil,
				},
			},
		},
		{
			name: "image references",
			cs: ContainerService{
				Properties: &Properties{
					OrchestratorProfile: &OrchestratorProfile{
						OrchestratorType: Kubernetes,
					},
					MasterProfile: &MasterProfile{
						ImageRef: &ImageReference{
							Name:           "name",
							ResourceGroup:  "resource-group",
							SubscriptionID: "sub-id",
							Gallery:        "gallery",
							Version:        "version",
						},
					},
					AgentPoolProfiles: []*AgentPoolProfile{
						{
							ImageRef: &ImageReference{
								Name:           "name",
								ResourceGroup:  "resource-group",
								SubscriptionID: "sub-id",
								Gallery:        "gallery",
								Version:        "version",
							},
						},
					},
				},
			},
			expectedMasterProfile: MasterProfile{
				Distro: "",
				ImageRef: &ImageReference{
					Name:           "name",
					ResourceGroup:  "resource-group",
					SubscriptionID: "sub-id",
					Gallery:        "gallery",
					Version:        "version",
				},
			},
			expectedAgentPoolProfiles: []AgentPoolProfile{
				{
					Distro: "",
					ImageRef: &ImageReference{
						Name:           "name",
						ResourceGroup:  "resource-group",
						SubscriptionID: "sub-id",
						Gallery:        "gallery",
						Version:        "version",
					},
				},
			},
		},
		{
			name: "mixed",
			cs: ContainerService{
				Properties: &Properties{
					OrchestratorProfile: &OrchestratorProfile{
						OrchestratorType: Kubernetes,
					},
					MasterProfile: &MasterProfile{},
					AgentPoolProfiles: []*AgentPoolProfile{
						{
							ImageRef: &ImageReference{
								Name:           "name",
								ResourceGroup:  "resource-group",
								SubscriptionID: "sub-id",
								Gallery:        "gallery",
								Version:        "version",
							},
						},
						{},
					},
				},
			},
			expectedMasterProfile: MasterProfile{
				Distro:   AKSUbuntu1804,
				ImageRef: nil,
			},
			expectedAgentPoolProfiles: []AgentPoolProfile{
				{
					Distro: "",
					ImageRef: &ImageReference{
						Name:           "name",
						ResourceGroup:  "resource-group",
						SubscriptionID: "sub-id",
						Gallery:        "gallery",
						Version:        "version",
					},
				},
				{
					Distro:   AKSUbuntu1804,
					ImageRef: nil,
				},
			},
		},
	}

	for _, c := range cases {
		c := c
		t.Run(c.name, func(t *testing.T) {
			t.Parallel()
			_, err := c.cs.SetPropertiesDefaults(PropertiesDefaultsParams{
				IsUpgrade:  c.isUpgrade,
				IsScale:    c.isScale,
				PkiKeySize: helpers.DefaultPkiKeySize,
			})
			if err != nil {
				t.Error(err)
			}
			if c.cs.Properties.MasterProfile.Distro != c.expectedMasterProfile.Distro {
				t.Errorf("expected %s, but got %s", c.expectedMasterProfile.Distro, c.cs.Properties.MasterProfile.Distro)
			}
			if c.expectedMasterProfile.ImageRef == nil {
				if c.cs.Properties.MasterProfile.ImageRef != nil {
					t.Errorf("expected nil, but got an ImageRef")
				}
			} else {
				if c.cs.Properties.MasterProfile.ImageRef == nil {
					t.Errorf("got unexpected nil MasterProfile.ImageRef")
				}
				if c.cs.Properties.MasterProfile.ImageRef.Name != c.expectedMasterProfile.ImageRef.Name {
					t.Errorf("expected %s, but got %s", c.expectedMasterProfile.ImageRef.Name, c.cs.Properties.MasterProfile.ImageRef.Name)
				}
				if c.cs.Properties.MasterProfile.ImageRef.ResourceGroup != c.expectedMasterProfile.ImageRef.ResourceGroup {
					t.Errorf("expected %s, but got %s", c.expectedMasterProfile.ImageRef.ResourceGroup, c.cs.Properties.MasterProfile.ImageRef.ResourceGroup)
				}
				if c.cs.Properties.MasterProfile.ImageRef.SubscriptionID != c.expectedMasterProfile.ImageRef.SubscriptionID {
					t.Errorf("expected %s, but got %s", c.expectedMasterProfile.ImageRef.SubscriptionID, c.cs.Properties.MasterProfile.ImageRef.SubscriptionID)
				}
				if c.cs.Properties.MasterProfile.ImageRef.Gallery != c.expectedMasterProfile.ImageRef.Gallery {
					t.Errorf("expected %s, but got %s", c.expectedMasterProfile.ImageRef.Gallery, c.cs.Properties.MasterProfile.ImageRef.Gallery)
				}
				if c.cs.Properties.MasterProfile.ImageRef.Version != c.expectedMasterProfile.ImageRef.Version {
					t.Errorf("expected %s, but got %s", c.expectedMasterProfile.ImageRef.Version, c.cs.Properties.MasterProfile.ImageRef.Version)
				}
			}
			for i, profile := range c.cs.Properties.AgentPoolProfiles {
				if profile.Distro != c.expectedAgentPoolProfiles[i].Distro {
					t.Errorf("expected %s, but got %s", c.expectedAgentPoolProfiles[i].Distro, profile.Distro)
				}
				if c.expectedAgentPoolProfiles[i].ImageRef == nil {
					if profile.ImageRef != nil {
						t.Errorf("expected nil, but got an ImageRef")
					}
				} else {
					if profile.ImageRef == nil {
						t.Errorf("got unexpected nil MasterProfile.ImageRef")
					}
					if profile.ImageRef.Name != c.expectedAgentPoolProfiles[i].ImageRef.Name {
						t.Errorf("expected %s, but got %s", c.expectedAgentPoolProfiles[i].ImageRef.Name, profile.ImageRef.Name)
					}
					if profile.ImageRef.ResourceGroup != c.expectedAgentPoolProfiles[i].ImageRef.ResourceGroup {
						t.Errorf("expected %s, but got %s", c.expectedAgentPoolProfiles[i].ImageRef.ResourceGroup, profile.ImageRef.ResourceGroup)
					}
					if profile.ImageRef.SubscriptionID != c.expectedAgentPoolProfiles[i].ImageRef.SubscriptionID {
						t.Errorf("expected %s, but got %s", c.expectedAgentPoolProfiles[i].ImageRef.SubscriptionID, profile.ImageRef.SubscriptionID)
					}
					if profile.ImageRef.Gallery != c.expectedAgentPoolProfiles[i].ImageRef.Gallery {
						t.Errorf("expected %s, but got %s", c.expectedAgentPoolProfiles[i].ImageRef.Gallery, profile.ImageRef.Gallery)
					}
					if profile.ImageRef.Version != c.expectedAgentPoolProfiles[i].ImageRef.Version {
						t.Errorf("expected %s, but got %s", c.expectedAgentPoolProfiles[i].ImageRef.Version, profile.ImageRef.Version)
					}
				}
			}
		})
	}
}

func TestCustomHyperkubeDistro(t *testing.T) {
	cases := []struct {
		name                      string
		cs                        ContainerService
		isUpgrade                 bool
		isScale                   bool
		expectedMasterProfile     MasterProfile
		expectedAgentPoolProfiles []AgentPoolProfile
	}{
		{
			name: "default",
			cs: ContainerService{
				Properties: &Properties{
					OrchestratorProfile: &OrchestratorProfile{
						OrchestratorType: Kubernetes,
					},
					MasterProfile: &MasterProfile{},
					AgentPoolProfiles: []*AgentPoolProfile{
						{},
					},
				},
			},
			expectedMasterProfile: MasterProfile{
				Distro:   AKSUbuntu1804,
				ImageRef: nil,
			},
			expectedAgentPoolProfiles: []AgentPoolProfile{
				{
					Distro:   AKSUbuntu1804,
					ImageRef: nil,
				},
			},
		},
		{
			name: "custom hyperkube",
			cs: ContainerService{
				Properties: &Properties{
					OrchestratorProfile: &OrchestratorProfile{
						OrchestratorType: Kubernetes,
						KubernetesConfig: &KubernetesConfig{
							CustomHyperkubeImage: "myimage",
						},
					},
					MasterProfile: &MasterProfile{},
					AgentPoolProfiles: []*AgentPoolProfile{
						{},
					},
				},
			},
			expectedMasterProfile: MasterProfile{
				Distro: AKSUbuntu1804,
			},
			expectedAgentPoolProfiles: []AgentPoolProfile{
				{
					Distro: AKSUbuntu1804,
				},
			},
		},
		{
			name: "custom hyperkube w/ distro",
			cs: ContainerService{
				Properties: &Properties{
					OrchestratorProfile: &OrchestratorProfile{
						OrchestratorType: Kubernetes,
						KubernetesConfig: &KubernetesConfig{
							CustomHyperkubeImage: "myimage",
						},
					},
					MasterProfile: &MasterProfile{
						Distro: Ubuntu1804,
					},
					AgentPoolProfiles: []*AgentPoolProfile{
						{
							Distro: Ubuntu1804,
						},
					},
				},
			},
			expectedMasterProfile: MasterProfile{
				Distro: Ubuntu1804,
			},
			expectedAgentPoolProfiles: []AgentPoolProfile{
				{
					Distro: Ubuntu1804,
				},
			},
		},
		{
			name: "custom hyperkube w/ mixed distro config",
			cs: ContainerService{
				Properties: &Properties{
					OrchestratorProfile: &OrchestratorProfile{
						OrchestratorType: Kubernetes,
						KubernetesConfig: &KubernetesConfig{
							CustomHyperkubeImage: "myimage",
						},
					},
					MasterProfile: &MasterProfile{},
					AgentPoolProfiles: []*AgentPoolProfile{
						{
							Name:   "pool1",
							Distro: Ubuntu,
						},
						{
							Name: "pool2",
						},
					},
				},
			},
			expectedMasterProfile: MasterProfile{
				Distro: AKSUbuntu1804,
			},
			expectedAgentPoolProfiles: []AgentPoolProfile{
				{
					Distro: Ubuntu,
				},
				{
					Distro: AKSUbuntu1804,
				},
			},
		},
	}

	for _, c := range cases {
		c := c
		t.Run(c.name, func(t *testing.T) {
			t.Parallel()
			_, err := c.cs.SetPropertiesDefaults(PropertiesDefaultsParams{
				IsUpgrade:  c.isUpgrade,
				IsScale:    c.isScale,
				PkiKeySize: helpers.DefaultPkiKeySize,
			})
			if err != nil {
				t.Error(err)
			}
			if c.cs.Properties.MasterProfile.Distro != c.expectedMasterProfile.Distro {
				t.Errorf("expected %s, but got %s", c.expectedMasterProfile.Distro, c.cs.Properties.MasterProfile.Distro)
			}
			for i, profile := range c.cs.Properties.AgentPoolProfiles {
				if profile.Distro != c.expectedAgentPoolProfiles[i].Distro {
					t.Errorf("expected %s, but got %s", c.expectedAgentPoolProfiles[i].Distro, profile.Distro)
				}
			}
		})
	}
}

func TestDefaultIPAddressCount(t *testing.T) {
	cases := []struct {
		name           string
		cs             ContainerService
		expectedMaster int
		expectedPool0  int
		expectedPool1  int
	}{
		{
			name: "kubenet",
			cs: ContainerService{
				Properties: &Properties{
					OrchestratorProfile: &OrchestratorProfile{
						OrchestratorType:    Kubernetes,
						OrchestratorVersion: "1.18.2",
						KubernetesConfig: &KubernetesConfig{
							NetworkPlugin: NetworkPluginKubenet,
						},
					},
					MasterProfile: &MasterProfile{},
					AgentPoolProfiles: []*AgentPoolProfile{
						{
							Name: "pool1",
						},
						{
							Name: "pool2",
						},
					},
				},
			},
			expectedMaster: 1,
			expectedPool0:  1,
			expectedPool1:  1,
		},
		{
			name: "Azure CNI",
			cs: ContainerService{
				Properties: &Properties{
					OrchestratorProfile: &OrchestratorProfile{
						OrchestratorType:    Kubernetes,
						OrchestratorVersion: "1.18.2",
						KubernetesConfig: &KubernetesConfig{
							NetworkPlugin: NetworkPluginAzure,
						},
					},
					MasterProfile: &MasterProfile{},
					AgentPoolProfiles: []*AgentPoolProfile{
						{
							Name: "pool1",
						},
						{
							Name: "pool2",
						},
					},
				},
			},
			expectedMaster: DefaultKubernetesMaxPodsVNETIntegrated + 1,
			expectedPool0:  DefaultKubernetesMaxPodsVNETIntegrated + 1,
			expectedPool1:  DefaultKubernetesMaxPodsVNETIntegrated + 1,
		},
		{
			name: "Azure CNI + custom IPAddressCount",
			cs: ContainerService{
				Properties: &Properties{
					OrchestratorProfile: &OrchestratorProfile{
						OrchestratorType:    Kubernetes,
						OrchestratorVersion: "1.18.2",
						KubernetesConfig: &KubernetesConfig{
							NetworkPlugin: NetworkPluginAzure,
						},
					},
					MasterProfile: &MasterProfile{
						IPAddressCount: 24,
					},
					AgentPoolProfiles: []*AgentPoolProfile{
						{
							Name:           "pool1",
							IPAddressCount: 24,
						},
						{
							Name:           "pool2",
							IPAddressCount: 24,
						},
					},
				},
			},
			expectedMaster: 24,
			expectedPool0:  24,
			expectedPool1:  24,
		},
		{
			name: "kubenet + custom IPAddressCount",
			cs: ContainerService{
				Properties: &Properties{
					OrchestratorProfile: &OrchestratorProfile{
						OrchestratorType:    Kubernetes,
						OrchestratorVersion: "1.18.2",
						KubernetesConfig: &KubernetesConfig{
							NetworkPlugin: NetworkPluginKubenet,
						},
					},
					MasterProfile: &MasterProfile{
						IPAddressCount: 24,
					},
					AgentPoolProfiles: []*AgentPoolProfile{
						{
							Name:           "pool1",
							IPAddressCount: 24,
						},
						{
							Name:           "pool2",
							IPAddressCount: 24,
						},
					},
				},
			},
			expectedMaster: 24,
			expectedPool0:  24,
			expectedPool1:  24,
		},
		{
			name: "Azure CNI + mixed config",
			cs: ContainerService{
				Properties: &Properties{
					OrchestratorProfile: &OrchestratorProfile{
						OrchestratorType:    Kubernetes,
						OrchestratorVersion: "1.18.2",
						KubernetesConfig: &KubernetesConfig{
							NetworkPlugin: NetworkPluginAzure,
						},
					},
					MasterProfile: &MasterProfile{
						KubernetesConfig: &KubernetesConfig{
							KubeletConfig: map[string]string{
								"--max-pods": "24",
							},
						},
					},
					AgentPoolProfiles: []*AgentPoolProfile{
						{
							Name: "pool1",
							KubernetesConfig: &KubernetesConfig{
								KubeletConfig: map[string]string{
									"--max-pods": "128",
								},
							},
						},
						{
							Name: "pool2",
						},
					},
				},
			},
			expectedMaster: 25,
			expectedPool0:  129,
			expectedPool1:  DefaultKubernetesMaxPodsVNETIntegrated + 1,
		},
		{
			name: "kubenet + mixed config",
			cs: ContainerService{
				Properties: &Properties{
					OrchestratorProfile: &OrchestratorProfile{
						OrchestratorType:    Kubernetes,
						OrchestratorVersion: "1.18.2",
						KubernetesConfig: &KubernetesConfig{
							NetworkPlugin: NetworkPluginKubenet,
						},
					},
					MasterProfile: &MasterProfile{
						KubernetesConfig: &KubernetesConfig{
							KubeletConfig: map[string]string{
								"--max-pods": "24",
							},
						},
					},
					AgentPoolProfiles: []*AgentPoolProfile{
						{
							Name: "pool1",
							KubernetesConfig: &KubernetesConfig{
								KubeletConfig: map[string]string{
									"--max-pods": "128",
								},
							},
						},
						{
							Name: "pool2",
						},
					},
				},
			},
			expectedMaster: 1,
			expectedPool0:  1,
			expectedPool1:  1,
		},
	}

	for _, c := range cases {
		c := c
		t.Run(c.name, func(t *testing.T) {
			t.Parallel()
			_, err := c.cs.SetPropertiesDefaults(PropertiesDefaultsParams{
				IsScale:    false,
				IsUpgrade:  true,
				PkiKeySize: helpers.DefaultPkiKeySize,
			})
			if err != nil {
				t.Error(err)
			}
			if c.cs.Properties.MasterProfile.IPAddressCount != c.expectedMaster {
				t.Errorf("expected %d, but got %d", c.expectedMaster, c.cs.Properties.MasterProfile.IPAddressCount)
			}
			if c.cs.Properties.AgentPoolProfiles[0].IPAddressCount != c.expectedPool0 {
				t.Errorf("expected %d, but got %d", c.expectedPool0, c.cs.Properties.AgentPoolProfiles[0].IPAddressCount)
			}
			if c.cs.Properties.AgentPoolProfiles[1].IPAddressCount != c.expectedPool1 {
				t.Errorf("expected %d, but got %d", c.expectedPool1, c.cs.Properties.AgentPoolProfiles[1].IPAddressCount)
			}
		})
	}
}

func TestSetCSIProxyDefaults(t *testing.T) {
	cases := []struct {
		name                      string
		windowsProfile            *WindowsProfile
		useCloudControllerManager bool
		expectedEnableCSIProxy    bool
		expectedCSIProxyURL       string
	}{
		{
			name: "enabledCSIProxy is nil and useCloudControllerManager is disabled",
			windowsProfile: &WindowsProfile{
				EnableCSIProxy: nil,
				CSIProxyURL:    "",
			},
			useCloudControllerManager: false,
			expectedEnableCSIProxy:    false,
			expectedCSIProxyURL:       "",
		},
		{
			name: "enabledCSIProxy is nil and useCloudControllerManager is enabled",
			windowsProfile: &WindowsProfile{
				EnableCSIProxy: nil,
				CSIProxyURL:    "",
			},
			useCloudControllerManager: true,
			expectedEnableCSIProxy:    true,
			expectedCSIProxyURL:       DefaultKubernetesSpecConfig.CSIProxyDownloadURL,
		},
		{
			name: "enabledCSIProxy is nil and CSIProxyURL is defined",
			windowsProfile: &WindowsProfile{
				EnableCSIProxy: nil,
				CSIProxyURL:    "CSIProxyURL",
			},
			useCloudControllerManager: true,
			expectedEnableCSIProxy:    true,
			expectedCSIProxyURL:       "CSIProxyURL",
		},
		{
			name: "enabledCSIProxy is false",
			windowsProfile: &WindowsProfile{
				EnableCSIProxy: to.BoolPtr(false),
				CSIProxyURL:    "",
			},
			useCloudControllerManager: true,
			expectedEnableCSIProxy:    false,
			expectedCSIProxyURL:       "",
		},
		{
			name: "enabledCSIProxy is true",
			windowsProfile: &WindowsProfile{
				EnableCSIProxy: to.BoolPtr(true),
				CSIProxyURL:    "",
			},
			useCloudControllerManager: true,
			expectedEnableCSIProxy:    true,
			expectedCSIProxyURL:       DefaultKubernetesSpecConfig.CSIProxyDownloadURL,
		},
	}

	for _, c := range cases {
		c := c
		t.Run(c.name, func(t *testing.T) {
			t.Parallel()
			cs := getMockBaseContainerService("1.18.0")
			cs.Properties.OrchestratorProfile.KubernetesConfig.UseCloudControllerManager = to.BoolPtr(c.useCloudControllerManager)
			cs.Properties.WindowsProfile = c.windowsProfile
			cs.setCSIProxyDefaults()
			if to.Bool(cs.Properties.WindowsProfile.EnableCSIProxy) != c.expectedEnableCSIProxy {
				t.Errorf("expected enableCSIProxy to be %t, but got %t", c.expectedEnableCSIProxy, to.Bool(cs.Properties.WindowsProfile.EnableCSIProxy))
			}
			if cs.Properties.WindowsProfile.CSIProxyURL != c.expectedCSIProxyURL {
				t.Errorf("expected csiProxyURL to be %s, but got %s", DefaultKubernetesSpecConfig.CSIProxyDownloadURL, cs.Properties.WindowsProfile.CSIProxyURL)
			}
		})
	}
}

func ExampleContainerService_setOrchestratorDefaults() {
	log.SetOutput(os.Stdout)
	log.SetFormatter(&log.TextFormatter{
		DisableColors:    true,
		DisableTimestamp: true,
	})

	mockCS := getMockBaseContainerService("1.19.2")
	mockCS.setOrchestratorDefaults(true, false)

	mockCS = getMockBaseContainerService("1.19.2")
	mockCS.setOrchestratorDefaults(false, true)

	mockCS = getMockBaseContainerService("1.19.2")
	mockCS.setOrchestratorDefaults(false, false)

	// Output:
	// level=warning msg="Moby will be upgraded to version 19.03.14\n"
	// level=warning msg="containerd will be upgraded to version 1.3.9\n"
	// level=warning msg="Any new nodes will have Moby version 19.03.14\n"
	// level=warning msg="Any new nodes will have containerd version 1.3.9\n"
}

func TestCombineValues(t *testing.T) {
	cases := []struct {
		name    string
		inputs  []string
		outputs string
	}{
		{
			name:    "simple",
			inputs:  []string{"foo=bar", ""},
			outputs: "foo=bar",
		},
		{
			name:    "get defaults",
			inputs:  []string{"", "ExecProbeTimeout=false,RotateKubeletServerCertificate=true"},
			outputs: "ExecProbeTimeout=false,RotateKubeletServerCertificate=true",
		},
		{
			name:    "user overrides a default",
			inputs:  []string{"ExecProbeTimeout=true", "ExecProbeTimeout=false"},
			outputs: "ExecProbeTimeout=true",
		},
	}

	for _, c := range cases {
		c := c
		t.Run(c.name, func(t *testing.T) {
			t.Parallel()
			ret := combineValues(c.inputs...)
			if ret != c.outputs {
				t.Errorf("expected combineValues output to be %s, but got %s", c.outputs, ret)
			}
		})
	}
}

func TestSetLinuxProfileDefaults(t *testing.T) {
	cases := []struct {
		name                                     string
		p                                        *Properties
		expectedRunUnattendedUpgradesOnBootstrap bool
		expectedEth0MTU                          int
	}{
		{
			name: "default",
			p: &Properties{
				LinuxProfile:        &LinuxProfile{},
				OrchestratorProfile: &OrchestratorProfile{},
			},
			expectedRunUnattendedUpgradesOnBootstrap: true,
			expectedEth0MTU:                          1500,
		},
		{
			name: "explicit true",
			p: &Properties{
				LinuxProfile: &LinuxProfile{
					RunUnattendedUpgradesOnBootstrap: to.BoolPtr(true),
				},
				OrchestratorProfile: &OrchestratorProfile{},
			},
			expectedRunUnattendedUpgradesOnBootstrap: true,
			expectedEth0MTU:                          1500,
		},
		{
			name: "explicit false",
			p: &Properties{
				LinuxProfile: &LinuxProfile{
					RunUnattendedUpgradesOnBootstrap: to.BoolPtr(false),
				},
				OrchestratorProfile: &OrchestratorProfile{},
			},
			expectedRunUnattendedUpgradesOnBootstrap: false,
			expectedEth0MTU:                          1500,
		},
		{
			name: "custom cloud default",
			p: &Properties{
				LinuxProfile:        &LinuxProfile{},
				OrchestratorProfile: &OrchestratorProfile{},
				CustomCloudProfile: &CustomCloudProfile{
					Environment: &azure.Environment{},
				},
			},
			expectedRunUnattendedUpgradesOnBootstrap: false,
			expectedEth0MTU:                          1500,
		},
		{
			name: "custom cloud explicit true",
			p: &Properties{
				LinuxProfile: &LinuxProfile{
					RunUnattendedUpgradesOnBootstrap: to.BoolPtr(true),
				},
				OrchestratorProfile: &OrchestratorProfile{},
				CustomCloudProfile: &CustomCloudProfile{
					Environment: &azure.Environment{},
				},
			},
			expectedRunUnattendedUpgradesOnBootstrap: true,
			expectedEth0MTU:                          1500,
		},
		{
			name: "custom cloud explicit false",
			p: &Properties{
				LinuxProfile: &LinuxProfile{
					RunUnattendedUpgradesOnBootstrap: to.BoolPtr(false),
				},
				OrchestratorProfile: &OrchestratorProfile{},
				CustomCloudProfile: &CustomCloudProfile{
					Environment: &azure.Environment{},
				},
			},
			expectedRunUnattendedUpgradesOnBootstrap: false,
			expectedEth0MTU:                          1500,
		},
		{
			name: "custom eth0 MTU",
			p: &Properties{
				LinuxProfile: &LinuxProfile{
					Eth0MTU: 3900,
				},
				OrchestratorProfile: &OrchestratorProfile{},
			},
			expectedRunUnattendedUpgradesOnBootstrap: true,
			expectedEth0MTU:                          3900,
		},
	}

	for _, c := range cases {
		c := c
		t.Run(c.name, func(t *testing.T) {
			t.Parallel()
			c.p.setLinuxProfileDefaults()
			if c.expectedRunUnattendedUpgradesOnBootstrap != to.Bool(c.p.LinuxProfile.RunUnattendedUpgradesOnBootstrap) {
				t.Errorf("expected RunUnattendedUpgradesOnBootstrap to be %t, but got %t", c.expectedRunUnattendedUpgradesOnBootstrap, to.Bool(c.p.LinuxProfile.RunUnattendedUpgradesOnBootstrap))
			}
		})
	}
}<|MERGE_RESOLUTION|>--- conflicted
+++ resolved
@@ -236,31 +236,6 @@
 	customImage := "myimage"
 	specConfig := AzureCloudSpecEnvMap["AzurePublicCloud"].KubernetesSpecConfig
 	defaultAddonImages := map[string]string{
-<<<<<<< HEAD
-		common.TillerAddonName:                 specConfig.TillerImageBase + k8sComponents[common.TillerAddonName],
-		common.ACIConnectorAddonName:           specConfig.ACIConnectorImageBase + k8sComponents[common.ACIConnectorAddonName],
-		common.ClusterAutoscalerAddonName:      specConfig.MCRKubernetesImageBase + k8sComponents[common.ClusterAutoscalerAddonName],
-		common.BlobfuseFlexVolumeAddonName:     k8sComponents[common.BlobfuseFlexVolumeAddonName],
-		common.SMBFlexVolumeAddonName:          k8sComponents[common.SMBFlexVolumeAddonName],
-		common.KeyVaultFlexVolumeAddonName:     k8sComponents[common.KeyVaultFlexVolumeAddonName],
-		common.DashboardAddonName:              k8sComponents[common.DashboardAddonName],
-		common.ReschedulerAddonName:            specConfig.MCRKubernetesImageBase + k8sComponents[common.ReschedulerAddonName],
-		common.MetricsServerAddonName:          specConfig.MCRKubernetesImageBase + k8sComponents[common.MetricsServerAddonName],
-		common.NVIDIADevicePluginAddonName:     specConfig.NVIDIAImageBase + k8sComponents[common.NVIDIADevicePluginAddonName],
-		common.ContainerMonitoringAddonName:    "mcr.microsoft.com/azuremonitor/containerinsights/ciprod:ciprod05262020",
-		common.IPMASQAgentAddonName:            specConfig.MCRKubernetesImageBase + k8sComponents[common.IPMASQAgentAddonName],
-		common.AzureCNINetworkMonitorAddonName: specConfig.AzureCNIImageBase + k8sComponents[common.AzureCNINetworkMonitorAddonName],
-		common.CalicoAddonName:                 specConfig.CalicoImageBase + k8sComponents[common.CalicoTyphaComponentName],
-		common.AzureNetworkPolicyAddonName:     k8sComponents[common.AzureNetworkPolicyAddonName],
-		common.AADPodIdentityAddonName:         k8sComponents[common.NMIContainerName],
-		common.AzurePolicyAddonName:            k8sComponents[common.AzurePolicyAddonName],
-		common.NodeProblemDetectorAddonName:    k8sComponents[common.NodeProblemDetectorAddonName],
-		common.KubeDNSAddonName:                specConfig.MCRKubernetesImageBase + k8sComponents[common.KubeDNSAddonName],
-		common.CoreDNSAddonName:                specConfig.MCRKubernetesImageBase + k8sComponents[common.CoreDNSAddonName],
-		common.KubeProxyAddonName:              specConfig.MCRKubernetesImageBase + k8sComponents[common.KubeProxyAddonName],
-		common.AntreaAddonName:                 k8sComponents[common.AntreaControllerContainerName],
-		common.FlannelAddonName:                k8sComponents[common.KubeFlannelContainerName],
-=======
 		common.TillerAddonName:              specConfig.TillerImageBase + k8sComponents[common.TillerAddonName],
 		common.ClusterAutoscalerAddonName:   specConfig.MCRKubernetesImageBase + k8sComponents[common.ClusterAutoscalerAddonName],
 		common.BlobfuseFlexVolumeAddonName:  k8sComponents[common.BlobfuseFlexVolumeAddonName],
@@ -281,7 +256,6 @@
 		common.KubeProxyAddonName:           specConfig.MCRKubernetesImageBase + k8sComponents[common.KubeProxyAddonName],
 		common.AntreaAddonName:              k8sComponents[common.AntreaControllerContainerName],
 		common.FlannelAddonName:             k8sComponents[common.KubeFlannelContainerName],
->>>>>>> b5b7bfaa
 	}
 
 	customAddonImages := make(map[string]string)
