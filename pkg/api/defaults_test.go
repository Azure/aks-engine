// Copyright (c) Microsoft Corporation. All rights reserved.
// Licensed under the MIT license.

package api

import (
	"encoding/base64"
	"encoding/binary"
	"fmt"
	"net"
	"net/http"
	"reflect"
	"strings"
	"testing"

	"github.com/Azure/aks-engine/pkg/api/common"
	"github.com/Azure/aks-engine/pkg/helpers"
	"github.com/Azure/go-autorest/autorest/azure"
	"github.com/Azure/go-autorest/autorest/to"
	"github.com/google/go-cmp/cmp"
	"github.com/jarcoal/httpmock"
	"github.com/pkg/errors"
)

func TestCertsAlreadyPresent(t *testing.T) {
	var cert *CertificateProfile

	result := certsAlreadyPresent(nil, 1)
	expected := map[string]bool{
		"ca":         false,
		"apiserver":  false,
		"client":     false,
		"kubeconfig": false,
		"etcd":       false,
	}

	if !reflect.DeepEqual(result, expected) {
		t.Fatalf("certsAlreadyPresent() did not return false for all certs for a non-existent CertificateProfile")
	}
	cert = &CertificateProfile{}
	result = certsAlreadyPresent(cert, 1)
	expected = map[string]bool{
		"ca":         false,
		"apiserver":  false,
		"client":     false,
		"kubeconfig": false,
		"etcd":       false,
	}

	if !reflect.DeepEqual(result, expected) {
		t.Fatalf("certsAlreadyPresent() did not return false for all certs for empty CertificateProfile")
	}
	cert = &CertificateProfile{
		APIServerCertificate: "a",
	}
	result = certsAlreadyPresent(cert, 1)
	expected = map[string]bool{
		"ca":         false,
		"apiserver":  false,
		"client":     false,
		"kubeconfig": false,
		"etcd":       false,
	}

	if !reflect.DeepEqual(result, expected) {
		t.Fatalf("certsAlreadyPresent() did not return false for all certs for 1 cert in CertificateProfile")
	}

	cert = &CertificateProfile{
		APIServerCertificate:  "a",
		CaCertificate:         "c",
		CaPrivateKey:          "d",
		ClientCertificate:     "e",
		ClientPrivateKey:      "f",
		KubeConfigCertificate: "g",
		KubeConfigPrivateKey:  "h",
		EtcdClientCertificate: "i",
		EtcdClientPrivateKey:  "j",
		EtcdServerCertificate: "k",
		EtcdServerPrivateKey:  "l",
	}
	result = certsAlreadyPresent(cert, 3)
	expected = map[string]bool{
		"ca":         true,
		"apiserver":  false,
		"client":     true,
		"kubeconfig": true,
		"etcd":       false,
	}

	if !reflect.DeepEqual(result, expected) {
		t.Fatalf("certsAlreadyPresent() did not return expected result for some certs in CertificateProfile")
	}
	cert = &CertificateProfile{
		APIServerCertificate:  "a",
		APIServerPrivateKey:   "b",
		CaCertificate:         "c",
		CaPrivateKey:          "d",
		ClientCertificate:     "e",
		ClientPrivateKey:      "f",
		KubeConfigCertificate: "g",
		KubeConfigPrivateKey:  "h",
		EtcdClientCertificate: "i",
		EtcdClientPrivateKey:  "j",
		EtcdServerCertificate: "k",
		EtcdServerPrivateKey:  "l",
		EtcdPeerCertificates:  []string{"0", "1", "2"},
		EtcdPeerPrivateKeys:   []string{"0", "1", "2"},
	}
	result = certsAlreadyPresent(cert, 3)
	expected = map[string]bool{
		"ca":         true,
		"apiserver":  true,
		"client":     true,
		"kubeconfig": true,
		"etcd":       true,
	}

	if !reflect.DeepEqual(result, expected) {
		t.Fatalf("certsAlreadyPresent() did not return expected result for all certs in CertificateProfile")
	}
}

func TestSetMissingKubeletValues(t *testing.T) {
	config := &KubernetesConfig{}
	defaultKubeletConfig := map[string]string{
		"--network-plugin":               "1",
		"--pod-infra-container-image":    "2",
		"--max-pods":                     "3",
		"--eviction-hard":                "4",
		"--node-status-update-frequency": "5",
		"--image-gc-high-threshold":      "6",
		"--image-gc-low-threshold":       "7",
		"--non-masquerade-cidr":          "8",
		"--cloud-provider":               "9",
		"--pod-max-pids":                 "10",
	}
	setMissingKubeletValues(config, defaultKubeletConfig)
	for key, val := range defaultKubeletConfig {
		if config.KubeletConfig[key] != val {
			t.Fatalf("setMissingKubeletValue() did not return the expected value %s for key %s, instead returned: %s", val, key, config.KubeletConfig[key])
		}
	}

	config = &KubernetesConfig{
		KubeletConfig: map[string]string{
			"--network-plugin":            "a",
			"--pod-infra-container-image": "b",
			"--cloud-provider":            "c",
		},
	}
	expectedResult := map[string]string{
		"--network-plugin":               "a",
		"--pod-infra-container-image":    "b",
		"--max-pods":                     "3",
		"--eviction-hard":                "4",
		"--node-status-update-frequency": "5",
		"--image-gc-high-threshold":      "6",
		"--image-gc-low-threshold":       "7",
		"--non-masquerade-cidr":          "8",
		"--cloud-provider":               "c",
		"--pod-max-pids":                 "10",
	}
	setMissingKubeletValues(config, defaultKubeletConfig)
	for key, val := range expectedResult {
		if config.KubeletConfig[key] != val {
			t.Fatalf("setMissingKubeletValue() did not return the expected value %s for key %s, instead returned: %s", val, key, config.KubeletConfig[key])
		}
	}
	config = &KubernetesConfig{
		KubeletConfig: map[string]string{},
	}
	setMissingKubeletValues(config, defaultKubeletConfig)
	for key, val := range defaultKubeletConfig {
		if config.KubeletConfig[key] != val {
			t.Fatalf("setMissingKubeletValue() did not return the expected value %s for key %s, instead returned: %s", val, key, config.KubeletConfig[key])
		}
	}
}

func TestAddonsIndexByName(t *testing.T) {
	addonName := "testaddon"
	addons := []KubernetesAddon{
		getMockAddon(addonName),
	}
	i := getAddonsIndexByName(addons, addonName)
	if i != 0 {
		t.Fatalf("addonsIndexByName() did not return the expected index value 0, instead returned: %d", i)
	}
	i = getAddonsIndexByName(addons, "nonExistentAddonName")
	if i != -1 {
		t.Fatalf("addonsIndexByName() did not return -1 for a non-existent addon, instead returned: %d", i)
	}
}

func TestAssignDefaultAddonImages(t *testing.T) {
	customImage := "myimage"
	defaultAddonImages := map[string]string{
		TillerAddonName:                    "gcr.io/kubernetes-helm/tiller:v2.13.1",
		ACIConnectorAddonName:              "microsoft/virtual-kubelet:latest",
		ClusterAutoscalerAddonName:         "k8s.gcr.io/cluster-autoscaler:v1.3.9",
		BlobfuseFlexVolumeAddonName:        "mcr.microsoft.com/k8s/flexvolume/blobfuse-flexvolume:1.0.8",
		SMBFlexVolumeAddonName:             "mcr.microsoft.com/k8s/flexvolume/smb-flexvolume:1.0.2",
		KeyVaultFlexVolumeAddonName:        "mcr.microsoft.com/k8s/flexvolume/keyvault-flexvolume:v0.0.13",
		DashboardAddonName:                 "k8s.gcr.io/kubernetes-dashboard-amd64:v1.10.1",
		ReschedulerAddonName:               "k8s.gcr.io/rescheduler:v0.4.0",
		MetricsServerAddonName:             "k8s.gcr.io/metrics-server-amd64:v0.2.1",
<<<<<<< HEAD
		NVIDIADevicePluginAddonName:        "nvidia/k8s-device-plugin:1.10",
		ContainerMonitoringAddonName:       "mcr.microsoft.com/azuremonitor/containerinsights/ciprod:ciprod11012019",
=======
		NVIDIADevicePluginAddonName:        "nvidia/k8s-device-plugin:1.11",
		ContainerMonitoringAddonName:       "mcr.microsoft.com/azuremonitor/containerinsights/ciprod:ciprod10182019",
>>>>>>> 08addacc
		IPMASQAgentAddonName:               "k8s.gcr.io/ip-masq-agent-amd64:v2.5.0",
		AzureCNINetworkMonitoringAddonName: "mcr.microsoft.com/containernetworking/networkmonitor:v0.0.6",
		DNSAutoscalerAddonName:             "k8s.gcr.io/cluster-proportional-autoscaler-amd64:1.1.1",
		HeapsterAddonName:                  "k8s.gcr.io/heapster-amd64:v1.5.4",
		CalicoAddonName:                    "calico/typha:v3.8.0",
		AzureNetworkPolicyAddonName:        "mcr.microsoft.com/containernetworking/azure-npm:v1.0.28",
		AADPodIdentityAddonName:            "mcr.microsoft.com/k8s/aad-pod-identity/nmi:1.2",
		AzurePolicyAddonName:               "mcr.microsoft.com/azure-policy/policy-kubernetes-addon-prod:prod_20191011.1",
	}

	customAddonImages := make(map[string]string)
	for k := range defaultAddonImages {
		customAddonImages[k] = customImage
	}

	cases := []struct {
		name           string
		myAddons       []KubernetesAddon
		isUpdate       bool
		expectedImages map[string]string
	}{
		{
			name:           "default",
			myAddons:       getFakeAddons(defaultAddonImages, ""),
			isUpdate:       false,
			expectedImages: defaultAddonImages,
		},
		{
			name:           "create scenario",
			myAddons:       getFakeAddons(defaultAddonImages, customImage),
			isUpdate:       false,
			expectedImages: customAddonImages, // Image should not be overridden in create scenarios.
		},
		{
			name:           "upgrade + scale scenario",
			myAddons:       getFakeAddons(defaultAddonImages, customImage),
			isUpdate:       true,
			expectedImages: defaultAddonImages, // Image should be overridden in update scenarios.
		},
	}

	for _, c := range cases {
		c := c
		t.Run(c.name, func(t *testing.T) {
			t.Parallel()
			mockCS := getMockBaseContainerService("1.11.10")
			mockCS.Properties.OrchestratorProfile.OrchestratorType = Kubernetes
			mockCS.Properties.OrchestratorProfile.KubernetesConfig.Addons = c.myAddons
			mockCS.setOrchestratorDefaults(c.isUpdate, c.isUpdate)
			resultAddons := mockCS.Properties.OrchestratorProfile.KubernetesConfig.Addons
			for _, result := range resultAddons {
				if len(result.Containers) > 0 && result.Containers[0].Image != c.expectedImages[result.Name] {
					t.Errorf("expected setDefaults to set Image to \"%s\" in addon %s, but got \"%s\"", c.expectedImages[result.Name], result.Name, result.Containers[0].Image)
				}
			}
		})
	}
}

func getFakeAddons(defaultAddonMap map[string]string, customImage string) []KubernetesAddon {
	var fakeCustomAddons []KubernetesAddon
	for addonName := range defaultAddonMap {
		containerName := addonName
		if addonName == ContainerMonitoringAddonName {
			containerName = "omsagent"
		}
		if addonName == CalicoAddonName {
			containerName = "calico-typha"
		}
		if addonName == AADPodIdentityAddonName {
			containerName = "nmi"
		}
		customAddon := KubernetesAddon{
			Name:    addonName,
			Enabled: to.BoolPtr(true),
			Containers: []KubernetesContainerSpec{
				{
					Name:           containerName,
					CPURequests:    "50m",
					MemoryRequests: "150Mi",
					CPULimits:      "50m",
					MemoryLimits:   "150Mi",
				},
			},
		}
		if customImage != "" {
			customAddon.Containers[0].Image = customImage
		}
		fakeCustomAddons = append(fakeCustomAddons, customAddon)
	}
	return fakeCustomAddons
}

func TestAssignDefaultAddonVals(t *testing.T) {
	addonName := "testaddon"
	customImage := "myimage"
	customCPURequests := "60m"
	customMemoryRequests := "160Mi"
	customCPULimits := "40m"
	customMemoryLimits := "140Mi"
	// Verify that an addon with all custom values provided remains unmodified during default value assignment
	customAddon := KubernetesAddon{
		Name:    addonName,
		Enabled: to.BoolPtr(true),
		Containers: []KubernetesContainerSpec{
			{
				Name:           addonName,
				Image:          customImage,
				CPURequests:    customCPURequests,
				MemoryRequests: customMemoryRequests,
				CPULimits:      customCPULimits,
				MemoryLimits:   customMemoryLimits,
			},
		},
	}
	addonWithDefaults := getMockAddon(addonName)
	isUpdate := false
	modifiedAddon := assignDefaultAddonVals(customAddon, addonWithDefaults, isUpdate)
	if modifiedAddon.Containers[0].Name != customAddon.Containers[0].Name {
		t.Fatalf("assignDefaultAddonVals() should not have modified Containers 'Name' value %s to %s,", customAddon.Containers[0].Name, modifiedAddon.Containers[0].Name)
	}
	if modifiedAddon.Containers[0].Image != customAddon.Containers[0].Image {
		t.Fatalf("assignDefaultAddonVals() should not have modified Containers 'Image' value %s to %s,", customAddon.Containers[0].Image, modifiedAddon.Containers[0].Image)
	}
	if modifiedAddon.Containers[0].CPURequests != customAddon.Containers[0].CPURequests {
		t.Fatalf("assignDefaultAddonVals() should not have modified Containers 'CPURequests' value %s to %s,", customAddon.Containers[0].CPURequests, modifiedAddon.Containers[0].CPURequests)
	}
	if modifiedAddon.Containers[0].MemoryRequests != customAddon.Containers[0].MemoryRequests {
		t.Fatalf("assignDefaultAddonVals() should not have modified Containers 'MemoryRequests' value %s to %s,", customAddon.Containers[0].MemoryRequests, modifiedAddon.Containers[0].MemoryRequests)
	}
	if modifiedAddon.Containers[0].CPULimits != customAddon.Containers[0].CPULimits {
		t.Fatalf("assignDefaultAddonVals() should not have modified Containers 'CPULimits' value %s to %s,", customAddon.Containers[0].CPULimits, modifiedAddon.Containers[0].CPULimits)
	}
	if modifiedAddon.Containers[0].MemoryLimits != customAddon.Containers[0].MemoryLimits {
		t.Fatalf("assignDefaultAddonVals() should not have modified Containers 'MemoryLimits' value %s to %s,", customAddon.Containers[0].MemoryLimits, modifiedAddon.Containers[0].MemoryLimits)
	}

	// Verify that an addon with no custom values provided gets all the appropriate defaults
	customAddon = KubernetesAddon{
		Name:    addonName,
		Enabled: to.BoolPtr(true),
		Containers: []KubernetesContainerSpec{
			{
				Name: addonName,
			},
		},
	}
	isUpdate = false
	modifiedAddon = assignDefaultAddonVals(customAddon, addonWithDefaults, isUpdate)
	if modifiedAddon.Containers[0].Image != addonWithDefaults.Containers[0].Image {
		t.Fatalf("assignDefaultAddonVals() should have assigned a default 'Image' value of %s, instead assigned %s,", addonWithDefaults.Containers[0].Image, modifiedAddon.Containers[0].Image)
	}
	if modifiedAddon.Containers[0].CPURequests != addonWithDefaults.Containers[0].CPURequests {
		t.Fatalf("assignDefaultAddonVals() should have assigned a default 'CPURequests' value of %s, instead assigned %s,", addonWithDefaults.Containers[0].CPURequests, modifiedAddon.Containers[0].CPURequests)
	}
	if modifiedAddon.Containers[0].MemoryRequests != addonWithDefaults.Containers[0].MemoryRequests {
		t.Fatalf("assignDefaultAddonVals() should have assigned a default 'MemoryRequests' value of %s, instead assigned %s,", addonWithDefaults.Containers[0].MemoryRequests, modifiedAddon.Containers[0].MemoryRequests)
	}
	if modifiedAddon.Containers[0].CPULimits != addonWithDefaults.Containers[0].CPULimits {
		t.Fatalf("assignDefaultAddonVals() should have assigned a default 'CPULimits' value of %s, instead assigned %s,", addonWithDefaults.Containers[0].CPULimits, modifiedAddon.Containers[0].CPULimits)
	}
	if modifiedAddon.Containers[0].MemoryLimits != addonWithDefaults.Containers[0].MemoryLimits {
		t.Fatalf("assignDefaultAddonVals() should have assigned a default 'MemoryLimits' value of %s, instead assigned %s,", addonWithDefaults.Containers[0].MemoryLimits, modifiedAddon.Containers[0].MemoryLimits)
	}

	// More checking to verify default interpolation
	customAddon = KubernetesAddon{
		Name:    addonName,
		Enabled: to.BoolPtr(true),
		Containers: []KubernetesContainerSpec{
			{
				Name:         addonName,
				CPURequests:  customCPURequests,
				MemoryLimits: customMemoryLimits,
			},
		},
	}
	isUpdate = false
	modifiedAddon = assignDefaultAddonVals(customAddon, addonWithDefaults, isUpdate)
	if modifiedAddon.Containers[0].Image != addonWithDefaults.Containers[0].Image {
		t.Fatalf("assignDefaultAddonVals() should have assigned a default 'Image' value of %s, instead assigned %s,", addonWithDefaults.Containers[0].Image, modifiedAddon.Containers[0].Image)
	}
	if modifiedAddon.Containers[0].Name != customAddon.Containers[0].Name {
		t.Fatalf("assignDefaultAddonVals() should not have modified Containers 'Name' value %s to %s,", customAddon.Containers[0].Name, modifiedAddon.Containers[0].Name)
	}
	if modifiedAddon.Containers[0].MemoryRequests != addonWithDefaults.Containers[0].MemoryRequests {
		t.Fatalf("assignDefaultAddonVals() should have assigned a default 'MemoryRequests' value of %s, instead assigned %s,", addonWithDefaults.Containers[0].MemoryRequests, modifiedAddon.Containers[0].MemoryRequests)
	}
	if modifiedAddon.Containers[0].CPULimits != addonWithDefaults.Containers[0].CPULimits {
		t.Fatalf("assignDefaultAddonVals() should have assigned a default 'CPULimits' value of %s, instead assigned %s,", addonWithDefaults.Containers[0].CPULimits, modifiedAddon.Containers[0].CPULimits)
	}
	if modifiedAddon.Containers[0].MemoryLimits != customAddon.Containers[0].MemoryLimits {
		t.Fatalf("assignDefaultAddonVals() should not have modified Containers 'MemoryLimits' value %s to %s,", customAddon.Containers[0].MemoryLimits, modifiedAddon.Containers[0].MemoryLimits)
	}

	// Verify that an addon with a custom image value will be overridden during upgrade/scale
	customAddon = KubernetesAddon{
		Name:    addonName,
		Enabled: to.BoolPtr(true),
		Containers: []KubernetesContainerSpec{
			{
				Name:  addonName,
				Image: customImage,
			},
		},
	}
	isUpdate = true
	modifiedAddon = assignDefaultAddonVals(customAddon, addonWithDefaults, isUpdate)
	if modifiedAddon.Containers[0].Image != addonWithDefaults.Containers[0].Image {
		t.Fatalf("assignDefaultAddonVals() should have assigned a default 'Image' value of %s, instead assigned %s,", addonWithDefaults.Containers[0].Image, modifiedAddon.Containers[0].Image)
	}

	addonWithDefaults.Config = map[string]string{
		"os":    "Linux",
		"taint": "node.kubernetes.io/memory-pressure",
	}
	isUpdate = false
	modifiedAddon = assignDefaultAddonVals(customAddon, addonWithDefaults, isUpdate)

	if modifiedAddon.Config["os"] != "Linux" {
		t.Error("assignDefaultAddonVals() should have added the default config property")
	}

	if modifiedAddon.Config["taint"] != "node.kubernetes.io/memory-pressure" {
		t.Error("assignDefaultAddonVals() should have added the default config property")
	}

	// Verify that an addon with a nil enabled inherits the default enabled value
	customAddon = KubernetesAddon{
		Name: addonName,
		Containers: []KubernetesContainerSpec{
			{
				Name:  addonName,
				Image: customImage,
			},
		},
	}
	isUpdate = false
	addonWithDefaults.Enabled = to.BoolPtr(true)
	modifiedAddon = assignDefaultAddonVals(customAddon, addonWithDefaults, isUpdate)
	if to.Bool(modifiedAddon.Enabled) != to.Bool(addonWithDefaults.Enabled) {
		t.Errorf("assignDefaultAddonVals() should have assigned a default 'Enabled' value of %t, instead assigned %t,", to.Bool(addonWithDefaults.Enabled), to.Bool(modifiedAddon.Enabled))
	}

	customAddon = KubernetesAddon{
		Name: addonName,
		Containers: []KubernetesContainerSpec{
			{
				Name:  addonName,
				Image: customImage,
			},
		},
	}
	isUpdate = false
	addonWithDefaults.Enabled = to.BoolPtr(false)
	modifiedAddon = assignDefaultAddonVals(customAddon, addonWithDefaults, isUpdate)
	if to.Bool(modifiedAddon.Enabled) != to.Bool(addonWithDefaults.Enabled) {
		t.Errorf("assignDefaultAddonVals() should have assigned a default 'Enabled' value of %t, instead assigned %t,", to.Bool(addonWithDefaults.Enabled), to.Bool(modifiedAddon.Enabled))
	}
}

func TestAcceleratedNetworking(t *testing.T) {
	mockCS := getMockBaseContainerService("1.10.8")
	mockCS.Properties.OrchestratorProfile.OrchestratorType = Kubernetes
	mockCS.Properties.AgentPoolProfiles[0].AcceleratedNetworkingEnabled = nil
	mockCS.Properties.AgentPoolProfiles[0].AcceleratedNetworkingEnabledWindows = nil

	mockCS.SetPropertiesDefaults(PropertiesDefaultsParams{
		IsScale:    false,
		IsUpgrade:  true,
		PkiKeySize: helpers.DefaultPkiKeySize,
	})

	// In upgrade scenario, nil AcceleratedNetworkingEnabled should always render as false (i.e., we never turn on this feature on an existing vm that didn't have it before)
	if to.Bool(mockCS.Properties.AgentPoolProfiles[0].AcceleratedNetworkingEnabled) {
		t.Errorf("expected nil acceleratedNetworkingEnabled to be false after upgrade, instead got %t", to.Bool(mockCS.Properties.AgentPoolProfiles[0].AcceleratedNetworkingEnabled))
	}
	// In upgrade scenario, nil AcceleratedNetworkingEnabledWindows should always render as false (i.e., we never turn on this feature on an existing vm that didn't have it before)
	if to.Bool(mockCS.Properties.AgentPoolProfiles[0].AcceleratedNetworkingEnabledWindows) {
		t.Errorf("expected nil acceleratedNetworkingEnabledWindows to be false after upgrade, instead got %t", to.Bool(mockCS.Properties.AgentPoolProfiles[0].AcceleratedNetworkingEnabledWindows))
	}

	mockCS = getMockBaseContainerService("1.10.8")
	mockCS.Properties.OrchestratorProfile.OrchestratorType = Kubernetes
	mockCS.Properties.AgentPoolProfiles[0].AcceleratedNetworkingEnabled = nil
	mockCS.Properties.AgentPoolProfiles[0].AcceleratedNetworkingEnabledWindows = nil

	mockCS.SetPropertiesDefaults(PropertiesDefaultsParams{
		IsScale:    true,
		IsUpgrade:  false,
		PkiKeySize: helpers.DefaultPkiKeySize,
	})

	// In scale scenario, nil AcceleratedNetworkingEnabled should always render as false (i.e., we never turn on this feature on an existing agent pool / VMSS that didn't have it before)
	if to.Bool(mockCS.Properties.AgentPoolProfiles[0].AcceleratedNetworkingEnabled) {
		t.Errorf("expected nil acceleratedNetworkingEnabled to be false after upgrade, instead got %t", to.Bool(mockCS.Properties.AgentPoolProfiles[0].AcceleratedNetworkingEnabled))
	}
	// In scale scenario, nil AcceleratedNetworkingEnabledWindows should always render as false (i.e., we never turn on this feature on an existing VM that didn't have it before)
	if to.Bool(mockCS.Properties.AgentPoolProfiles[0].AcceleratedNetworkingEnabledWindows) {
		t.Errorf("expected nil acceleratedNetworkingEnabledWindows to be false after upgrade, instead got %t", to.Bool(mockCS.Properties.AgentPoolProfiles[0].AcceleratedNetworkingEnabledWindows))
	}

	mockCS = getMockBaseContainerService("1.10.8")
	mockCS.Properties.OrchestratorProfile.OrchestratorType = Kubernetes
	mockCS.Properties.AgentPoolProfiles[0].AcceleratedNetworkingEnabled = nil
	mockCS.Properties.AgentPoolProfiles[0].VMSize = "Standard_D2_v2"
	mockCS.Properties.AgentPoolProfiles[0].AcceleratedNetworkingEnabledWindows = nil
	mockCS.Properties.AgentPoolProfiles[0].VMSize = "Standard_D2_v2"

	mockCS.SetPropertiesDefaults(PropertiesDefaultsParams{
		IsScale:    false,
		IsUpgrade:  false,
		PkiKeySize: helpers.DefaultPkiKeySize,
	})

	// In create scenario, nil AcceleratedNetworkingEnabled should be the defaults
	acceleratedNetworkingEnabled := DefaultAcceleratedNetworking
	if to.Bool(mockCS.Properties.AgentPoolProfiles[0].AcceleratedNetworkingEnabled) != acceleratedNetworkingEnabled {
		t.Errorf("expected default acceleratedNetworkingEnabled to be %t, instead got %t", acceleratedNetworkingEnabled, to.Bool(mockCS.Properties.AgentPoolProfiles[0].AcceleratedNetworkingEnabled))
	}
	// In create scenario, nil AcceleratedNetworkingEnabledWindows should be the defaults
	acceleratedNetworkingEnabled = DefaultAcceleratedNetworkingWindowsEnabled
	if to.Bool(mockCS.Properties.AgentPoolProfiles[0].AcceleratedNetworkingEnabledWindows) != acceleratedNetworkingEnabled {
		t.Errorf("expected default acceleratedNetworkingEnabledWindows to be %t, instead got %t", acceleratedNetworkingEnabled, to.Bool(mockCS.Properties.AgentPoolProfiles[0].AcceleratedNetworkingEnabledWindows))
	}

	mockCS = getMockBaseContainerService("1.10.8")
	mockCS.Properties.OrchestratorProfile.OrchestratorType = Kubernetes
	mockCS.Properties.AgentPoolProfiles[0].AcceleratedNetworkingEnabled = nil
	mockCS.Properties.AgentPoolProfiles[0].VMSize = "Standard_D666_v2"
	mockCS.Properties.AgentPoolProfiles[0].AcceleratedNetworkingEnabledWindows = nil
	mockCS.Properties.AgentPoolProfiles[0].VMSize = "Standard_D666_v2"

	mockCS.SetPropertiesDefaults(PropertiesDefaultsParams{
		IsScale:    false,
		IsUpgrade:  false,
		PkiKeySize: helpers.DefaultPkiKeySize,
	})

	// In non-supported VM SKU scenario, acceleratedNetworkingEnabled should always be false
	if to.Bool(mockCS.Properties.AgentPoolProfiles[0].AcceleratedNetworkingEnabled) {
		t.Errorf("expected acceleratedNetworkingEnabled to be %t for an unsupported VM SKU, instead got %t", false, to.Bool(mockCS.Properties.AgentPoolProfiles[0].AcceleratedNetworkingEnabled))
	}
	// In non-supported VM SKU scenario, acceleratedNetworkingEnabledWindows should always be false
	if to.Bool(mockCS.Properties.AgentPoolProfiles[0].AcceleratedNetworkingEnabledWindows) {
		t.Errorf("expected acceleratedNetworkingEnabledWindows to be %t for an unsupported VM SKU, instead got %t", false, to.Bool(mockCS.Properties.AgentPoolProfiles[0].AcceleratedNetworkingEnabledWindows))
	}
}

func TestVMSSOverProvisioning(t *testing.T) {
	mockCS := getMockBaseContainerService("1.10.8")
	mockCS.Properties.OrchestratorProfile.OrchestratorType = Kubernetes
	mockCS.Properties.AgentPoolProfiles[0].AvailabilityProfile = VirtualMachineScaleSets
	mockCS.Properties.AgentPoolProfiles[0].VMSSOverProvisioningEnabled = nil
	mockCS.SetPropertiesDefaults(PropertiesDefaultsParams{
		IsScale:    false,
		IsUpgrade:  true,
		PkiKeySize: helpers.DefaultPkiKeySize,
	})

	// In upgrade scenario, nil AcceleratedNetworkingEnabled should always render as false (i.e., we never turn on this feature on an existing vm that didn't have it before)
	if to.Bool(mockCS.Properties.AgentPoolProfiles[0].VMSSOverProvisioningEnabled) {
		t.Errorf("expected nil VMSSOverProvisioningEnabled to be false after upgrade, instead got %t", to.Bool(mockCS.Properties.AgentPoolProfiles[0].VMSSOverProvisioningEnabled))
	}

	mockCS = getMockBaseContainerService("1.10.8")
	mockCS.Properties.OrchestratorProfile.OrchestratorType = Kubernetes
	mockCS.Properties.AgentPoolProfiles[0].AvailabilityProfile = VirtualMachineScaleSets
	mockCS.Properties.AgentPoolProfiles[0].VMSSOverProvisioningEnabled = nil
	mockCS.SetPropertiesDefaults(PropertiesDefaultsParams{
		IsScale:    true,
		IsUpgrade:  false,
		PkiKeySize: helpers.DefaultPkiKeySize,
	})

	// In scale scenario, nil VMSSOverProvisioningEnabled should always render as false (i.e., we never turn on this feature on an existing agent pool / VMSS that didn't have it before)
	if to.Bool(mockCS.Properties.AgentPoolProfiles[0].VMSSOverProvisioningEnabled) {
		t.Errorf("expected nil VMSSOverProvisioningEnabled to be false after upgrade, instead got %t", to.Bool(mockCS.Properties.AgentPoolProfiles[0].VMSSOverProvisioningEnabled))
	}

	mockCS = getMockBaseContainerService("1.10.8")
	mockCS.Properties.OrchestratorProfile.OrchestratorType = Kubernetes
	mockCS.Properties.AgentPoolProfiles[0].AvailabilityProfile = VirtualMachineScaleSets
	mockCS.Properties.AgentPoolProfiles[0].VMSSOverProvisioningEnabled = nil
	mockCS.SetPropertiesDefaults(PropertiesDefaultsParams{
		IsScale:    false,
		IsUpgrade:  false,
		PkiKeySize: helpers.DefaultPkiKeySize,
	})

	// In create scenario, nil VMSSOverProvisioningEnabled should be the defaults
	vmssOverProvisioningEnabled := DefaultVMSSOverProvisioningEnabled
	if to.Bool(mockCS.Properties.AgentPoolProfiles[0].VMSSOverProvisioningEnabled) != vmssOverProvisioningEnabled {
		t.Errorf("expected default VMSSOverProvisioningEnabled to be %t, instead got %t", vmssOverProvisioningEnabled, to.Bool(mockCS.Properties.AgentPoolProfiles[0].VMSSOverProvisioningEnabled))
	}

	mockCS = getMockBaseContainerService("1.10.8")
	mockCS.Properties.OrchestratorProfile.OrchestratorType = Kubernetes
	mockCS.Properties.AgentPoolProfiles[0].AvailabilityProfile = VirtualMachineScaleSets
	mockCS.Properties.AgentPoolProfiles[0].VMSSOverProvisioningEnabled = to.BoolPtr(true)
	mockCS.SetPropertiesDefaults(PropertiesDefaultsParams{
		IsScale:    false,
		IsUpgrade:  false,
		PkiKeySize: helpers.DefaultPkiKeySize,
	})

	// In create scenario with explicit true, VMSSOverProvisioningEnabled should be true
	if !to.Bool(mockCS.Properties.AgentPoolProfiles[0].VMSSOverProvisioningEnabled) {
		t.Errorf("expected VMSSOverProvisioningEnabled to be true, instead got %t", to.Bool(mockCS.Properties.AgentPoolProfiles[0].VMSSOverProvisioningEnabled))
	}

	mockCS = getMockBaseContainerService("1.10.8")
	mockCS.Properties.OrchestratorProfile.OrchestratorType = Kubernetes
	mockCS.Properties.AgentPoolProfiles[0].AvailabilityProfile = VirtualMachineScaleSets
	mockCS.Properties.AgentPoolProfiles[0].VMSSOverProvisioningEnabled = to.BoolPtr(false)
	mockCS.SetPropertiesDefaults(PropertiesDefaultsParams{
		IsScale:    false,
		IsUpgrade:  false,
		PkiKeySize: helpers.DefaultPkiKeySize,
	})

	// In create scenario with explicit false, VMSSOverProvisioningEnabled should be false
	if to.Bool(mockCS.Properties.AgentPoolProfiles[0].VMSSOverProvisioningEnabled) {
		t.Errorf("expected VMSSOverProvisioningEnabled to be false, instead got %t", to.Bool(mockCS.Properties.AgentPoolProfiles[0].VMSSOverProvisioningEnabled))
	}
}

func TestAuditDEnabled(t *testing.T) {
	mockCS := getMockBaseContainerService("1.12.7")
	mockCS.Properties.OrchestratorProfile.OrchestratorType = Kubernetes
	isUpgrade := true
	mockCS.Properties.setAgentProfileDefaults(isUpgrade, false, AzurePublicCloud)

	// In upgrade scenario, nil AuditDEnabled should always render as false (i.e., we never turn on this feature on an existing vm that didn't have it before)
	if to.Bool(mockCS.Properties.AgentPoolProfiles[0].AuditDEnabled) {
		t.Errorf("expected nil AuditDEnabled to be false after upgrade, instead got %t", to.Bool(mockCS.Properties.AgentPoolProfiles[0].AuditDEnabled))
	}

	mockCS = getMockBaseContainerService("1.12.7")
	mockCS.Properties.OrchestratorProfile.OrchestratorType = Kubernetes
	isScale := true
	mockCS.Properties.setAgentProfileDefaults(false, isScale, AzurePublicCloud)

	// In scale scenario, nil AuditDEnabled should always render as false (i.e., we never turn on this feature on an existing agent pool / vms that didn't have it before)
	if to.Bool(mockCS.Properties.AgentPoolProfiles[0].AuditDEnabled) {
		t.Errorf("expected nil AuditDEnabled to be false after upgrade, instead got %t", to.Bool(mockCS.Properties.AgentPoolProfiles[0].AuditDEnabled))
	}

	mockCS = getMockBaseContainerService("1.12.7")
	mockCS.Properties.OrchestratorProfile.OrchestratorType = Kubernetes
	mockCS.Properties.setAgentProfileDefaults(false, false, AzurePublicCloud)

	// In create scenario, nil AuditDEnabled should be the defaults
	auditDEnabledEnabled := DefaultAuditDEnabled
	if to.Bool(mockCS.Properties.AgentPoolProfiles[0].AuditDEnabled) != auditDEnabledEnabled {
		t.Errorf("expected default AuditDEnabled to be %t, instead got %t", auditDEnabledEnabled, to.Bool(mockCS.Properties.AgentPoolProfiles[0].AuditDEnabled))
	}

	mockCS = getMockBaseContainerService("1.10.8")
	mockCS.Properties.OrchestratorProfile.OrchestratorType = Kubernetes
	mockCS.Properties.AgentPoolProfiles[0].AuditDEnabled = to.BoolPtr(true)
	mockCS.Properties.setAgentProfileDefaults(false, false, AzurePublicCloud)

	// In create scenario with explicit true, AuditDEnabled should be true
	if !to.Bool(mockCS.Properties.AgentPoolProfiles[0].AuditDEnabled) {
		t.Errorf("expected AuditDEnabled to be true, instead got %t", to.Bool(mockCS.Properties.AgentPoolProfiles[0].AuditDEnabled))
	}

	mockCS = getMockBaseContainerService("1.10.8")
	mockCS.Properties.OrchestratorProfile.OrchestratorType = Kubernetes
	mockCS.Properties.AgentPoolProfiles[0].AuditDEnabled = to.BoolPtr(false)
	mockCS.Properties.setAgentProfileDefaults(false, false, AzurePublicCloud)

	// In create scenario with explicit false, AuditDEnabled should be false
	if to.Bool(mockCS.Properties.AgentPoolProfiles[0].AuditDEnabled) {
		t.Errorf("expected AuditDEnabled to be false, instead got %t", to.Bool(mockCS.Properties.AgentPoolProfiles[0].AuditDEnabled))
	}
}

func TestKubeletFeatureGatesEnsureFeatureGatesOnAgentsFor1_6_0(t *testing.T) {
	mockCS := getMockBaseContainerService("1.6.0")
	properties := mockCS.Properties

	// No KubernetesConfig.KubeletConfig set for MasterProfile or AgentProfile
	// so they will inherit the top-level config
	properties.OrchestratorProfile.KubernetesConfig = getKubernetesConfigWithFeatureGates("TopLevel=true")

	mockCS.setKubeletConfig(false)

	agentFeatureGates := properties.AgentPoolProfiles[0].KubernetesConfig.KubeletConfig["--feature-gates"]
	if agentFeatureGates != "TopLevel=true" {
		t.Fatalf("setKubeletConfig did not add 'TopLevel=true' for agent profile: expected 'TopLevel=true' got '%s'", agentFeatureGates)
	}

	// Verify that the TopLevel feature gate override has only been applied to the agents
	masterFeatureFates := properties.MasterProfile.KubernetesConfig.KubeletConfig["--feature-gates"]
	if masterFeatureFates != "TopLevel=true" {
		t.Fatalf("setKubeletConfig modified feature gates for master profile: expected 'TopLevel=true' got '%s'", agentFeatureGates)
	}
}

func TestKubeletFeatureGatesEnsureMasterAndAgentConfigUsedFor1_6_0(t *testing.T) {
	mockCS := getMockBaseContainerService("1.6.0")
	properties := mockCS.Properties

	// Set MasterProfile and AgentProfiles KubernetesConfig.KubeletConfig values
	// Verify that they are used instead of the top-level config
	properties.OrchestratorProfile.KubernetesConfig = getKubernetesConfigWithFeatureGates("TopLevel=true")
	properties.MasterProfile = &MasterProfile{KubernetesConfig: getKubernetesConfigWithFeatureGates("MasterLevel=true")}
	properties.AgentPoolProfiles[0].KubernetesConfig = getKubernetesConfigWithFeatureGates("AgentLevel=true")

	mockCS.setKubeletConfig(false)

	agentFeatureGates := properties.AgentPoolProfiles[0].KubernetesConfig.KubeletConfig["--feature-gates"]
	if agentFeatureGates != "AgentLevel=true" {
		t.Fatalf("setKubeletConfig agent profile: expected 'AgentLevel=true' got '%s'", agentFeatureGates)
	}

	// Verify that the TopLevel feature gate override has only been applied to the agents
	masterFeatureFates := properties.MasterProfile.KubernetesConfig.KubeletConfig["--feature-gates"]
	if masterFeatureFates != "MasterLevel=true" {
		t.Fatalf("setKubeletConfig master profile: expected 'MasterLevel=true' got '%s'", agentFeatureGates)
	}
}

func TestEtcdDiskSize(t *testing.T) {
	mockCS := getMockBaseContainerService("1.8.10")
	properties := mockCS.Properties
	properties.OrchestratorProfile.OrchestratorType = Kubernetes
	properties.MasterProfile.Count = 1
	mockCS.setOrchestratorDefaults(true, true)
	if properties.OrchestratorProfile.KubernetesConfig.EtcdDiskSizeGB != DefaultEtcdDiskSize {
		t.Fatalf("EtcdDiskSizeGB did not have the expected size, got %s, expected %s",
			properties.OrchestratorProfile.KubernetesConfig.EtcdDiskSizeGB, DefaultEtcdDiskSize)
	}

	mockCS = getMockBaseContainerService("1.8.10")
	properties = mockCS.Properties
	properties.OrchestratorProfile.OrchestratorType = Kubernetes
	properties.MasterProfile.Count = 5
	mockCS.setOrchestratorDefaults(true, true)
	if properties.OrchestratorProfile.KubernetesConfig.EtcdDiskSizeGB != DefaultEtcdDiskSizeGT3Nodes {
		t.Fatalf("EtcdDiskSizeGB did not have the expected size, got %s, expected %s",
			properties.OrchestratorProfile.KubernetesConfig.EtcdDiskSizeGB, DefaultEtcdDiskSizeGT3Nodes)
	}

	mockCS = getMockBaseContainerService("1.8.10")
	properties = mockCS.Properties
	properties.OrchestratorProfile.OrchestratorType = Kubernetes
	properties.MasterProfile.Count = 5
	properties.AgentPoolProfiles[0].Count = 6
	mockCS.setOrchestratorDefaults(true, true)
	if properties.OrchestratorProfile.KubernetesConfig.EtcdDiskSizeGB != DefaultEtcdDiskSizeGT10Nodes {
		t.Fatalf("EtcdDiskSizeGB did not have the expected size, got %s, expected %s",
			properties.OrchestratorProfile.KubernetesConfig.EtcdDiskSizeGB, DefaultEtcdDiskSizeGT10Nodes)
	}

	mockCS = getMockBaseContainerService("1.8.10")
	properties = mockCS.Properties
	properties.OrchestratorProfile.OrchestratorType = Kubernetes
	properties.MasterProfile.Count = 5
	properties.AgentPoolProfiles[0].Count = 16
	mockCS.setOrchestratorDefaults(true, true)
	if properties.OrchestratorProfile.KubernetesConfig.EtcdDiskSizeGB != DefaultEtcdDiskSizeGT20Nodes {
		t.Fatalf("EtcdDiskSizeGB did not have the expected size, got %s, expected %s",
			properties.OrchestratorProfile.KubernetesConfig.EtcdDiskSizeGB, DefaultEtcdDiskSizeGT20Nodes)
	}

	mockCS = getMockBaseContainerService("1.8.10")
	properties = mockCS.Properties
	properties.OrchestratorProfile.OrchestratorType = Kubernetes
	properties.MasterProfile.Count = 5
	properties.AgentPoolProfiles[0].Count = 50
	customEtcdDiskSize := "512"
	properties.OrchestratorProfile.KubernetesConfig.EtcdDiskSizeGB = customEtcdDiskSize
	mockCS.setOrchestratorDefaults(true, true)
	if properties.OrchestratorProfile.KubernetesConfig.EtcdDiskSizeGB != customEtcdDiskSize {
		t.Fatalf("EtcdDiskSizeGB did not have the expected size, got %s, expected %s",
			properties.OrchestratorProfile.KubernetesConfig.EtcdDiskSizeGB, customEtcdDiskSize)
	}
}

func TestGenerateEtcdEncryptionKey(t *testing.T) {
	key1 := generateEtcdEncryptionKey()
	key2 := generateEtcdEncryptionKey()
	if key1 == key2 {
		t.Fatalf("generateEtcdEncryptionKey should return a unique key each time, instead returned identical %s and %s", key1, key2)
	}
	for _, val := range []string{key1, key2} {
		_, err := base64.StdEncoding.DecodeString(val)
		if err != nil {
			t.Fatalf("generateEtcdEncryptionKey should return a base64 encoded key, instead returned %s", val)
		}
	}
}

func TestNetworkPolicyDefaults(t *testing.T) {
	mockCS := getMockBaseContainerService("1.8.10")
	properties := mockCS.Properties
	properties.OrchestratorProfile.OrchestratorType = Kubernetes
	properties.OrchestratorProfile.KubernetesConfig.NetworkPolicy = NetworkPolicyCalico
	mockCS.setOrchestratorDefaults(true, true)
	if properties.OrchestratorProfile.KubernetesConfig.NetworkPlugin != NetworkPluginKubenet {
		t.Fatalf("NetworkPlugin did not have the expected value, got %s, expected %s",
			properties.OrchestratorProfile.KubernetesConfig.NetworkPlugin, NetworkPluginKubenet)
	}

	mockCS = getMockBaseContainerService("1.8.10")
	properties = mockCS.Properties
	properties.OrchestratorProfile.OrchestratorType = Kubernetes
	properties.OrchestratorProfile.KubernetesConfig.NetworkPolicy = NetworkPolicyCilium
	mockCS.setOrchestratorDefaults(true, true)
	if properties.OrchestratorProfile.KubernetesConfig.NetworkPlugin != NetworkPluginCilium {
		t.Fatalf("NetworkPlugin did not have the expected value, got %s, expected %s",
			properties.OrchestratorProfile.KubernetesConfig.NetworkPlugin, NetworkPluginCilium)
	}

	mockCS = getMockBaseContainerService("1.8.10")
	properties = mockCS.Properties
	properties.OrchestratorProfile.OrchestratorType = Kubernetes
	properties.OrchestratorProfile.KubernetesConfig.NetworkPolicy = NetworkPolicyAzure
	mockCS.setOrchestratorDefaults(true, true)
	if properties.OrchestratorProfile.KubernetesConfig.NetworkPlugin != NetworkPluginAzure {
		t.Fatalf("NetworkPlugin did not have the expected value, got %s, expected %s",
			properties.OrchestratorProfile.KubernetesConfig.NetworkPlugin, NetworkPluginAzure)
	}
	if properties.OrchestratorProfile.KubernetesConfig.NetworkPolicy != "" {
		t.Fatalf("NetworkPolicy did not have the expected value, got %s, expected %s",
			properties.OrchestratorProfile.KubernetesConfig.NetworkPolicy, "")
	}

	mockCS = getMockBaseContainerService("1.8.10")
	properties = mockCS.Properties
	properties.OrchestratorProfile.OrchestratorType = Kubernetes
	properties.OrchestratorProfile.KubernetesConfig.NetworkPolicy = NetworkPolicyNone
	mockCS.setOrchestratorDefaults(true, true)
	if properties.OrchestratorProfile.KubernetesConfig.NetworkPlugin != NetworkPluginKubenet {
		t.Fatalf("NetworkPlugin did not have the expected value, got %s, expected %s",
			properties.OrchestratorProfile.KubernetesConfig.NetworkPlugin, NetworkPluginKubenet)
	}
	if properties.OrchestratorProfile.KubernetesConfig.NetworkPolicy != "" {
		t.Fatalf("NetworkPolicy did not have the expected value, got %s, expected %s",
			properties.OrchestratorProfile.KubernetesConfig.NetworkPolicy, "")
	}
}

func TestContainerRuntime(t *testing.T) {

	for _, mobyVersion := range []string{"3.0.1", "3.0.3", "3.0.4", "3.0.5", "3.0.6", "3.0.7", "3.0.8"} {
		mockCS := getMockBaseContainerService("1.10.13")
		properties := mockCS.Properties
		properties.OrchestratorProfile.OrchestratorType = Kubernetes
		properties.OrchestratorProfile.KubernetesConfig.MobyVersion = mobyVersion
		mockCS.setOrchestratorDefaults(true, true)
		if properties.OrchestratorProfile.KubernetesConfig.ContainerRuntime != Docker {
			t.Fatalf("ContainerRuntime did not have the expected value, got %s, expected %s",
				properties.OrchestratorProfile.KubernetesConfig.ContainerRuntime, Docker)
		}
		if properties.OrchestratorProfile.KubernetesConfig.MobyVersion != DefaultMobyVersion {
			t.Fatalf("MobyVersion did not have the expected value, got %s, expected %s",
				properties.OrchestratorProfile.KubernetesConfig.MobyVersion, DefaultMobyVersion)
		}
		if properties.OrchestratorProfile.KubernetesConfig.ContainerdVersion != "" {
			t.Fatalf("Containerd did not have the expected value, got %s, expected %s",
				properties.OrchestratorProfile.KubernetesConfig.ContainerdVersion, "")
		}

		mockCS = getMockBaseContainerService("1.10.13")
		properties = mockCS.Properties
		properties.OrchestratorProfile.OrchestratorType = Kubernetes
		properties.OrchestratorProfile.KubernetesConfig.MobyVersion = mobyVersion
		mockCS.setOrchestratorDefaults(false, false)
		if properties.OrchestratorProfile.KubernetesConfig.ContainerRuntime != Docker {
			t.Fatalf("ContainerRuntime did not have the expected value, got %s, expected %s",
				properties.OrchestratorProfile.KubernetesConfig.ContainerRuntime, Docker)
		}
		if properties.OrchestratorProfile.KubernetesConfig.MobyVersion != mobyVersion {
			t.Fatalf("MobyVersion did not have the expected value, got %s, expected %s",
				properties.OrchestratorProfile.KubernetesConfig.MobyVersion, mobyVersion)
		}
		if properties.OrchestratorProfile.KubernetesConfig.ContainerdVersion != "" {
			t.Fatalf("Containerd did not have the expected value, got %s, expected %s",
				properties.OrchestratorProfile.KubernetesConfig.ContainerdVersion, "")
		}
	}

	mockCS := getMockBaseContainerService("1.10.13")
	properties := mockCS.Properties
	properties.OrchestratorProfile.OrchestratorType = Kubernetes
	mockCS.setOrchestratorDefaults(false, false)
	if properties.OrchestratorProfile.KubernetesConfig.ContainerRuntime != Docker {
		t.Fatalf("ContainerRuntime did not have the expected value, got %s, expected %s",
			properties.OrchestratorProfile.KubernetesConfig.ContainerRuntime, Docker)
	}
	if properties.OrchestratorProfile.KubernetesConfig.MobyVersion != DefaultMobyVersion {
		t.Fatalf("MobyVersion did not have the expected value, got %s, expected %s",
			properties.OrchestratorProfile.KubernetesConfig.MobyVersion, DefaultMobyVersion)
	}
	if properties.OrchestratorProfile.KubernetesConfig.ContainerdVersion != "" {
		t.Fatalf("Containerd did not have the expected value, got %s, expected %s",
			properties.OrchestratorProfile.KubernetesConfig.ContainerdVersion, "")
	}

	mockCS = getMockBaseContainerService("1.10.13")
	properties = mockCS.Properties
	properties.OrchestratorProfile.OrchestratorType = Kubernetes
	properties.OrchestratorProfile.KubernetesConfig.ContainerRuntime = Containerd
	mockCS.setOrchestratorDefaults(false, false)
	if properties.OrchestratorProfile.KubernetesConfig.ContainerRuntime != Containerd {
		t.Fatalf("ContainerRuntime did not have the expected value, got %s, expected %s",
			properties.OrchestratorProfile.KubernetesConfig.ContainerRuntime, Containerd)
	}
	if properties.OrchestratorProfile.KubernetesConfig.MobyVersion != "" {
		t.Fatalf("MobyVersion did not have the expected value, got %s, expected %s",
			properties.OrchestratorProfile.KubernetesConfig.MobyVersion, "")
	}
	if properties.OrchestratorProfile.KubernetesConfig.ContainerdVersion != DefaultContainerdVersion {
		t.Fatalf("Containerd did not have the expected value, got %s, expected %s",
			properties.OrchestratorProfile.KubernetesConfig.ContainerdVersion, DefaultContainerdVersion)
	}

	mockCS = getMockBaseContainerService("1.10.13")
	properties = mockCS.Properties
	properties.OrchestratorProfile.OrchestratorType = Kubernetes
	properties.OrchestratorProfile.KubernetesConfig.ContainerRuntime = KataContainers
	mockCS.setOrchestratorDefaults(false, false)
	if properties.OrchestratorProfile.KubernetesConfig.ContainerRuntime != KataContainers {
		t.Fatalf("ContainerRuntime did not have the expected value, got %s, expected %s",
			properties.OrchestratorProfile.KubernetesConfig.ContainerRuntime, KataContainers)
	}
	if properties.OrchestratorProfile.KubernetesConfig.MobyVersion != "" {
		t.Fatalf("MobyVersion did not have the expected value, got %s, expected %s",
			properties.OrchestratorProfile.KubernetesConfig.MobyVersion, "")
	}
	if properties.OrchestratorProfile.KubernetesConfig.ContainerdVersion != DefaultContainerdVersion {
		t.Fatalf("Containerd did not have the expected value, got %s, expected %s",
			properties.OrchestratorProfile.KubernetesConfig.ContainerdVersion, DefaultContainerdVersion)
	}

	for _, containerdVersion := range []string{"1.1.2", "1.1.4", "1.1.5"} {

		mockCS = getMockBaseContainerService("1.10.13")
		properties = mockCS.Properties
		properties.OrchestratorProfile.OrchestratorType = Kubernetes
		properties.OrchestratorProfile.KubernetesConfig.ContainerRuntime = Containerd
		properties.OrchestratorProfile.KubernetesConfig.ContainerdVersion = containerdVersion
		mockCS.setOrchestratorDefaults(true, true)
		if properties.OrchestratorProfile.KubernetesConfig.ContainerRuntime != Containerd {
			t.Fatalf("ContainerRuntime did not have the expected value, got %s, expected %s",
				properties.OrchestratorProfile.KubernetesConfig.ContainerRuntime, Containerd)
		}
		if properties.OrchestratorProfile.KubernetesConfig.MobyVersion != "" {
			t.Fatalf("MobyVersion did not have the expected value, got %s, expected %s",
				properties.OrchestratorProfile.KubernetesConfig.MobyVersion, "")
		}
		if properties.OrchestratorProfile.KubernetesConfig.ContainerdVersion != DefaultContainerdVersion {
			t.Fatalf("Containerd did not have the expected value, got %s, expected %s",
				properties.OrchestratorProfile.KubernetesConfig.ContainerdVersion, DefaultContainerdVersion)
		}

		mockCS = getMockBaseContainerService("1.10.13")
		properties = mockCS.Properties
		properties.OrchestratorProfile.OrchestratorType = Kubernetes
		properties.OrchestratorProfile.KubernetesConfig.ContainerRuntime = Containerd
		properties.OrchestratorProfile.KubernetesConfig.ContainerdVersion = containerdVersion
		mockCS.setOrchestratorDefaults(false, false)
		if properties.OrchestratorProfile.KubernetesConfig.ContainerRuntime != Containerd {
			t.Fatalf("ContainerRuntime did not have the expected value, got %s, expected %s",
				properties.OrchestratorProfile.KubernetesConfig.ContainerRuntime, Containerd)
		}
		if properties.OrchestratorProfile.KubernetesConfig.MobyVersion != "" {
			t.Fatalf("MobyVersion did not have the expected value, got %s, expected %s",
				properties.OrchestratorProfile.KubernetesConfig.MobyVersion, "")
		}
		if properties.OrchestratorProfile.KubernetesConfig.ContainerdVersion != containerdVersion {
			t.Fatalf("Containerd did not have the expected value, got %s, expected %s",
				properties.OrchestratorProfile.KubernetesConfig.ContainerdVersion, containerdVersion)
		}
	}
}

func TestEtcdVersion(t *testing.T) {
	// Default (no value) scenario
	for _, etcdVersion := range []string{""} {
		// Upgrade scenario should always upgrade to newer, default etcd version
		// This sort of artificial (upgrade scenario should always have value), but strictly speaking this is what we want to do
		mockCS := getMockBaseContainerService("1.10.13")
		properties := mockCS.Properties
		properties.OrchestratorProfile.OrchestratorType = Kubernetes
		properties.OrchestratorProfile.KubernetesConfig.EtcdVersion = etcdVersion
		mockCS.setOrchestratorDefaults(true, false)
		if properties.OrchestratorProfile.KubernetesConfig.EtcdVersion != DefaultEtcdVersion {
			t.Fatalf("EtcdVersion did not have the expected value, got %s, expected %s",
				properties.OrchestratorProfile.KubernetesConfig.EtcdVersion, DefaultEtcdVersion)
		}

		// Create scenario should always accept the provided value
		mockCS = getMockBaseContainerService("1.10.13")
		properties = mockCS.Properties
		properties.OrchestratorProfile.OrchestratorType = Kubernetes
		properties.OrchestratorProfile.KubernetesConfig.EtcdVersion = etcdVersion
		mockCS.setOrchestratorDefaults(false, false)
		if properties.OrchestratorProfile.KubernetesConfig.EtcdVersion != DefaultEtcdVersion {
			t.Fatalf("EtcdVersion did not have the expected value, got %s, expected %s",
				properties.OrchestratorProfile.KubernetesConfig.EtcdVersion, DefaultEtcdVersion)
		}

		// Scale scenario should always accept the provided value
		// This sort of artificial (upgrade scenario should always have value), but strictly speaking this is what we want to do
		mockCS = getMockBaseContainerService("1.10.13")
		properties = mockCS.Properties
		properties.OrchestratorProfile.OrchestratorType = Kubernetes
		properties.OrchestratorProfile.KubernetesConfig.EtcdVersion = etcdVersion
		mockCS.setOrchestratorDefaults(false, true)
		if properties.OrchestratorProfile.KubernetesConfig.EtcdVersion != DefaultEtcdVersion {
			t.Fatalf("EtcdVersion did not have the expected value, got %s, expected %s",
				properties.OrchestratorProfile.KubernetesConfig.EtcdVersion, DefaultEtcdVersion)
		}
	}

	// These versions are all less than or equal to default
	for _, etcdVersion := range []string{"2.2.5", "3.2.24", DefaultEtcdVersion} {
		// Upgrade scenario should always upgrade to newer, default etcd version
		mockCS := getMockBaseContainerService("1.10.13")
		properties := mockCS.Properties
		properties.OrchestratorProfile.OrchestratorType = Kubernetes
		properties.OrchestratorProfile.KubernetesConfig.EtcdVersion = etcdVersion
		mockCS.setOrchestratorDefaults(true, false)
		if properties.OrchestratorProfile.KubernetesConfig.EtcdVersion != DefaultEtcdVersion {
			t.Fatalf("EtcdVersion did not have the expected value, got %s, expected %s",
				properties.OrchestratorProfile.KubernetesConfig.EtcdVersion, DefaultEtcdVersion)
		}

		// Create scenario should always accept the provided value
		mockCS = getMockBaseContainerService("1.10.13")
		properties = mockCS.Properties
		properties.OrchestratorProfile.OrchestratorType = Kubernetes
		properties.OrchestratorProfile.KubernetesConfig.EtcdVersion = etcdVersion
		mockCS.setOrchestratorDefaults(false, false)
		if properties.OrchestratorProfile.KubernetesConfig.EtcdVersion != etcdVersion {
			t.Fatalf("EtcdVersion did not have the expected value, got %s, expected %s",
				properties.OrchestratorProfile.KubernetesConfig.EtcdVersion, etcdVersion)
		}

		// Scale scenario should always accept the provided value
		mockCS = getMockBaseContainerService("1.10.13")
		properties = mockCS.Properties
		properties.OrchestratorProfile.OrchestratorType = Kubernetes
		properties.OrchestratorProfile.KubernetesConfig.EtcdVersion = etcdVersion
		mockCS.setOrchestratorDefaults(false, true)
		if properties.OrchestratorProfile.KubernetesConfig.EtcdVersion != etcdVersion {
			t.Fatalf("EtcdVersion did not have the expected value, got %s, expected %s",
				properties.OrchestratorProfile.KubernetesConfig.EtcdVersion, etcdVersion)
		}
	}

	// These versions are all greater than default
	for _, etcdVersion := range []string{"3.4.0", "99.99"} {
		// Upgrade scenario should always keep the user-configured etcd version if it is greater than default
		mockCS := getMockBaseContainerService("1.10.13")
		properties := mockCS.Properties
		properties.OrchestratorProfile.OrchestratorType = Kubernetes
		properties.OrchestratorProfile.KubernetesConfig.EtcdVersion = etcdVersion
		mockCS.setOrchestratorDefaults(true, false)
		if properties.OrchestratorProfile.KubernetesConfig.EtcdVersion != etcdVersion {
			t.Fatalf("EtcdVersion did not have the expected value, got %s, expected %s",
				properties.OrchestratorProfile.KubernetesConfig.EtcdVersion, etcdVersion)
		}

		// Create scenario should always accept the provided value
		mockCS = getMockBaseContainerService("1.10.13")
		properties = mockCS.Properties
		properties.OrchestratorProfile.OrchestratorType = Kubernetes
		properties.OrchestratorProfile.KubernetesConfig.EtcdVersion = etcdVersion
		mockCS.setOrchestratorDefaults(false, false)
		if properties.OrchestratorProfile.KubernetesConfig.EtcdVersion != etcdVersion {
			t.Fatalf("EtcdVersion did not have the expected value, got %s, expected %s",
				properties.OrchestratorProfile.KubernetesConfig.EtcdVersion, etcdVersion)
		}

		// Scale scenario should always accept the provided value
		mockCS = getMockBaseContainerService("1.10.13")
		properties = mockCS.Properties
		properties.OrchestratorProfile.OrchestratorType = Kubernetes
		properties.OrchestratorProfile.KubernetesConfig.EtcdVersion = etcdVersion
		mockCS.setOrchestratorDefaults(false, true)
		if properties.OrchestratorProfile.KubernetesConfig.EtcdVersion != etcdVersion {
			t.Fatalf("EtcdVersion did not have the expected value, got %s, expected %s",
				properties.OrchestratorProfile.KubernetesConfig.EtcdVersion, etcdVersion)
		}
	}
}

func TestStorageProfile(t *testing.T) {
	// Test ManagedDisks default configuration
	mockCS := getMockBaseContainerService("1.8.10")
	properties := mockCS.Properties
	properties.OrchestratorProfile.OrchestratorType = Kubernetes
	properties.MasterProfile.Count = 1
	properties.OrchestratorProfile.KubernetesConfig.PrivateCluster = &PrivateCluster{
		Enabled:        to.BoolPtr(true),
		JumpboxProfile: &PrivateJumpboxProfile{},
	}
	mockCS.SetPropertiesDefaults(PropertiesDefaultsParams{
		IsScale:    false,
		IsUpgrade:  false,
		PkiKeySize: helpers.DefaultPkiKeySize,
	})
	if properties.MasterProfile.StorageProfile != ManagedDisks {
		t.Fatalf("MasterProfile.StorageProfile did not have the expected configuration, got %s, expected %s",
			properties.MasterProfile.StorageProfile, ManagedDisks)
	}
	if !properties.MasterProfile.IsManagedDisks() {
		t.Fatalf("MasterProfile.StorageProfile did not have the expected configuration, got %t, expected %t",
			false, true)
	}
	if properties.AgentPoolProfiles[0].StorageProfile != ManagedDisks {
		t.Fatalf("AgentPoolProfile.StorageProfile did not have the expected configuration, got %s, expected %s",
			properties.AgentPoolProfiles[0].StorageProfile, ManagedDisks)
	}
	if !properties.AgentPoolProfiles[0].IsManagedDisks() {
		t.Fatalf("AgentPoolProfile.IsManagedDisks() did not have the expected configuration, got %t, expected %t",
			false, true)
	}
	if properties.OrchestratorProfile.KubernetesConfig.PrivateCluster.JumpboxProfile.StorageProfile != ManagedDisks {
		t.Fatalf("MasterProfile.StorageProfile did not have the expected configuration, got %s, expected %s",
			properties.OrchestratorProfile.KubernetesConfig.PrivateCluster.JumpboxProfile.StorageProfile, ManagedDisks)
	}
	if !properties.AgentPoolProfiles[0].IsAvailabilitySets() {
		t.Fatalf("AgentPoolProfile[0].AvailabilityProfile did not have the expected configuration, got %s, expected %s",
			properties.AgentPoolProfiles[0].AvailabilityProfile, AvailabilitySet)
	}

	mockCS = getMockBaseContainerService("1.11.10")
	properties = mockCS.Properties
	properties.OrchestratorProfile.OrchestratorType = Kubernetes
	mockCS.SetPropertiesDefaults(PropertiesDefaultsParams{
		IsScale:    false,
		IsUpgrade:  false,
		PkiKeySize: helpers.DefaultPkiKeySize,
	})
	if !properties.AgentPoolProfiles[0].IsVirtualMachineScaleSets() {
		t.Fatalf("AgentPoolProfile[0].AvailabilityProfile did not have the expected configuration, got %s, expected %s",
			properties.AgentPoolProfiles[0].AvailabilityProfile, VirtualMachineScaleSets)
	}

}

// TestMasterProfileDefaults covers tests for setMasterProfileDefaults
func TestMasterProfileDefaults(t *testing.T) {
	// this validates default masterProfile configuration
	mockCS := getMockBaseContainerService("1.10.3")
	properties := mockCS.Properties
	properties.OrchestratorProfile.OrchestratorType = Kubernetes
	properties.OrchestratorProfile.KubernetesConfig.ClusterSubnet = ""
	properties.OrchestratorProfile.KubernetesConfig.NetworkPlugin = NetworkPluginAzure
	properties.MasterProfile.AvailabilityProfile = ""
	properties.MasterProfile.Count = 3
	mockCS.Properties = properties
	mockCS.SetPropertiesDefaults(PropertiesDefaultsParams{
		IsScale:    false,
		IsUpgrade:  false,
		PkiKeySize: helpers.DefaultPkiKeySize,
	})
	if properties.MasterProfile.IsVirtualMachineScaleSets() {
		t.Fatalf("Master VMAS, AzureCNI: MasterProfile AvailabilityProfile did not have the expected default configuration, got %s, expected %s",
			properties.MasterProfile.AvailabilityProfile, AvailabilitySet)
	}
	if properties.OrchestratorProfile.KubernetesConfig.ClusterSubnet != DefaultKubernetesSubnet {
		t.Fatalf("Master VMAS, AzureCNI: MasterProfile ClusterSubnet did not have the expected default configuration, got %s, expected %s",
			properties.OrchestratorProfile.KubernetesConfig.ClusterSubnet, DefaultKubernetesSubnet)
	}
	if properties.MasterProfile.Subnet != properties.OrchestratorProfile.KubernetesConfig.ClusterSubnet {
		t.Fatalf("Master VMAS, AzureCNI: MasterProfile Subnet did not have the expected default configuration, got %s, expected %s",
			properties.MasterProfile.Subnet, properties.OrchestratorProfile.KubernetesConfig.ClusterSubnet)
	}
	if properties.AgentPoolProfiles[0].Subnet != properties.MasterProfile.Subnet {
		t.Fatalf("Master VMAS, AzureCNI: AgentPoolProfiles Subnet did not have the expected default configuration, got %s, expected %s",
			properties.AgentPoolProfiles[0].Subnet, properties.MasterProfile.Subnet)
	}
	if properties.MasterProfile.FirstConsecutiveStaticIP != "10.255.255.5" {
		t.Fatalf("Master VMAS, AzureCNI: MasterProfile FirstConsecutiveStaticIP did not have the expected default configuration, got %s, expected %s",
			properties.MasterProfile.FirstConsecutiveStaticIP, "10.255.255.5")
	}

	// this validates default VMSS masterProfile configuration
	mockCS = getMockBaseContainerService("1.10.3")
	properties = mockCS.Properties
	properties.OrchestratorProfile.OrchestratorType = Kubernetes
	properties.OrchestratorProfile.KubernetesConfig.NetworkPlugin = NetworkPluginAzure
	properties.OrchestratorProfile.KubernetesConfig.ClusterSubnet = ""
	properties.MasterProfile.AvailabilityProfile = VirtualMachineScaleSets
	mockCS.SetPropertiesDefaults(PropertiesDefaultsParams{
		IsScale:    false,
		IsUpgrade:  true,
		PkiKeySize: helpers.DefaultPkiKeySize,
	})
	if !properties.MasterProfile.IsVirtualMachineScaleSets() {
		t.Fatalf("Master VMSS, AzureCNI: MasterProfile AvailabilityProfile did not have the expected default configuration, got %s, expected %s",
			properties.MasterProfile.AvailabilityProfile, VirtualMachineScaleSets)
	}
	if properties.OrchestratorProfile.KubernetesConfig.ClusterSubnet != DefaultKubernetesSubnet {
		t.Fatalf("Master VMSS, AzureCNI: MasterProfile ClusterSubnet did not have the expected default configuration, got %s, expected %s",
			properties.OrchestratorProfile.KubernetesConfig.ClusterSubnet, DefaultKubernetesSubnet)
	}
	if properties.MasterProfile.FirstConsecutiveStaticIP != DefaultFirstConsecutiveKubernetesStaticIPVMSS {
		t.Fatalf("Master VMSS, AzureCNI: MasterProfile FirstConsecutiveStaticIP did not have the expected default configuration, got %s, expected %s",
			properties.MasterProfile.FirstConsecutiveStaticIP, DefaultFirstConsecutiveKubernetesStaticIPVMSS)
	}
	if properties.MasterProfile.Subnet != DefaultKubernetesMasterSubnet {
		t.Fatalf("Master VMSS, AzureCNI: MasterProfile Subnet did not have the expected default configuration, got %s, expected %s",
			properties.MasterProfile.Subnet, DefaultKubernetesMasterSubnet)
	}
	if properties.MasterProfile.AgentSubnet != DefaultKubernetesAgentSubnetVMSS {
		t.Fatalf("Master VMSS, AzureCNI: MasterProfile AgentSubnet did not have the expected default configuration, got %s, expected %s",
			properties.MasterProfile.AgentSubnet, DefaultKubernetesAgentSubnetVMSS)
	}

	// this validates default masterProfile configuration and kubenet
	mockCS = getMockBaseContainerService("1.10.3")
	properties = mockCS.Properties
	properties.OrchestratorProfile.OrchestratorType = Kubernetes
	properties.OrchestratorProfile.KubernetesConfig.ClusterSubnet = ""
	properties.OrchestratorProfile.KubernetesConfig.NetworkPlugin = NetworkPluginKubenet
	properties.MasterProfile.AvailabilityProfile = VirtualMachineScaleSets
	mockCS.SetPropertiesDefaults(PropertiesDefaultsParams{
		IsScale:    true,
		IsUpgrade:  false,
		PkiKeySize: helpers.DefaultPkiKeySize,
	})
	if properties.OrchestratorProfile.KubernetesConfig.ClusterSubnet != DefaultKubernetesClusterSubnet {
		t.Fatalf("Master VMSS, kubenet: MasterProfile ClusterSubnet did not have the expected default configuration, got %s, expected %s",
			properties.OrchestratorProfile.KubernetesConfig.ClusterSubnet, DefaultKubernetesClusterSubnet)
	}
	if properties.MasterProfile.Subnet != DefaultKubernetesMasterSubnet {
		t.Fatalf("Master VMSS, kubenet: MasterProfile Subnet did not have the expected default configuration, got %s, expected %s",
			properties.MasterProfile.Subnet, DefaultKubernetesMasterSubnet)
	}
	if properties.MasterProfile.FirstConsecutiveStaticIP != DefaultFirstConsecutiveKubernetesStaticIPVMSS {
		t.Fatalf("Master VMSS, kubenet: MasterProfile FirstConsecutiveStaticIP did not have the expected default configuration, got %s, expected %s",
			properties.MasterProfile.FirstConsecutiveStaticIP, DefaultFirstConsecutiveKubernetesStaticIPVMSS)
	}
	if properties.MasterProfile.AgentSubnet != DefaultKubernetesAgentSubnetVMSS {
		t.Fatalf("Master VMSS, kubenet: MasterProfile AgentSubnet did not have the expected default configuration, got %s, expected %s",
			properties.MasterProfile.AgentSubnet, DefaultKubernetesAgentSubnetVMSS)
	}
	properties.MasterProfile.AvailabilityProfile = AvailabilitySet
	mockCS.SetPropertiesDefaults(PropertiesDefaultsParams{
		IsScale:    true,
		IsUpgrade:  false,
		PkiKeySize: helpers.DefaultPkiKeySize,
	})
	if properties.MasterProfile.FirstConsecutiveStaticIP != DefaultFirstConsecutiveKubernetesStaticIP {
		t.Fatalf("Master VMAS, kubenet: MasterProfile FirstConsecutiveStaticIP did not have the expected default configuration, got %s, expected %s",
			properties.MasterProfile.FirstConsecutiveStaticIP, DefaultFirstConsecutiveKubernetesStaticIP)
	}

	// this validates default vmas masterProfile configuration, AzureCNI, and custom vnet
	mockCS = getMockBaseContainerService("1.10.3")
	properties = mockCS.Properties
	properties.OrchestratorProfile.OrchestratorType = Kubernetes
	properties.MasterProfile.VnetSubnetID = "/subscriptions/SUBSCRIPTION_ID/resourceGroups/RESOURCE_GROUP_NAME/providers/Microsoft.Network/virtualNetworks/ExampleCustomVNET/subnets/ExampleMasterSubnet"
	properties.MasterProfile.VnetCidr = "10.239.0.0/16"
	properties.MasterProfile.FirstConsecutiveStaticIP = "10.239.255.239"
	properties.OrchestratorProfile.KubernetesConfig.ClusterSubnet = ""
	properties.OrchestratorProfile.KubernetesConfig.NetworkPlugin = NetworkPluginAzure
	properties.MasterProfile.AvailabilityProfile = AvailabilitySet
	mockCS.SetPropertiesDefaults(PropertiesDefaultsParams{
		IsScale:    true,
		IsUpgrade:  false,
		PkiKeySize: helpers.DefaultPkiKeySize,
	})

	if properties.MasterProfile.FirstConsecutiveStaticIP != "10.239.255.239" {
		t.Fatalf("Master VMAS, AzureCNI, customvnet: MasterProfile FirstConsecutiveStaticIP did not have the expected default configuration, got %s, expected %s",
			properties.MasterProfile.FirstConsecutiveStaticIP, "10.239.255.239")
	}

	// this validates default VMSS masterProfile configuration, AzureCNI, and custom VNET
	mockCS = getMockBaseContainerService("1.10.3")
	properties = mockCS.Properties
	properties.OrchestratorProfile.OrchestratorType = Kubernetes
	properties.MasterProfile.VnetSubnetID = "/subscriptions/SUBSCRIPTION_ID/resourceGroups/RESOURCE_GROUP_NAME/providers/Microsoft.Network/virtualNetworks/ExampleCustomVNET/subnets/ExampleMasterSubnet"
	properties.MasterProfile.VnetCidr = "10.239.0.0/16"
	properties.OrchestratorProfile.KubernetesConfig.ClusterSubnet = ""
	properties.OrchestratorProfile.KubernetesConfig.NetworkPlugin = NetworkPluginAzure
	properties.MasterProfile.AvailabilityProfile = VirtualMachineScaleSets
	mockCS.SetPropertiesDefaults(PropertiesDefaultsParams{
		IsScale:    true,
		IsUpgrade:  false,
		PkiKeySize: helpers.DefaultPkiKeySize,
	})
	if properties.MasterProfile.FirstConsecutiveStaticIP != "10.239.0.4" {
		t.Fatalf("Master VMSS, AzureCNI, customvnet: MasterProfile FirstConsecutiveStaticIP did not have the expected default configuration, got %s, expected %s",
			properties.MasterProfile.FirstConsecutiveStaticIP, "10.239.0.4")
	}

	// this validates default configurations for LoadBalancerSku and ExcludeMasterFromStandardLB
	mockCS = getMockBaseContainerService("1.11.6")
	properties = mockCS.Properties
	properties.OrchestratorProfile.OrchestratorType = Kubernetes
	properties.OrchestratorProfile.KubernetesConfig.LoadBalancerSku = StandardLoadBalancerSku
	mockCS.SetPropertiesDefaults(PropertiesDefaultsParams{
		IsScale:    false,
		IsUpgrade:  false,
		PkiKeySize: helpers.DefaultPkiKeySize,
	})
	excludeMaster := DefaultExcludeMasterFromStandardLB
	if *properties.OrchestratorProfile.KubernetesConfig.ExcludeMasterFromStandardLB != excludeMaster {
		t.Fatalf("OrchestratorProfile.KubernetesConfig.ExcludeMasterFromStandardLB did not have the expected configuration, got %t, expected %t",
			*properties.OrchestratorProfile.KubernetesConfig.ExcludeMasterFromStandardLB, excludeMaster)
	}

	// this validates default configurations for MaximumLoadBalancerRuleCount.
	mockCS = getMockBaseContainerService("1.11.6")
	properties = mockCS.Properties
	properties.OrchestratorProfile.OrchestratorType = Kubernetes
	mockCS.SetPropertiesDefaults(PropertiesDefaultsParams{
		IsScale:    false,
		IsUpgrade:  false,
		PkiKeySize: helpers.DefaultPkiKeySize,
	})
	if properties.OrchestratorProfile.KubernetesConfig.MaximumLoadBalancerRuleCount != DefaultMaximumLoadBalancerRuleCount {
		t.Fatalf("OrchestratorProfile.KubernetesConfig.MaximumLoadBalancerRuleCount did not have the expected configuration, got %d, expected %d",
			properties.OrchestratorProfile.KubernetesConfig.MaximumLoadBalancerRuleCount, DefaultMaximumLoadBalancerRuleCount)
	}

	// this validates cluster subnet default configuration for dual stack feature.
	mockCS = getMockBaseContainerService("1.15.0-beta.1")
	properties = mockCS.Properties
	properties.OrchestratorProfile.OrchestratorType = Kubernetes
	properties.FeatureFlags = &FeatureFlags{EnableIPv6DualStack: true}
	mockCS.SetPropertiesDefaults(PropertiesDefaultsParams{
		IsScale:    false,
		IsUpgrade:  false,
		PkiKeySize: helpers.DefaultPkiKeySize,
	})
	expectedClusterSubnet := strings.Join([]string{DefaultKubernetesClusterSubnet, DefaultKubernetesClusterSubnetIPv6}, ",")
	if properties.OrchestratorProfile.KubernetesConfig.ClusterSubnet != expectedClusterSubnet {
		t.Fatalf("OrchestratorProfile.KubernetesConfig.ClusterSubnet did not have the expected configuration, got %s, expected %s",
			properties.OrchestratorProfile.KubernetesConfig.ClusterSubnet, expectedClusterSubnet)
	}

	// this validates cluster subnet default configuration for dual stack feature when only ipv4 subnet provided
	mockCS = getMockBaseContainerService("1.15.0-beta.1")
	properties = mockCS.Properties
	properties.OrchestratorProfile.OrchestratorType = Kubernetes
	properties.OrchestratorProfile.KubernetesConfig.ClusterSubnet = "10.244.0.0/16"
	properties.FeatureFlags = &FeatureFlags{EnableIPv6DualStack: true}
	mockCS.SetPropertiesDefaults(PropertiesDefaultsParams{
		IsScale:    false,
		IsUpgrade:  false,
		PkiKeySize: helpers.DefaultPkiKeySize,
	})
	expectedClusterSubnet = strings.Join([]string{"10.244.0.0/16", DefaultKubernetesClusterSubnetIPv6}, ",")
	if properties.OrchestratorProfile.KubernetesConfig.ClusterSubnet != expectedClusterSubnet {
		t.Fatalf("OrchestratorProfile.KubernetesConfig.ClusterSubnet did not have the expected configuration, got %s, expected %s",
			properties.OrchestratorProfile.KubernetesConfig.ClusterSubnet, expectedClusterSubnet)
	}

	// this validates cluster subnet default configuration for dual stack feature when only ipv6 subnet provided
	mockCS = getMockBaseContainerService("1.15.0-beta.1")
	properties = mockCS.Properties
	properties.OrchestratorProfile.OrchestratorType = Kubernetes
	properties.OrchestratorProfile.KubernetesConfig.ClusterSubnet = "ace:cab:deca::/8"
	properties.FeatureFlags = &FeatureFlags{EnableIPv6DualStack: true}
	mockCS.SetPropertiesDefaults(PropertiesDefaultsParams{
		IsScale:    false,
		IsUpgrade:  false,
		PkiKeySize: helpers.DefaultPkiKeySize,
	})
	expectedClusterSubnet = strings.Join([]string{DefaultKubernetesClusterSubnet, "ace:cab:deca::/8"}, ",")
	if properties.OrchestratorProfile.KubernetesConfig.ClusterSubnet != expectedClusterSubnet {
		t.Fatalf("OrchestratorProfile.KubernetesConfig.ClusterSubnet did not have the expected configuration, got %s, expected %s",
			properties.OrchestratorProfile.KubernetesConfig.ClusterSubnet, expectedClusterSubnet)
	}

	// this validates default configurations for OutboundRuleIdleTimeoutInMinutes.
	mockCS = getMockBaseContainerService("1.14.4")
	properties = mockCS.Properties
	properties.OrchestratorProfile.OrchestratorType = Kubernetes
	properties.OrchestratorProfile.KubernetesConfig.LoadBalancerSku = StandardLoadBalancerSku
	mockCS.SetPropertiesDefaults(PropertiesDefaultsParams{
		IsScale:    false,
		IsUpgrade:  false,
		PkiKeySize: helpers.DefaultPkiKeySize,
	})
	if properties.OrchestratorProfile.KubernetesConfig.OutboundRuleIdleTimeoutInMinutes != DefaultOutboundRuleIdleTimeoutInMinutes {
		t.Fatalf("OrchestratorProfile.KubernetesConfig.OutboundRuleIdleTimeoutInMinutes did not have the expected configuration, got %d, expected %d",
			properties.OrchestratorProfile.KubernetesConfig.OutboundRuleIdleTimeoutInMinutes, DefaultOutboundRuleIdleTimeoutInMinutes)
	}
}

func TestAgentPoolProfile(t *testing.T) {
	mockCS := getMockBaseContainerService("1.10")
	properties := mockCS.Properties
	properties.OrchestratorProfile.OrchestratorType = Kubernetes
	properties.MasterProfile.Count = 1
	mockCS.SetPropertiesDefaults(PropertiesDefaultsParams{
		IsScale:    false,
		IsUpgrade:  false,
		PkiKeySize: helpers.DefaultPkiKeySize,
	})
	if properties.AgentPoolProfiles[0].ScaleSetPriority != "" {
		t.Fatalf("AgentPoolProfiles[0].ScaleSetPriority did not have the expected configuration, got %s, expected %s",
			properties.AgentPoolProfiles[0].ScaleSetPriority, "")
	}
	if properties.AgentPoolProfiles[0].ScaleSetEvictionPolicy != "" {
		t.Fatalf("AgentPoolProfiles[0].ScaleSetEvictionPolicy did not have the expected configuration, got %s, expected %s",
			properties.AgentPoolProfiles[0].ScaleSetEvictionPolicy, "")
	}
	properties.AgentPoolProfiles[0].ScaleSetPriority = ScaleSetPriorityLow
	mockCS.SetPropertiesDefaults(PropertiesDefaultsParams{
		IsScale:    false,
		IsUpgrade:  false,
		PkiKeySize: helpers.DefaultPkiKeySize,
	})
	if properties.AgentPoolProfiles[0].ScaleSetEvictionPolicy != ScaleSetEvictionPolicyDelete {
		t.Fatalf("AgentPoolProfile[0].ScaleSetEvictionPolicy did not have the expected configuration, got %s, expected %s",
			properties.AgentPoolProfiles[0].ScaleSetEvictionPolicy, ScaleSetEvictionPolicyDelete)
	}
}

// TestDistroDefaults covers tests for setMasterProfileDefaults and setAgentProfileDefaults
func TestDistroDefaults(t *testing.T) {

	var tests = []struct {
		name                   string              // test case name
		orchestratorProfile    OrchestratorProfile // orchestrator to be tested
		masterProfileDistro    Distro
		agentPoolProfileDistro Distro
		expectedAgentDistro    Distro // expected agent result default disto to be used
		expectedMasterDistro   Distro // expected master result default disto to be used
		isUpgrade              bool
		isScale                bool
		cloudName              string
	}{
		{
			"default_kubernetes",
			OrchestratorProfile{
				OrchestratorType: Kubernetes,
				KubernetesConfig: &KubernetesConfig{},
			},
			"",
			"",
			AKSUbuntu1604,
			AKSUbuntu1604,
			false,
			false,
			AzurePublicCloud,
		},
		{
			"default_kubernetes_usgov",
			OrchestratorProfile{
				OrchestratorType: Kubernetes,
				KubernetesConfig: &KubernetesConfig{},
			},
			"",
			"",
			AKSUbuntu1604,
			AKSUbuntu1604,
			false,
			false,
			AzureUSGovernmentCloud,
		},
		{
			"1804_upgrade_kubernetes",
			OrchestratorProfile{
				OrchestratorType: Kubernetes,
				KubernetesConfig: &KubernetesConfig{},
			},
			AKSUbuntu1804,
			AKSUbuntu1804,
			AKSUbuntu1804,
			AKSUbuntu1804,
			true,
			false,
			AzurePublicCloud,
		},
		{
			"default_kubernetes_usgov",
			OrchestratorProfile{
				OrchestratorType: Kubernetes,
				KubernetesConfig: &KubernetesConfig{},
			},
			AKS1604Deprecated,
			AKS1604Deprecated,
			Ubuntu,
			Ubuntu,
			true,
			false,
			AzureGermanCloud,
		},
		{
			"deprecated_distro_kubernetes",
			OrchestratorProfile{
				OrchestratorType: Kubernetes,
				KubernetesConfig: &KubernetesConfig{},
			},
			AKS1604Deprecated,
			AKS1604Deprecated,
			AKSUbuntu1604,
			AKSUbuntu1604,
			true,
			false,
			AzureChinaCloud,
		},
		{
			"docker_engine_kubernetes",
			OrchestratorProfile{
				OrchestratorType: Kubernetes,
				KubernetesConfig: &KubernetesConfig{},
			},
			AKS1604Deprecated,
			AKSDockerEngine,
			AKSUbuntu1604,
			AKSUbuntu1604,
			false,
			true,
			AzurePublicCloud,
		},
		{
			"default_swarm",
			OrchestratorProfile{
				OrchestratorType: Swarm,
				KubernetesConfig: &KubernetesConfig{},
			},
			"",
			"",
			Ubuntu,
			Ubuntu,
			false,
			false,
			AzurePublicCloud,
		},
		{
			"default_swarmmode",
			OrchestratorProfile{
				OrchestratorType: SwarmMode,
				KubernetesConfig: &KubernetesConfig{},
			},
			"",
			"",
			Ubuntu,
			Ubuntu,
			false,
			false,
			AzurePublicCloud,
		},
		{
			"default_dcos",
			OrchestratorProfile{
				OrchestratorType: DCOS,
				KubernetesConfig: &KubernetesConfig{},
			},
			"",
			"",
			Ubuntu,
			Ubuntu,
			false,
			false,
			AzurePublicCloud,
		},
	}

	for _, test := range tests {
		mockAPI := getMockAPIProperties("1.0.0")
		mockAPI.OrchestratorProfile = &test.orchestratorProfile
		mockAPI.MasterProfile.Distro = test.masterProfileDistro
		for _, agent := range mockAPI.AgentPoolProfiles {
			agent.Distro = test.agentPoolProfileDistro
		}
		mockAPI.setMasterProfileDefaults(test.isUpgrade, test.isScale, test.cloudName)
		mockAPI.setAgentProfileDefaults(test.isUpgrade, test.isScale, test.cloudName)
		if mockAPI.MasterProfile.Distro != test.expectedMasterDistro {
			t.Fatalf("setMasterProfileDefaults() test case %v did not return right Distro configurations %v != %v", test.name, mockAPI.MasterProfile.Distro, test.expectedMasterDistro)
		}
		for _, agent := range mockAPI.AgentPoolProfiles {
			if agent.Distro != test.expectedAgentDistro {
				t.Fatalf("setAgentProfileDefaults() test case %v did not return right Distro configurations %v != %v", test.name, agent.Distro, test.expectedAgentDistro)
			}
		}
	}
}

func TestWindowsProfileDefaults(t *testing.T) {

	var tests = []struct {
		name                   string // test case name
		windowsProfile         WindowsProfile
		expectedWindowsProfile WindowsProfile
		isAzureStack           bool
	}{
		{
			"defaults",
			WindowsProfile{},
			WindowsProfile{
				WindowsPublisher:      AKSWindowsServer2019OSImageConfig.ImagePublisher,
				WindowsOffer:          AKSWindowsServer2019OSImageConfig.ImageOffer,
				WindowsSku:            AKSWindowsServer2019OSImageConfig.ImageSku,
				ImageVersion:          AKSWindowsServer2019OSImageConfig.ImageVersion,
				AdminUsername:         "",
				AdminPassword:         "",
				WindowsImageSourceURL: "",
				WindowsDockerVersion:  "",
				SSHEnabled:            false,
			},
			false,
		},
		{
			"aks vhd current version",
			WindowsProfile{
				WindowsPublisher: AKSWindowsServer2019OSImageConfig.ImagePublisher,
				WindowsOffer:     AKSWindowsServer2019OSImageConfig.ImageOffer,
				WindowsSku:       AKSWindowsServer2019OSImageConfig.ImageSku,
			},
			WindowsProfile{
				WindowsPublisher:      AKSWindowsServer2019OSImageConfig.ImagePublisher,
				WindowsOffer:          AKSWindowsServer2019OSImageConfig.ImageOffer,
				WindowsSku:            AKSWindowsServer2019OSImageConfig.ImageSku,
				ImageVersion:          AKSWindowsServer2019OSImageConfig.ImageVersion,
				AdminUsername:         "",
				AdminPassword:         "",
				WindowsImageSourceURL: "",
				WindowsDockerVersion:  "",
				SSHEnabled:            false,
			},
			false,
		},
		{
			"aks vhd specific version",
			WindowsProfile{
				WindowsPublisher: AKSWindowsServer2019OSImageConfig.ImagePublisher,
				WindowsOffer:     AKSWindowsServer2019OSImageConfig.ImageOffer,
				WindowsSku:       AKSWindowsServer2019OSImageConfig.ImageSku,
				ImageVersion:     "override",
			},
			WindowsProfile{
				WindowsPublisher:      AKSWindowsServer2019OSImageConfig.ImagePublisher,
				WindowsOffer:          AKSWindowsServer2019OSImageConfig.ImageOffer,
				WindowsSku:            AKSWindowsServer2019OSImageConfig.ImageSku,
				ImageVersion:          "override",
				AdminUsername:         "",
				AdminPassword:         "",
				WindowsImageSourceURL: "",
				WindowsDockerVersion:  "",
				SSHEnabled:            false,
			},
			false,
		},
		{
			"vanilla vhd current version",
			WindowsProfile{
				WindowsPublisher: WindowsServer2019OSImageConfig.ImagePublisher,
				WindowsOffer:     WindowsServer2019OSImageConfig.ImageOffer,
				WindowsSku:       WindowsServer2019OSImageConfig.ImageSku,
			},
			WindowsProfile{
				WindowsPublisher:      WindowsServer2019OSImageConfig.ImagePublisher,
				WindowsOffer:          WindowsServer2019OSImageConfig.ImageOffer,
				WindowsSku:            WindowsServer2019OSImageConfig.ImageSku,
				ImageVersion:          WindowsServer2019OSImageConfig.ImageVersion,
				AdminUsername:         "",
				AdminPassword:         "",
				WindowsImageSourceURL: "",
				WindowsDockerVersion:  "",
				SSHEnabled:            false,
			},
			false,
		},
		{
			"vanilla vhd spepcific version",
			WindowsProfile{
				WindowsPublisher: WindowsServer2019OSImageConfig.ImagePublisher,
				WindowsOffer:     WindowsServer2019OSImageConfig.ImageOffer,
				WindowsSku:       WindowsServer2019OSImageConfig.ImageSku,
				ImageVersion:     "override",
			},
			WindowsProfile{
				WindowsPublisher:      WindowsServer2019OSImageConfig.ImagePublisher,
				WindowsOffer:          WindowsServer2019OSImageConfig.ImageOffer,
				WindowsSku:            WindowsServer2019OSImageConfig.ImageSku,
				ImageVersion:          "override",
				AdminUsername:         "",
				AdminPassword:         "",
				WindowsImageSourceURL: "",
				WindowsDockerVersion:  "",
				SSHEnabled:            false,
			},
			false,
		},
		{
			"user overrides latest version",
			WindowsProfile{
				WindowsPublisher: "override",
				WindowsOffer:     "override",
				WindowsSku:       "override",
			},
			WindowsProfile{
				WindowsPublisher:      "override",
				WindowsOffer:          "override",
				WindowsSku:            "override",
				ImageVersion:          "latest",
				AdminUsername:         "",
				AdminPassword:         "",
				WindowsImageSourceURL: "",
				WindowsDockerVersion:  "",
				SSHEnabled:            false,
			},
			false,
		},
		{
			"user overrides specific version",
			WindowsProfile{
				WindowsPublisher: "override",
				WindowsOffer:     "override",
				WindowsSku:       "override",
				ImageVersion:     "override",
			},
			WindowsProfile{
				WindowsPublisher:      "override",
				WindowsOffer:          "override",
				WindowsSku:            "override",
				ImageVersion:          "override",
				AdminUsername:         "",
				AdminPassword:         "",
				WindowsImageSourceURL: "",
				WindowsDockerVersion:  "",
				SSHEnabled:            false,
			},
			false,
		},
	}

	for _, test := range tests {
		test := test
		t.Run(test.name, func(t *testing.T) {
			t.Parallel()

			mockAPI := getMockAPIProperties("1.16.0")
			mockAPI.WindowsProfile = &test.windowsProfile
			if test.isAzureStack {
				mockAPI.CustomCloudProfile = &CustomCloudProfile{}
			}
			mockAPI.setWindowsProfileDefaults(false, false)

			actual := mockAPI.WindowsProfile
			expected := &test.expectedWindowsProfile

			diff := cmp.Diff(actual, expected)
			if diff != "" {
				t.Errorf("unexpected diff while comparing WindowsProfile: %s", diff)
			}
		})
	}
}

func TestIsAzureCNINetworkmonitorAddon(t *testing.T) {
	mockCS := getMockBaseContainerService("1.10.3")
	properties := mockCS.Properties
	properties.OrchestratorProfile.OrchestratorType = Kubernetes
	properties.MasterProfile.Count = 1
	properties.OrchestratorProfile.KubernetesConfig.Addons = []KubernetesAddon{
		{
			Name: AzureCNINetworkMonitoringAddonName,
			Containers: []KubernetesContainerSpec{
				{
					Name:           AzureCNINetworkMonitoringAddonName,
					CPURequests:    "50m",
					MemoryRequests: "150Mi",
					CPULimits:      "50m",
					MemoryLimits:   "150Mi",
				},
			},
			Enabled: to.BoolPtr(true),
		},
	}
	mockCS.setOrchestratorDefaults(true, true)

	i := getAddonsIndexByName(properties.OrchestratorProfile.KubernetesConfig.Addons, AzureCNINetworkMonitoringAddonName)
	if !to.Bool(properties.OrchestratorProfile.KubernetesConfig.Addons[i].Enabled) {
		t.Fatalf("Azure CNI networkmonitor addon should be present")
	}

	mockCS = getMockBaseContainerService("1.10.3")
	properties = mockCS.Properties
	properties.OrchestratorProfile.OrchestratorType = Kubernetes
	properties.MasterProfile.Count = 1
	properties.OrchestratorProfile.KubernetesConfig.NetworkPlugin = NetworkPluginAzure
	mockCS.setOrchestratorDefaults(true, true)

	i = getAddonsIndexByName(properties.OrchestratorProfile.KubernetesConfig.Addons, AzureCNINetworkMonitoringAddonName)
	if !to.Bool(properties.OrchestratorProfile.KubernetesConfig.Addons[i].Enabled) {
		t.Fatalf("Azure CNI networkmonitor addon should be present by default if Azure CNI is set")
	}
}

// TestSetVMSSDefaultsAndZones covers tests for setVMSSDefaultsForAgents and masters
func TestSetVMSSDefaultsAndZones(t *testing.T) {
	// masters with VMSS and no zones
	mockCS := getMockBaseContainerService("1.12.0")
	properties := mockCS.Properties
	properties.OrchestratorProfile.OrchestratorType = Kubernetes
	properties.MasterProfile.AvailabilityProfile = VirtualMachineScaleSets
	mockCS.SetPropertiesDefaults(PropertiesDefaultsParams{
		IsScale:    false,
		IsUpgrade:  false,
		PkiKeySize: helpers.DefaultPkiKeySize,
	})
	if properties.MasterProfile.HasAvailabilityZones() {
		t.Fatalf("MasterProfile.HasAvailabilityZones did not have the expected return, got %t, expected %t",
			properties.MasterProfile.HasAvailabilityZones(), false)
	}
	if properties.OrchestratorProfile.KubernetesConfig.LoadBalancerSku != DefaultLoadBalancerSku {
		t.Fatalf("OrchestratorProfile.KubernetesConfig.LoadBalancerSku did not have the expected configuration, got %s, expected %s",
			properties.OrchestratorProfile.KubernetesConfig.LoadBalancerSku, DefaultLoadBalancerSku)
	}
	// masters with VMSS and zones
	mockCS = getMockBaseContainerService("1.12.0")
	properties = mockCS.Properties
	properties.OrchestratorProfile.OrchestratorType = Kubernetes
	properties.MasterProfile.AvailabilityProfile = VirtualMachineScaleSets
	properties.MasterProfile.AvailabilityZones = []string{"1", "2"}
	mockCS.SetPropertiesDefaults(PropertiesDefaultsParams{
		IsScale:    false,
		IsUpgrade:  false,
		PkiKeySize: helpers.DefaultPkiKeySize,
	})
	singlePlacementGroup := DefaultSinglePlacementGroup
	if *properties.MasterProfile.SinglePlacementGroup != singlePlacementGroup {
		t.Fatalf("MasterProfile.SinglePlacementGroup default did not have the expected configuration, got %t, expected %t",
			*properties.MasterProfile.SinglePlacementGroup, singlePlacementGroup)
	}
	if !properties.MasterProfile.HasAvailabilityZones() {
		t.Fatalf("MasterProfile.HasAvailabilityZones did not have the expected return, got %t, expected %t",
			properties.MasterProfile.HasAvailabilityZones(), true)
	}
	if properties.OrchestratorProfile.KubernetesConfig.LoadBalancerSku != StandardLoadBalancerSku {
		t.Fatalf("OrchestratorProfile.KubernetesConfig.LoadBalancerSku did not have the expected configuration, got %s, expected %s",
			properties.OrchestratorProfile.KubernetesConfig.LoadBalancerSku, StandardLoadBalancerSku)
	}
	excludeMaster := DefaultExcludeMasterFromStandardLB
	if *properties.OrchestratorProfile.KubernetesConfig.ExcludeMasterFromStandardLB != excludeMaster {
		t.Fatalf("OrchestratorProfile.KubernetesConfig.ExcludeMasterFromStandardLB did not have the expected configuration, got %t, expected %t",
			*properties.OrchestratorProfile.KubernetesConfig.ExcludeMasterFromStandardLB, excludeMaster)
	}
	// agents with VMSS and no zones
	mockCS = getMockBaseContainerService("1.12.0")
	properties = mockCS.Properties
	properties.OrchestratorProfile.OrchestratorType = Kubernetes
	properties.AgentPoolProfiles[0].Count = 4
	mockCS.SetPropertiesDefaults(PropertiesDefaultsParams{
		IsScale:    false,
		IsUpgrade:  false,
		PkiKeySize: helpers.DefaultPkiKeySize,
	})
	if properties.AgentPoolProfiles[0].HasAvailabilityZones() {
		t.Fatalf("AgentPoolProfiles[0].HasAvailabilityZones did not have the expected return, got %t, expected %t",
			properties.AgentPoolProfiles[0].HasAvailabilityZones(), false)
	}
	if properties.OrchestratorProfile.KubernetesConfig.LoadBalancerSku != DefaultLoadBalancerSku {
		t.Fatalf("OrchestratorProfile.KubernetesConfig.LoadBalancerSku did not have the expected configuration, got %s, expected %s",
			properties.OrchestratorProfile.KubernetesConfig.LoadBalancerSku, DefaultLoadBalancerSku)
	}
	// agents with VMSS and zones
	mockCS = getMockBaseContainerService("1.12.0")
	properties = mockCS.Properties
	properties.OrchestratorProfile.OrchestratorType = Kubernetes
	properties.AgentPoolProfiles[0].Count = 4
	properties.AgentPoolProfiles[0].AvailabilityZones = []string{"1", "2"}
	mockCS.SetPropertiesDefaults(PropertiesDefaultsParams{
		IsScale:    false,
		IsUpgrade:  false,
		PkiKeySize: helpers.DefaultPkiKeySize,
	})
	if !properties.AgentPoolProfiles[0].IsVirtualMachineScaleSets() {
		t.Fatalf("AgentPoolProfile[0].AvailabilityProfile did not have the expected configuration, got %s, expected %s",
			properties.AgentPoolProfiles[0].AvailabilityProfile, VirtualMachineScaleSets)
	}
	if !properties.AgentPoolProfiles[0].HasAvailabilityZones() {
		t.Fatalf("AgentPoolProfiles[0].HasAvailabilityZones did not have the expected return, got %t, expected %t",
			properties.AgentPoolProfiles[0].HasAvailabilityZones(), true)
	}
	singlePlacementGroup = DefaultSinglePlacementGroup
	if *properties.AgentPoolProfiles[0].SinglePlacementGroup != singlePlacementGroup {
		t.Fatalf("AgentPoolProfile[0].SinglePlacementGroup default did not have the expected configuration, got %t, expected %t",
			*properties.AgentPoolProfiles[0].SinglePlacementGroup, singlePlacementGroup)
	}
	if properties.OrchestratorProfile.KubernetesConfig.LoadBalancerSku != StandardLoadBalancerSku {
		t.Fatalf("OrchestratorProfile.KubernetesConfig.LoadBalancerSku did not have the expected configuration, got %s, expected %s",
			properties.OrchestratorProfile.KubernetesConfig.LoadBalancerSku, StandardLoadBalancerSku)
	}
	excludeMaster = DefaultExcludeMasterFromStandardLB
	if *properties.OrchestratorProfile.KubernetesConfig.ExcludeMasterFromStandardLB != excludeMaster {
		t.Fatalf("OrchestratorProfile.KubernetesConfig.ExcludeMasterFromStandardLB did not have the expected configuration, got %t, expected %t",
			*properties.OrchestratorProfile.KubernetesConfig.ExcludeMasterFromStandardLB, excludeMaster)
	}

	properties.AgentPoolProfiles[0].Count = 110
	mockCS.SetPropertiesDefaults(PropertiesDefaultsParams{
		IsScale:    false,
		IsUpgrade:  false,
		PkiKeySize: helpers.DefaultPkiKeySize,
	})
	if to.Bool(properties.AgentPoolProfiles[0].SinglePlacementGroup) {
		t.Fatalf("AgentPoolProfile[0].SinglePlacementGroup did not have the expected configuration, got %t, expected %t",
			*properties.AgentPoolProfiles[0].SinglePlacementGroup, false)
	}

	if !*properties.AgentPoolProfiles[0].SinglePlacementGroup && properties.AgentPoolProfiles[0].StorageProfile != ManagedDisks {
		t.Fatalf("AgentPoolProfile[0].StorageProfile did not have the expected configuration, got %s, expected %s",
			properties.AgentPoolProfiles[0].StorageProfile, ManagedDisks)
	}

}

func TestAzureCNIVersionString(t *testing.T) {
	mockCS := getMockBaseContainerService("1.10.3")
	properties := mockCS.Properties
	properties.OrchestratorProfile.OrchestratorType = Kubernetes
	properties.MasterProfile.Count = 1
	properties.OrchestratorProfile.KubernetesConfig.NetworkPlugin = NetworkPluginAzure
	mockCS.setOrchestratorDefaults(true, true)

	if properties.OrchestratorProfile.KubernetesConfig.AzureCNIVersion != AzureCniPluginVerLinux {
		t.Fatalf("Azure CNI Version string not the expected value, got %s, expected %s", properties.OrchestratorProfile.KubernetesConfig.AzureCNIVersion, AzureCniPluginVerLinux)
	}

	mockCS = getMockBaseContainerService("1.10.3")
	properties = mockCS.Properties
	properties.OrchestratorProfile.OrchestratorType = Kubernetes
	properties.MasterProfile.Count = 1
	properties.AgentPoolProfiles[0].OSType = Windows
	properties.OrchestratorProfile.KubernetesConfig.NetworkPlugin = NetworkPluginAzure
	mockCS.setOrchestratorDefaults(true, true)

	if properties.OrchestratorProfile.KubernetesConfig.AzureCNIVersion != AzureCniPluginVerWindows {
		t.Fatalf("Azure CNI Version string not the expected value, got %s, expected %s", properties.OrchestratorProfile.KubernetesConfig.AzureCNIVersion, AzureCniPluginVerWindows)
	}

	mockCS = getMockBaseContainerService("1.10.3")
	properties = mockCS.Properties
	properties.OrchestratorProfile.OrchestratorType = Kubernetes
	properties.MasterProfile.Count = 1
	properties.OrchestratorProfile.KubernetesConfig.NetworkPlugin = NetworkPluginKubenet
	mockCS.setOrchestratorDefaults(true, true)

	if properties.OrchestratorProfile.KubernetesConfig.AzureCNIVersion != "" {
		t.Fatalf("Azure CNI Version string not the expected value, got %s, expected %s", properties.OrchestratorProfile.KubernetesConfig.AzureCNIVersion, "")
	}
}

func TestEnableAggregatedAPIs(t *testing.T) {
	mockCS := getMockBaseContainerService("1.10.3")
	properties := mockCS.Properties
	properties.OrchestratorProfile.OrchestratorType = Kubernetes
	properties.OrchestratorProfile.KubernetesConfig.EnableRbac = to.BoolPtr(false)
	mockCS.setOrchestratorDefaults(true, true)

	if properties.OrchestratorProfile.KubernetesConfig.EnableAggregatedAPIs {
		t.Fatalf("got unexpected EnableAggregatedAPIs config value for EnableRbac=false: %t",
			properties.OrchestratorProfile.KubernetesConfig.EnableAggregatedAPIs)
	}

	mockCS = getMockBaseContainerService("1.10.3")
	properties = mockCS.Properties
	properties.OrchestratorProfile.OrchestratorType = Kubernetes
	properties.OrchestratorProfile.KubernetesConfig.EnableRbac = to.BoolPtr(true)
	mockCS.setOrchestratorDefaults(true, true)

	if !properties.OrchestratorProfile.KubernetesConfig.EnableAggregatedAPIs {
		t.Fatalf("got unexpected EnableAggregatedAPIs config value for EnableRbac=true: %t",
			properties.OrchestratorProfile.KubernetesConfig.EnableAggregatedAPIs)
	}
}

func TestCloudControllerManagerEnabled(t *testing.T) {
	// test that 1.16 defaults to false
	cs := CreateMockContainerService("testcluster", "1.16.1", 3, 2, false)
	cs.setOrchestratorDefaults(false, false)
	if cs.Properties.OrchestratorProfile.KubernetesConfig.UseCloudControllerManager == to.BoolPtr(true) {
		t.Fatal("expected UseCloudControllerManager to default to false")
	}

	// test that 1.17 defaults to true
	cs = CreateMockContainerService("testcluster", "1.17.0", 3, 2, false)
	cs.setOrchestratorDefaults(false, false)
	if cs.Properties.OrchestratorProfile.KubernetesConfig.UseCloudControllerManager == to.BoolPtr(false) {
		t.Fatal("expected UseCloudControllerManager to default to true")
	}
}

func TestDefaultCloudProvider(t *testing.T) {
	mockCS := getMockBaseContainerService("1.10.3")
	properties := mockCS.Properties
	properties.OrchestratorProfile.OrchestratorType = Kubernetes
	mockCS.setOrchestratorDefaults(true, true)

	if to.Bool(properties.OrchestratorProfile.KubernetesConfig.CloudProviderBackoff) {
		t.Fatalf("got unexpected CloudProviderBackoff expected false, got %t",
			to.Bool(properties.OrchestratorProfile.KubernetesConfig.CloudProviderBackoff))
	}

	if !to.Bool(properties.OrchestratorProfile.KubernetesConfig.CloudProviderRateLimit) {
		t.Fatalf("got unexpected CloudProviderBackoff expected true, got %t",
			to.Bool(properties.OrchestratorProfile.KubernetesConfig.CloudProviderBackoff))
	}

	mockCS = getMockBaseContainerService("1.10.3")
	properties = mockCS.Properties
	properties.OrchestratorProfile.OrchestratorType = Kubernetes
	properties.OrchestratorProfile.KubernetesConfig.CloudProviderBackoff = to.BoolPtr(false)
	properties.OrchestratorProfile.KubernetesConfig.CloudProviderRateLimit = to.BoolPtr(false)
	mockCS.setOrchestratorDefaults(true, true)

	if to.Bool(properties.OrchestratorProfile.KubernetesConfig.CloudProviderBackoff) {
		t.Fatalf("got unexpected CloudProviderBackoff expected true, got %t",
			to.Bool(properties.OrchestratorProfile.KubernetesConfig.CloudProviderBackoff))
	}

	if to.Bool(properties.OrchestratorProfile.KubernetesConfig.CloudProviderRateLimit) {
		t.Fatalf("got unexpected CloudProviderBackoff expected true, got %t",
			to.Bool(properties.OrchestratorProfile.KubernetesConfig.CloudProviderBackoff))
	}
}

func TestCloudProviderBackoff(t *testing.T) {
	cases := []struct {
		name      string
		cs        ContainerService
		isUpgrade bool
		isScale   bool
		expected  KubernetesConfig
	}{
		{
			name: "default",
			cs: ContainerService{
				Properties: &Properties{
					OrchestratorProfile: &OrchestratorProfile{
						OrchestratorType: Kubernetes,
					},
					MasterProfile: &MasterProfile{},
				},
			},
			expected: KubernetesConfig{
				CloudProviderBackoffMode:          "v1",
				CloudProviderBackoff:              to.BoolPtr(false),
				CloudProviderBackoffRetries:       DefaultKubernetesCloudProviderBackoffRetries,
				CloudProviderBackoffJitter:        DefaultKubernetesCloudProviderBackoffJitter,
				CloudProviderBackoffDuration:      DefaultKubernetesCloudProviderBackoffDuration,
				CloudProviderBackoffExponent:      DefaultKubernetesCloudProviderBackoffExponent,
				CloudProviderRateLimit:            to.BoolPtr(DefaultKubernetesCloudProviderRateLimit),
				CloudProviderRateLimitQPS:         DefaultKubernetesCloudProviderRateLimitQPS,
				CloudProviderRateLimitQPSWrite:    DefaultKubernetesCloudProviderRateLimitQPSWrite,
				CloudProviderRateLimitBucket:      DefaultKubernetesCloudProviderRateLimitBucket,
				CloudProviderRateLimitBucketWrite: DefaultKubernetesCloudProviderRateLimitBucketWrite,
			},
		},
		{
			name: "Kubernetes 1.14.0",
			cs: ContainerService{
				Properties: &Properties{
					OrchestratorProfile: &OrchestratorProfile{
						OrchestratorType:    Kubernetes,
						OrchestratorVersion: "1.14.0",
					},
					MasterProfile: &MasterProfile{},
				},
			},
			expected: KubernetesConfig{
				CloudProviderBackoffMode:          "v2",
				CloudProviderBackoff:              to.BoolPtr(true),
				CloudProviderBackoffRetries:       DefaultKubernetesCloudProviderBackoffRetries,
				CloudProviderBackoffJitter:        0,
				CloudProviderBackoffDuration:      DefaultKubernetesCloudProviderBackoffDuration,
				CloudProviderBackoffExponent:      0,
				CloudProviderRateLimit:            to.BoolPtr(DefaultKubernetesCloudProviderRateLimit),
				CloudProviderRateLimitQPS:         DefaultKubernetesCloudProviderRateLimitQPS,
				CloudProviderRateLimitQPSWrite:    DefaultKubernetesCloudProviderRateLimitQPSWrite,
				CloudProviderRateLimitBucket:      DefaultKubernetesCloudProviderRateLimitBucket,
				CloudProviderRateLimitBucketWrite: DefaultKubernetesCloudProviderRateLimitBucketWrite,
			},
		},
	}

	for _, c := range cases {
		c := c
		t.Run(c.name, func(t *testing.T) {
			t.Parallel()
			c.cs.setOrchestratorDefaults(c.isUpgrade, c.isScale)
			if c.cs.Properties.OrchestratorProfile.KubernetesConfig.CloudProviderBackoffMode != c.expected.CloudProviderBackoffMode {
				t.Errorf("expected %s, but got %s", c.expected.CloudProviderBackoffMode, c.cs.Properties.OrchestratorProfile.KubernetesConfig.CloudProviderBackoffMode)
			}
			if to.Bool(c.cs.Properties.OrchestratorProfile.KubernetesConfig.CloudProviderBackoff) != to.Bool(c.expected.CloudProviderBackoff) {
				t.Errorf("expected %t, but got %t", to.Bool(c.expected.CloudProviderBackoff), to.Bool(c.cs.Properties.OrchestratorProfile.KubernetesConfig.CloudProviderBackoff))
			}
			if c.cs.Properties.OrchestratorProfile.KubernetesConfig.CloudProviderBackoffRetries != c.expected.CloudProviderBackoffRetries {
				t.Errorf("expected %d, but got %d", c.expected.CloudProviderBackoffRetries, c.cs.Properties.OrchestratorProfile.KubernetesConfig.CloudProviderBackoffRetries)
			}
			if c.cs.Properties.OrchestratorProfile.KubernetesConfig.CloudProviderBackoffJitter != c.expected.CloudProviderBackoffJitter {
				t.Errorf("expected %f, but got %f", c.expected.CloudProviderBackoffJitter, c.cs.Properties.OrchestratorProfile.KubernetesConfig.CloudProviderBackoffJitter)
			}
			if c.cs.Properties.OrchestratorProfile.KubernetesConfig.CloudProviderBackoffDuration != c.expected.CloudProviderBackoffDuration {
				t.Errorf("expected %d, but got %d", c.expected.CloudProviderBackoffDuration, c.cs.Properties.OrchestratorProfile.KubernetesConfig.CloudProviderBackoffDuration)
			}
			if c.cs.Properties.OrchestratorProfile.KubernetesConfig.CloudProviderBackoffExponent != c.expected.CloudProviderBackoffExponent {
				t.Errorf("expected %f, but got %f", c.expected.CloudProviderBackoffExponent, c.cs.Properties.OrchestratorProfile.KubernetesConfig.CloudProviderBackoffExponent)
			}
			if to.Bool(c.cs.Properties.OrchestratorProfile.KubernetesConfig.CloudProviderRateLimit) != to.Bool(c.expected.CloudProviderRateLimit) {
				t.Errorf("expected %t, but got %t", to.Bool(c.expected.CloudProviderRateLimit), to.Bool(c.cs.Properties.OrchestratorProfile.KubernetesConfig.CloudProviderRateLimit))
			}
			if c.cs.Properties.OrchestratorProfile.KubernetesConfig.CloudProviderRateLimitQPS != c.expected.CloudProviderRateLimitQPS {
				t.Errorf("expected %f, but got %f", c.expected.CloudProviderRateLimitQPS, c.cs.Properties.OrchestratorProfile.KubernetesConfig.CloudProviderRateLimitQPS)
			}
			if c.cs.Properties.OrchestratorProfile.KubernetesConfig.CloudProviderRateLimitQPSWrite != c.expected.CloudProviderRateLimitQPSWrite {
				t.Errorf("expected %f, but got %f", c.expected.CloudProviderRateLimitQPSWrite, c.cs.Properties.OrchestratorProfile.KubernetesConfig.CloudProviderRateLimitQPSWrite)
			}
			if c.cs.Properties.OrchestratorProfile.KubernetesConfig.CloudProviderRateLimitBucket != c.expected.CloudProviderRateLimitBucket {
				t.Errorf("expected %d, but got %d", c.expected.CloudProviderRateLimitBucket, c.cs.Properties.OrchestratorProfile.KubernetesConfig.CloudProviderRateLimitBucket)
			}
			if c.cs.Properties.OrchestratorProfile.KubernetesConfig.CloudProviderRateLimitBucketWrite != c.expected.CloudProviderRateLimitBucketWrite {
				t.Errorf("expected %d, but got %d", c.expected.CloudProviderRateLimitBucketWrite, c.cs.Properties.OrchestratorProfile.KubernetesConfig.CloudProviderRateLimitBucketWrite)
			}
		})
	}
}

func TestSetCertDefaults(t *testing.T) {
	cs := &ContainerService{
		Properties: &Properties{
			ServicePrincipalProfile: &ServicePrincipalProfile{
				ClientID: "barClientID",
				Secret:   "bazSecret",
			},
			MasterProfile: &MasterProfile{
				Count:     3,
				DNSPrefix: "myprefix1",
				VMSize:    "Standard_DS2_v2",
			},
			OrchestratorProfile: &OrchestratorProfile{
				OrchestratorType:    Kubernetes,
				OrchestratorVersion: "1.10.2",
				KubernetesConfig: &KubernetesConfig{
					NetworkPlugin: NetworkPluginAzure,
				},
			},
		},
	}

	cs.setOrchestratorDefaults(false, false)
	cs.Properties.setMasterProfileDefaults(false, false, AzurePublicCloud)
	result, ips, err := cs.SetDefaultCerts(DefaultCertParams{
		PkiKeySize: helpers.DefaultPkiKeySize,
	})

	if !result {
		t.Error("expected SetDefaultCerts to return true")
	}

	if err != nil {
		t.Errorf("unexpected error thrown while executing SetDefaultCerts %s", err.Error())
	}

	if ips == nil {
		t.Error("expected SetDefaultCerts to create a list of IPs")
	} else {

		if len(ips) != cs.Properties.MasterProfile.Count+3 {
			t.Errorf("expected length of IPs from SetDefaultCerts %d, actual length %d", cs.Properties.MasterProfile.Count+3, len(ips))
		}

		firstMasterIP := net.ParseIP(cs.Properties.MasterProfile.FirstConsecutiveStaticIP).To4()
		offsetMultiplier := 1
		addr := binary.BigEndian.Uint32(firstMasterIP)
		expectedNewAddr := getNewAddr(addr, cs.Properties.MasterProfile.Count-1, offsetMultiplier)
		actualLastIPAddr := binary.BigEndian.Uint32(ips[len(ips)-2])
		if actualLastIPAddr != expectedNewAddr {
			expectedLastIP := make(net.IP, 4)
			binary.BigEndian.PutUint32(expectedLastIP, expectedNewAddr)
			t.Errorf("expected last IP of master vm from SetDefaultCerts %d, actual %d", expectedLastIP, ips[len(ips)-2])
		}

		if cs.Properties.MasterProfile.HasMultipleNodes() {
			expectedILBIP := net.IP{firstMasterIP[0], firstMasterIP[1], firstMasterIP[2], firstMasterIP[3] + byte(DefaultInternalLbStaticIPOffset)}
			actualILBIPAddr := binary.BigEndian.Uint32(ips[2])
			expectedILBIPAddr := binary.BigEndian.Uint32(expectedILBIP)

			if actualILBIPAddr != expectedILBIPAddr {
				t.Errorf("expected IP of master ILB from SetDefaultCerts %d, actual %d", expectedILBIP, ips[2])
			}
		}
	}
}

func TestSetCertDefaultsVMSS(t *testing.T) {
	cs := &ContainerService{
		Properties: &Properties{
			ServicePrincipalProfile: &ServicePrincipalProfile{
				ClientID: "barClientID",
				Secret:   "bazSecret",
			},
			MasterProfile: &MasterProfile{
				Count:               3,
				DNSPrefix:           "myprefix1",
				VMSize:              "Standard_DS2_v2",
				AvailabilityProfile: VirtualMachineScaleSets,
			},
			OrchestratorProfile: &OrchestratorProfile{
				OrchestratorType:    Kubernetes,
				OrchestratorVersion: "1.10.2",
				KubernetesConfig: &KubernetesConfig{
					NetworkPlugin: NetworkPluginAzure,
				},
			},
		},
	}

	cs.setOrchestratorDefaults(false, false)
	cs.Properties.setMasterProfileDefaults(false, false, AzurePublicCloud)
	result, ips, err := cs.SetDefaultCerts(DefaultCertParams{
		PkiKeySize: helpers.DefaultPkiKeySize,
	})

	if !result {
		t.Error("expected SetDefaultCerts to return true")
	}

	if err != nil {
		t.Errorf("unexpected error thrown while executing SetDefaultCerts %s", err.Error())
	}

	if ips == nil {
		t.Error("expected SetDefaultCerts to create a list of IPs")
	} else {

		if len(ips) != cs.Properties.MasterProfile.Count+3 {
			t.Errorf("expected length of IPs from SetDefaultCerts %d, actual length %d", cs.Properties.MasterProfile.Count+3, len(ips))
		}

		firstMasterIP := net.ParseIP(cs.Properties.MasterProfile.FirstConsecutiveStaticIP).To4()
		offsetMultiplier := cs.Properties.MasterProfile.IPAddressCount
		addr := binary.BigEndian.Uint32(firstMasterIP)
		expectedNewAddr := getNewAddr(addr, cs.Properties.MasterProfile.Count-1, offsetMultiplier)
		actualLastIPAddr := binary.BigEndian.Uint32(ips[len(ips)-2])
		if actualLastIPAddr != expectedNewAddr {
			expectedLastIP := make(net.IP, 4)
			binary.BigEndian.PutUint32(expectedLastIP, expectedNewAddr)
			t.Errorf("expected last IP of master vm from SetDefaultCerts %d, actual %d", expectedLastIP, ips[len(ips)-2])
		}

		if cs.Properties.MasterProfile.HasMultipleNodes() {
			expectedILBIP := net.IP{firstMasterIP[0], firstMasterIP[1], byte(255), byte(DefaultInternalLbStaticIPOffset)}
			actualILBIPAddr := binary.BigEndian.Uint32(ips[2])
			expectedILBIPAddr := binary.BigEndian.Uint32(expectedILBIP)

			if actualILBIPAddr != expectedILBIPAddr {
				t.Errorf("expected IP of master ILB from SetDefaultCerts %d, actual %d", expectedILBIP, ips[2])
			}
		}
	}
}

func TestProxyModeDefaults(t *testing.T) {
	// Test that default is what we expect
	mockCS := getMockBaseContainerService("1.10.12")
	properties := mockCS.Properties
	properties.OrchestratorProfile.OrchestratorType = Kubernetes
	properties.MasterProfile.Count = 1
	mockCS.setOrchestratorDefaults(true, true)

	if properties.OrchestratorProfile.KubernetesConfig.ProxyMode != DefaultKubeProxyMode {
		t.Fatalf("ProxyMode string not the expected default value, got %s, expected %s", properties.OrchestratorProfile.KubernetesConfig.ProxyMode, DefaultKubeProxyMode)
	}

	// Test that default assignment flow doesn't overwrite a user-provided config
	mockCS = getMockBaseContainerService("1.10.12")
	properties = mockCS.Properties
	properties.OrchestratorProfile.OrchestratorType = Kubernetes
	properties.OrchestratorProfile.KubernetesConfig.ProxyMode = KubeProxyModeIPVS
	properties.MasterProfile.Count = 1
	mockCS.setOrchestratorDefaults(true, true)

	if properties.OrchestratorProfile.KubernetesConfig.ProxyMode != KubeProxyModeIPVS {
		t.Fatalf("ProxyMode string not the expected default value, got %s, expected %s", properties.OrchestratorProfile.KubernetesConfig.ProxyMode, KubeProxyModeIPVS)
	}
}
func TestSetCustomCloudProfileDefaults(t *testing.T) {

	// Test that the ResourceManagerVMDNSSuffix is set in EndpointConfig
	mockCS := getMockBaseContainerService("1.11.6")
	mockCSP := GetMockPropertiesWithCustomCloudProfile("azurestackcloud", true, true, false)
	vmDNSSuffix := "contoso.net"
	mockCSP.CustomCloudProfile.Environment.ResourceManagerVMDNSSuffix = vmDNSSuffix
	mockCS.Properties.CustomCloudProfile = mockCSP.CustomCloudProfile
	mockCS.SetPropertiesDefaults(PropertiesDefaultsParams{
		IsScale:    false,
		IsUpgrade:  false,
		PkiKeySize: helpers.DefaultPkiKeySize,
	})

	if AzureCloudSpecEnvMap[AzureStackCloud].EndpointConfig.ResourceManagerVMDNSSuffix != vmDNSSuffix {
		t.Errorf("setCustomCloudProfileDefaults(): ResourceManagerVMDNSSuffix string in AzureCloudSpecEnvMap[AzureStackCloud] not the expected default value, got %s, expected %s", AzureCloudSpecEnvMap[AzureStackCloud].EndpointConfig.ResourceManagerVMDNSSuffix, vmDNSSuffix)
	}

	// Test that the AzureStackCloudSpec is default when azureEnvironmentSpecConfig is empty in api model JSON file
	mockCSDefaultSpec := getMockBaseContainerService("1.11.6")
	mockCSPDefaultSpec := GetMockPropertiesWithCustomCloudProfile("azurestackcloud", true, true, false)
	mockCSDefaultSpec.Properties.CustomCloudProfile = mockCSPDefaultSpec.CustomCloudProfile
	mockCSDefaultSpec.SetPropertiesDefaults(PropertiesDefaultsParams{
		IsScale:    false,
		IsUpgrade:  false,
		PkiKeySize: helpers.DefaultPkiKeySize,
	})

	actualEnv := AzureCloudSpecEnvMap[AzureStackCloud]
	expectedEnv := AzureCloudSpecEnvMap[AzurePublicCloud]
	expectedEnv.EndpointConfig.ResourceManagerVMDNSSuffix = mockCSPDefaultSpec.CustomCloudProfile.Environment.ResourceManagerVMDNSSuffix
	expectedEnv.CloudName = AzureStackCloud
	expectedEnv.KubernetesSpecConfig.AzureTelemetryPID = DefaultAzureStackDeployTelemetryPID
	if diff := cmp.Diff(actualEnv, expectedEnv); diff != "" {
		t.Errorf("setCustomCloudProfileDefaults(): did not set AzureStackCloudSpec as default when azureEnvironmentSpecConfig is empty in api model JSON file. %s", diff)
	}

	modeToSpec := map[string]string{
		"public":       "AzurePublicCloud",
		"china":        "AzureChinaCloud",
		"german":       "AzureGermanCloud",
		"usgovernment": "AzureUSGovernmentCloud",
	}

	for key, value := range modeToSpec {
		mockCSAzureChinaSpec := getMockBaseContainerService("1.11.6")
		mockCSPAzureChinaSpec := GetMockPropertiesWithCustomCloudProfile("azurestackcloud", true, true, false)
		mockCSPAzureChinaSpec.CustomCloudProfile.DependenciesLocation = DependenciesLocation(key)
		mockCSAzureChinaSpec.Properties.CustomCloudProfile = mockCSPAzureChinaSpec.CustomCloudProfile

		mockCSAzureChinaSpec.SetPropertiesDefaults(PropertiesDefaultsParams{
			IsScale:    false,
			IsUpgrade:  false,
			PkiKeySize: helpers.DefaultPkiKeySize,
		})

		actualEnvAzureChinaSpec := AzureCloudSpecEnvMap[AzureStackCloud]
		expectedEnvAzureChinaSpec := AzureCloudSpecEnvMap[value]
		expectedEnvAzureChinaSpec.EndpointConfig.ResourceManagerVMDNSSuffix = mockCSPDefaultSpec.CustomCloudProfile.Environment.ResourceManagerVMDNSSuffix
		expectedEnvAzureChinaSpec.CloudName = AzureStackCloud
		expectedEnvAzureChinaSpec.KubernetesSpecConfig.AzureTelemetryPID = DefaultAzureStackDeployTelemetryPID
		t.Logf("verifying dependenciesLocation: %s", key)
		if diff := cmp.Diff(actualEnvAzureChinaSpec, expectedEnvAzureChinaSpec); diff != "" {
			t.Errorf("setCustomCloudProfileDefaults(): did not set AzureStackCloudSpec as default when connection Mode is %s in api model JSON file. %s", key, diff)
		}
	}

	// Test that correct error message if ResourceManagerVMDNSSuffix is empty
	mockCSEmptyResourceManagerVMDNSSuffix := getMockBaseContainerService("1.11.6")
	mockCSPEmptyResourceManagerVMDNSSuffix := GetMockPropertiesWithCustomCloudProfile("azurestackcloud", true, true, false)
	mockCSEmptyResourceManagerVMDNSSuffix.Properties.CustomCloudProfile = mockCSPEmptyResourceManagerVMDNSSuffix.CustomCloudProfile
	mockCSEmptyResourceManagerVMDNSSuffix.Properties.CustomCloudProfile.Environment.ResourceManagerVMDNSSuffix = ""

	acutalerr := mockCSEmptyResourceManagerVMDNSSuffix.Properties.SetAzureStackCloudSpec(AzureStackCloudSpecParams{
		IsUpgrade: false,
		IsScale:   false,
	})
	expectError := errors.New("Failed to set Cloud Spec for Azure Stack due to invalid environment")
	if !helpers.EqualError(acutalerr, expectError) {
		t.Errorf("verify ResourceManagerVMDNSSuffix empty: expected error: %s - got: %s", acutalerr, expectError)
	}

	// Test that correct error message if environment is nil
	mockCSNilEnvironment := getMockBaseContainerService("1.11.6")
	mockCSPNilEnvironment := GetMockPropertiesWithCustomCloudProfile("azurestackcloud", true, true, false)
	mockCSNilEnvironment.Properties.CustomCloudProfile = mockCSPNilEnvironment.CustomCloudProfile
	mockCSNilEnvironment.Properties.CustomCloudProfile.Environment = nil
	acutalerr = mockCSEmptyResourceManagerVMDNSSuffix.Properties.SetAzureStackCloudSpec(AzureStackCloudSpecParams{
		IsUpgrade: false,
		IsScale:   false,
	})
	if !helpers.EqualError(acutalerr, expectError) {
		t.Errorf("verify environment nil: expected error: %s - got: %s", acutalerr, expectError)
	}

	// Test that default assignment flow doesn't overwrite a user-provided config
	mockCSCustom := getMockBaseContainerService("1.11.6")
	mockCSPCustom := GetMockPropertiesWithCustomCloudProfile("azurestackcloud", true, true, false)

	//Mock AzureEnvironmentSpecConfig
	customCloudSpec := AzureEnvironmentSpecConfig{
		CloudName: "AzuReStackCloud",
		//DockerSpecConfig specify the docker engine download repo
		DockerSpecConfig: DockerSpecConfig{
			DockerEngineRepo:         "DockerEngineRepo",
			DockerComposeDownloadURL: "DockerComposeDownloadURL",
		},
		//KubernetesSpecConfig - Due to Chinese firewall issue, the default containers from google is blocked, use the Chinese local mirror instead
		KubernetesSpecConfig: KubernetesSpecConfig{
			AzureTelemetryPID:                "AzureTelemetryPID",
			KubernetesImageBase:              "KubernetesImageBase",
			MCRKubernetesImageBase:           "MCRKubernetesImageBase",
			TillerImageBase:                  "TillerImageBase",
			ACIConnectorImageBase:            "ACIConnectorImageBase",
			NVIDIAImageBase:                  "NVIDIAImageBase",
			AzureCNIImageBase:                "AzureCNIImageBase",
			CalicoImageBase:                  "CalicoImageBase",
			EtcdDownloadURLBase:              "EtcdDownloadURLBase",
			KubeBinariesSASURLBase:           "KubeBinariesSASURLBase",
			WindowsTelemetryGUID:             "WindowsTelemetryGUID",
			CNIPluginsDownloadURL:            "CNIPluginsDownloadURL",
			VnetCNILinuxPluginsDownloadURL:   "VnetCNILinuxPluginsDownloadURL",
			VnetCNIWindowsPluginsDownloadURL: "VnetCNIWindowsPluginsDownloadURL",
			ContainerdDownloadURLBase:        "ContainerdDownloadURLBase",
		},
		DCOSSpecConfig: DefaultDCOSSpecConfig,
		EndpointConfig: AzureEndpointConfig{
			ResourceManagerVMDNSSuffix: "ResourceManagerVMDNSSuffix",
		},
		OSImageConfig: map[Distro]AzureOSImageConfig{
			Distro("Test"): {
				ImageOffer:     "ImageOffer",
				ImageSku:       "ImageSku",
				ImagePublisher: "ImagePublisher",
				ImageVersion:   "ImageVersion",
			},
			AKSUbuntu1604: AKSUbuntu1604OSImageConfig,
		},
	}
	mockCSPCustom.CustomCloudProfile.AzureEnvironmentSpecConfig = &customCloudSpec
	mockCSCustom.Properties.CustomCloudProfile = mockCSPCustom.CustomCloudProfile
	mockCSCustom.SetPropertiesDefaults(PropertiesDefaultsParams{
		IsScale:    false,
		IsUpgrade:  false,
		PkiKeySize: helpers.DefaultPkiKeySize,
	})

	if diff := cmp.Diff(AzureCloudSpecEnvMap[AzureStackCloud], customCloudSpec); diff != "" {
		t.Errorf("setCustomCloudProfileDefaults(): did not set AzureStackCloudSpec as default when azureEnvironmentSpecConfig is empty in api model JSON file")
	}

	if diff := cmp.Diff(mockCSCustom.Properties.CustomCloudProfile.AzureEnvironmentSpecConfig, &customCloudSpec); diff != "" {
		t.Errorf("setCustomCloudProfileDefaults(): did not set CustomCloudProfile.AzureEnvironmentSpecConfig with customer input")
	}

	// Test that default assignment flow set the value if the field is partially  missing in user-provided config
	mockCSCustomP := getMockBaseContainerService("1.11.6")
	mockCSPCustomP := GetMockPropertiesWithCustomCloudProfile("azurestackcloud", true, true, false)

	//Mock AzureEnvironmentSpecConfig
	customCloudSpecP := AzureEnvironmentSpecConfig{
		CloudName: "AzureStackCloud",
		//DockerSpecConfig specify the docker engine download repo
		DockerSpecConfig: DockerSpecConfig{
			DockerEngineRepo: "DockerEngineRepo",
		},
		//KubernetesSpecConfig - Due to Chinese firewall issue, the default containers from google is blocked, use the Chinese local mirror instead
		KubernetesSpecConfig: KubernetesSpecConfig{
			KubernetesImageBase:            "KubernetesImageBase",
			TillerImageBase:                "TillerImageBase",
			NVIDIAImageBase:                "NVIDIAImageBase",
			AzureCNIImageBase:              "AzureCNIImageBase",
			CalicoImageBase:                "CalicoImageBase",
			EtcdDownloadURLBase:            "EtcdDownloadURLBase",
			WindowsTelemetryGUID:           "WindowsTelemetryGUID",
			CNIPluginsDownloadURL:          "CNIPluginsDownloadURL",
			VnetCNILinuxPluginsDownloadURL: "VnetCNILinuxPluginsDownloadURL",
			ContainerdDownloadURLBase:      "ContainerdDownloadURLBase",
		},
		DCOSSpecConfig: DefaultDCOSSpecConfig,
		EndpointConfig: AzureEndpointConfig{
			ResourceManagerVMDNSSuffix: "ResourceManagerVMDNSSuffix",
		},
		OSImageConfig: map[Distro]AzureOSImageConfig{
			Distro("Test"): {
				ImageOffer:     "ImageOffer",
				ImageSku:       "ImageSku",
				ImagePublisher: "ImagePublisher",
				ImageVersion:   "ImageVersion",
			},
			AKSUbuntu1604: AKSUbuntu1604OSImageConfig,
		},
	}
	mockCSPCustomP.CustomCloudProfile.AzureEnvironmentSpecConfig = &customCloudSpecP
	mockCSCustomP.Properties.CustomCloudProfile = mockCSPCustomP.CustomCloudProfile
	mockCSCustomP.SetPropertiesDefaults(PropertiesDefaultsParams{
		IsScale:    false,
		IsUpgrade:  false,
		PkiKeySize: helpers.DefaultPkiKeySize,
	})

	if mockCSCustomP.Properties.CustomCloudProfile.AzureEnvironmentSpecConfig.DockerSpecConfig.DockerComposeDownloadURL != DefaultDockerSpecConfig.DockerComposeDownloadURL {
		t.Errorf("setCustomCloudProfileDefaults(): did not set DockerComposeDownloadURL with default Value, got '%s', expected %s", mockCSCustomP.Properties.CustomCloudProfile.AzureEnvironmentSpecConfig.DockerSpecConfig.DockerComposeDownloadURL, DefaultDockerSpecConfig.DockerComposeDownloadURL)
	}
	if mockCSCustomP.Properties.CustomCloudProfile.AzureEnvironmentSpecConfig.KubernetesSpecConfig.ACIConnectorImageBase != DefaultKubernetesSpecConfig.ACIConnectorImageBase {
		t.Errorf("setCustomCloudProfileDefaults(): did not set ACIConnectorImageBase with default Value, got '%s', expected %s", mockCSCustomP.Properties.CustomCloudProfile.AzureEnvironmentSpecConfig.KubernetesSpecConfig.ACIConnectorImageBase, DefaultKubernetesSpecConfig.ACIConnectorImageBase)
	}
	if mockCSCustomP.Properties.CustomCloudProfile.AzureEnvironmentSpecConfig.KubernetesSpecConfig.KubeBinariesSASURLBase != DefaultKubernetesSpecConfig.KubeBinariesSASURLBase {
		t.Errorf("setCustomCloudProfileDefaults(): did not set KubeBinariesSASURLBase with default Value, got '%s', expected %s", mockCSCustomP.Properties.CustomCloudProfile.AzureEnvironmentSpecConfig.KubernetesSpecConfig.KubeBinariesSASURLBase, DefaultKubernetesSpecConfig.KubeBinariesSASURLBase)
	}
	if mockCSCustomP.Properties.CustomCloudProfile.AzureEnvironmentSpecConfig.KubernetesSpecConfig.VnetCNIWindowsPluginsDownloadURL != DefaultKubernetesSpecConfig.VnetCNIWindowsPluginsDownloadURL {
		t.Errorf("setCustomCloudProfileDefaults(): did not set VnetCNIWindowsPluginsDownloadURL with default Value, got '%s', expected %s", mockCSCustomP.Properties.CustomCloudProfile.AzureEnvironmentSpecConfig.KubernetesSpecConfig.VnetCNIWindowsPluginsDownloadURL, DefaultKubernetesSpecConfig.VnetCNIWindowsPluginsDownloadURL)
	}
	// Test that the default values are set for IdentitySystem and AuthenticationMethod if they are not in the configuration
	mockCSAuth := getMockBaseContainerService("1.11.6")
	mockCSPAuth := GetMockPropertiesWithCustomCloudProfile("azurestackcloud", true, true, true)
	mockCSPAuth.CustomCloudProfile.IdentitySystem = ""
	mockCSPAuth.CustomCloudProfile.AuthenticationMethod = ""
	mockCSAuth.Properties.CustomCloudProfile = mockCSPAuth.CustomCloudProfile
	mockCSAuth.SetPropertiesDefaults(PropertiesDefaultsParams{
		IsScale:    false,
		IsUpgrade:  false,
		PkiKeySize: helpers.DefaultPkiKeySize,
	})

	if mockCSAuth.Properties.CustomCloudProfile.AuthenticationMethod != ClientSecretAuthMethod {
		t.Errorf("setCustomCloudProfileDefaults(): AuthenticationMethod string not the expected default value, got %s, expected %s", mockCSAuth.Properties.CustomCloudProfile.AuthenticationMethod, ClientSecretAuthMethod)
	}
	if mockCSAuth.Properties.CustomCloudProfile.IdentitySystem != AzureADIdentitySystem {
		t.Errorf("setCustomCloudProfileDefaults(): IdentitySystem string not the expected default value, got %s, expected %s", mockCSAuth.Properties.CustomCloudProfile.IdentitySystem, AzureADIdentitySystem)
	}

	// Test that the custom input values are not overiwrited if they are in the configuration
	mockCSI := getMockBaseContainerService("1.11.6")
	mockCSPI := GetMockPropertiesWithCustomCloudProfile("azurestackcloud", true, true, true)
	mockCSPI.CustomCloudProfile.IdentitySystem = ADFSIdentitySystem
	mockCSPI.CustomCloudProfile.AuthenticationMethod = ClientCertificateAuthMethod
	mockCSI.Properties.CustomCloudProfile = mockCSPI.CustomCloudProfile
	mockCSI.SetPropertiesDefaults(PropertiesDefaultsParams{
		IsScale:    false,
		IsUpgrade:  false,
		PkiKeySize: helpers.DefaultPkiKeySize,
	})

	if mockCSI.Properties.CustomCloudProfile.AuthenticationMethod != ClientCertificateAuthMethod {
		t.Errorf("setCustomCloudProfileDefaults(): AuthenticationMethod string from customer not the expected default value, got %s, expected %s", mockCSI.Properties.CustomCloudProfile.AuthenticationMethod, ClientCertificateAuthMethod)
	}
	if mockCSI.Properties.CustomCloudProfile.IdentitySystem != ADFSIdentitySystem {
		t.Errorf("setCustomCloudProfileDefaults(): IdentitySystem string from customer not the expected default value, got %s, expected %s", mockCSI.Properties.CustomCloudProfile.IdentitySystem, ADFSIdentitySystem)
	}
}

func TestCustomCloudLocation(t *testing.T) {

	// Test that the ResourceManagerVMDNSSuffix is set in EndpointConfig
	mockCS := getMockBaseContainerService("1.11.6")
	mockCSP := GetMockPropertiesWithCustomCloudProfile("AzureStackCloud", true, true, true)
	mockCS.Properties = &mockCSP
	mockCS.SetPropertiesDefaults(PropertiesDefaultsParams{
		IsScale:    false,
		IsUpgrade:  false,
		PkiKeySize: helpers.DefaultPkiKeySize,
	})
	dnsPrefix := "santest"
	actual := []string{FormatProdFQDNByLocation(dnsPrefix, mockCS.Location, "AzureStackCloud")}

	expected := []string{fmt.Sprintf("%s.%s.%s", dnsPrefix, mockCS.Location, AzureCloudSpecEnvMap[AzureStackCloud].EndpointConfig.ResourceManagerVMDNSSuffix)}

	if !reflect.DeepEqual(actual, expected) {
		t.Errorf("expected formatted fqdns %s, but got %s", expected, actual)
	}
}

func TestSetCustomCloudProfileEnvironmentDefaults(t *testing.T) {
	location := "testlocation"
	cs := ContainerService{
		Location: location,
		Properties: &Properties{
			CustomCloudProfile: &CustomCloudProfile{
				IdentitySystem: "adfs",
				PortalURL:      "https://portal.testlocation.contoso.com/",
			},
		},
	}

	csPortal := ContainerService{
		Location: location,
		Properties: &Properties{
			CustomCloudProfile: &CustomCloudProfile{
				IdentitySystem: "adfs",
				PortalURL:      "https://portal.testlocation.contoso.com",
			},
		},
	}

	expectedEnv := &azure.Environment{
		Name:                       "AzureStackCloud",
		ManagementPortalURL:        "https://portal.testlocation.contoso.com/",
		ServiceManagementEndpoint:  "https://management.adfs.azurestack.testlocation/ce080287-be51-42e5-b99e-9de760fecae7",
		ResourceManagerEndpoint:    fmt.Sprintf("https://management.%s.contoso.com/", location),
		ActiveDirectoryEndpoint:    "https://adfs.testlocation.contoso.com/",
		GalleryEndpoint:            "https://galleryartifacts.hosting.testlocation.contoso.com/galleryartifacts/",
		GraphEndpoint:              "https://graph.testlocation.contoso.com/",
		StorageEndpointSuffix:      "testlocation.contoso.com",
		KeyVaultDNSSuffix:          "vault.testlocation.contoso.com",
		ResourceManagerVMDNSSuffix: "cloudapp.contoso.com",
	}
	httpmock.Activate()
	defer httpmock.DeactivateAndReset()
	httpmock.RegisterResponder("GET", fmt.Sprintf("%smetadata/endpoints?api-version=1.0", fmt.Sprintf("https://management.%s.contoso.com/", location)),
		func(req *http.Request) (*http.Response, error) {
			resp := httpmock.NewStringResponse(200, `{"galleryEndpoint":"https://galleryartifacts.hosting.testlocation.contoso.com/galleryartifacts/","graphEndpoint":"https://graph.testlocation.contoso.com/","portalEndpoint":"https://portal.testlocation.contoso.com/","authentication":{"loginEndpoint":"https://adfs.testlocation.contoso.com/adfs","audiences":["https://management.adfs.azurestack.testlocation/ce080287-be51-42e5-b99e-9de760fecae7"]}}`)
			return resp, nil
		},
	)

	err := cs.SetCustomCloudProfileEnvironment()
	if err != nil {
		t.Fatal(err)
	}
	if diff := cmp.Diff(cs.Properties.CustomCloudProfile.Environment, expectedEnv); diff != "" {
		t.Errorf("Fail to compare, Environment adfs %q", diff)
	}

	err = csPortal.SetCustomCloudProfileEnvironment()
	if err != nil {
		t.Fatal(err)
	}
	if diff := cmp.Diff(csPortal.Properties.CustomCloudProfile.Environment, expectedEnv); diff != "" {
		t.Errorf("Fail to compare, Environment portal url adfs %q", diff)
	}

	csAzureAD := ContainerService{
		Location: location,
		Properties: &Properties{
			CustomCloudProfile: &CustomCloudProfile{
				IdentitySystem: "azure_ad",
				PortalURL:      "https://portal.testlocation.contoso.com/",
			},
		},
	}

	//test setCustomCloudProfileDefaults with portal url
	mockCS := getMockBaseContainerService("1.11.6")
	mockCS.Properties.CustomCloudProfile = &CustomCloudProfile{
		PortalURL: "https://portal.testlocation.contoso.com",
	}

	httpmock.DeactivateAndReset()
	httpmock.Activate()
	httpmock.RegisterResponder("GET", fmt.Sprintf("%smetadata/endpoints?api-version=1.0", fmt.Sprintf("https://management.%s.contoso.com/", location)),
		func(req *http.Request) (*http.Response, error) {
			resp := httpmock.NewStringResponse(200, `{"galleryEndpoint":"https://galleryartifacts.hosting.testlocation.contoso.com/galleryartifacts/","graphEndpoint":"https://graph.testlocation.contoso.com/","portalEndpoint":"https://portal.testlocation.contoso.com/","authentication":{"loginEndpoint":"https://adfs.testlocation.contoso.com/","audiences":["https://management.adfs.azurestack.testlocation/ce080287-be51-42e5-b99e-9de760fecae7"]}}`)
			return resp, nil
		},
	)
	mockCS.Location = location
	_, err = mockCS.SetPropertiesDefaults(PropertiesDefaultsParams{
		IsScale:    false,
		IsUpgrade:  false,
		PkiKeySize: helpers.DefaultPkiKeySize,
	})
	if err != nil {
		t.Errorf("Failed to test setCustomCloudProfileDefaults with portal url - %s", err)
	}
	if diff := cmp.Diff(mockCS.Properties.CustomCloudProfile.Environment, expectedEnv); diff != "" {
		t.Errorf("Fail to compare, Environment setCustomCloudProfileDefaults %q", diff)
	}

	cloudSpec := AzureCloudSpecEnvMap[AzurePublicCloud]
	cloudSpec.CloudName = AzureStackCloud
	cloudSpec.KubernetesSpecConfig.AzureTelemetryPID = DefaultAzureStackDeployTelemetryPID
	cloudSpec.EndpointConfig.ResourceManagerVMDNSSuffix = mockCS.Properties.CustomCloudProfile.Environment.ResourceManagerVMDNSSuffix
	if diff := cmp.Diff(AzureCloudSpecEnvMap[AzureStackCloud], cloudSpec); diff != "" {
		t.Errorf("Fail to compare, AzureCloudSpec AzureStackCloud %q", diff)
	}

	// Test for azure_ad
	httpmock.DeactivateAndReset()
	httpmock.Activate()
	httpmock.RegisterResponder("GET", fmt.Sprintf("%smetadata/endpoints?api-version=1.0", fmt.Sprintf("https://management.%s.contoso.com/", location)),
		func(req *http.Request) (*http.Response, error) {
			resp := httpmock.NewStringResponse(200, `{"galleryEndpoint":"https://galleryartifacts.hosting.testlocation.contoso.com/galleryartifacts/","graphEndpoint":"https://graph.testlocation.contoso.com/","portalEndpoint":"https://portal.testlocation.contoso.com/","authentication":{"loginEndpoint":"https://adfs.testlocation.contoso.com/","audiences":["https://management.adfs.azurestack.testlocation/ce080287-be51-42e5-b99e-9de760fecae7"]}}`)
			return resp, nil
		},
	)

	err = csAzureAD.SetCustomCloudProfileEnvironment()
	if err != nil {
		t.Fatal(err)
	}
	if diff := cmp.Diff(csAzureAD.Properties.CustomCloudProfile.Environment, expectedEnv); diff != "" {
		t.Errorf("Fail to compare, Environment azure_ad %q", diff)
	}

	csError := ContainerService{
		Location: location,
		Properties: &Properties{
			CustomCloudProfile: &CustomCloudProfile{
				IdentitySystem: "azure_ad",
				PortalURL:      "https://portal.abc.contoso.com/",
			},
		},
	}

	err = csError.SetCustomCloudProfileEnvironment()
	expectedError := fmt.Errorf("portalURL needs to start with https://portal.%s. ", location)
	if !helpers.EqualError(err, expectedError) {
		t.Errorf("expected error %s, got %s", expectedError, err)
	}
}

func TestSetOrchestratorProfileDefaultsOnAzureStack(t *testing.T) {
	location := "testlocation"
	//Test setMasterProfileDefaults with portal url
	mockCS := getMockBaseContainerService("1.11.6")
	mockCS.Properties.CustomCloudProfile = &CustomCloudProfile{
		PortalURL: "https://portal.testlocation.contoso.com",
	}
	mockCS.Location = location
	mockCS.Properties.OrchestratorProfile.OrchestratorType = "Kubernetes"

	httpmock.Activate()
	defer httpmock.DeactivateAndReset()
	httpmock.RegisterResponder("GET", fmt.Sprintf("%smetadata/endpoints?api-version=1.0", fmt.Sprintf("https://management.%s.contoso.com/", location)),
		func(req *http.Request) (*http.Response, error) {
			resp := httpmock.NewStringResponse(200, `{"galleryEndpoint":"https://galleryartifacts.hosting.testlocation.contoso.com/galleryartifacts/","graphEndpoint":"https://graph.testlocation.contoso.com/","portalEndpoint":"https://portal.testlocation.contoso.com/","authentication":{"loginEndpoint":"https://adfs.testlocation.contoso.com/adfs","audiences":["https://management.adfs.azurestack.testlocation/ce080287-be51-42e5-b99e-9de760fecae7"]}}`)
			return resp, nil
		},
	)

	mockCS.SetPropertiesDefaults(PropertiesDefaultsParams{
		IsScale:    false,
		IsUpgrade:  false,
		PkiKeySize: helpers.DefaultPkiKeySize,
	})
	if (*mockCS.Properties.OrchestratorProfile.KubernetesConfig.UseInstanceMetadata) != DefaultAzureStackUseInstanceMetadata {
		t.Fatalf("DefaultAzureStackUseInstanceMetadata did not have the expected value, got %t, expected %t",
			(*mockCS.Properties.OrchestratorProfile.KubernetesConfig.UseInstanceMetadata), DefaultAzureStackUseInstanceMetadata)
	}
}

func TestSetMasterProfileDefaultsOnAzureStack(t *testing.T) {
	location := "testlocation"
	oldFaultDomainCount := 2
	//Test setMasterProfileDefaults with portal url
	mockCS := getMockBaseContainerService("1.11.6")
	mockCS.Properties.CustomCloudProfile = &CustomCloudProfile{
		PortalURL: "https://portal.testlocation.contoso.com",
	}
	mockCS.Location = location
	mockCS.Properties.MasterProfile.AvailabilityProfile = ""
	mockCS.Properties.MasterProfile.Count = 1

	httpmock.Activate()
	defer httpmock.DeactivateAndReset()
	httpmock.RegisterResponder("GET", fmt.Sprintf("%smetadata/endpoints?api-version=1.0", fmt.Sprintf("https://management.%s.contoso.com/", location)),
		func(req *http.Request) (*http.Response, error) {
			resp := httpmock.NewStringResponse(200, `{"galleryEndpoint":"https://galleryartifacts.hosting.testlocation.contoso.com/galleryartifacts/","graphEndpoint":"https://graph.testlocation.contoso.com/","portalEndpoint":"https://portal.testlocation.contoso.com/","authentication":{"loginEndpoint":"https://adfs.testlocation.contoso.com/adfs","audiences":["https://management.adfs.azurestack.testlocation/ce080287-be51-42e5-b99e-9de760fecae7"]}}`)
			return resp, nil
		},
	)

	mockCS.SetPropertiesDefaults(PropertiesDefaultsParams{
		IsScale:    false,
		IsUpgrade:  false,
		PkiKeySize: helpers.DefaultPkiKeySize,
	})
	if (*mockCS.Properties.MasterProfile.PlatformFaultDomainCount) != DefaultAzureStackFaultDomainCount {
		t.Fatalf("PlatformFaultDomainCount did not have the expected value, got %d, expected %d",
			(*mockCS.Properties.MasterProfile.PlatformFaultDomainCount), DefaultAzureStackFaultDomainCount)
	}

	// Check scenario where value is already set.
	mockCS.Properties.CustomCloudProfile = &CustomCloudProfile{
		PortalURL: "https://portal.testlocation.contoso.com",
	}
	mockCS.Properties.MasterProfile.AvailabilityProfile = ""
	mockCS.Properties.MasterProfile.Count = 1
	mockCS.Properties.MasterProfile.PlatformFaultDomainCount = &oldFaultDomainCount
	mockCS.Location = location
	httpmock.DeactivateAndReset()
	httpmock.Activate()
	httpmock.RegisterResponder("GET", fmt.Sprintf("%smetadata/endpoints?api-version=1.0", fmt.Sprintf("https://management.%s.contoso.com/", location)),
		func(req *http.Request) (*http.Response, error) {
			resp := httpmock.NewStringResponse(200, `{"galleryEndpoint":"https://galleryartifacts.hosting.testlocation.contoso.com/galleryartifacts/","graphEndpoint":"https://graph.testlocation.contoso.com/","portalEndpoint":"https://portal.testlocation.contoso.com/","authentication":{"loginEndpoint":"https://adfs.testlocation.contoso.com/","audiences":["https://management.adfs.azurestack.testlocation/ce080287-be51-42e5-b99e-9de760fecae7"]}}`)
			return resp, nil
		},
	)

	mockCS.SetPropertiesDefaults(PropertiesDefaultsParams{
		IsScale:    false,
		IsUpgrade:  false,
		PkiKeySize: helpers.DefaultPkiKeySize,
	})
	if (*mockCS.Properties.MasterProfile.PlatformFaultDomainCount) != oldFaultDomainCount {
		t.Fatalf("PlatformFaultDomainCount did not have the expected value, got %d, expected %d",
			(*mockCS.Properties.MasterProfile.PlatformFaultDomainCount), oldFaultDomainCount)
	}
}

func TestSetAgentProfileDefaultsOnAzureStack(t *testing.T) {
	location := "testlocation"
	oldFaultDomainCount := 2
	//Test setMasterProfileDefaults with portal url
	mockCS := getMockBaseContainerService("1.11.6")
	mockCS.Properties.CustomCloudProfile = &CustomCloudProfile{
		PortalURL: "https://portal.testlocation.contoso.com",
	}
	mockCS.Location = location
	mockCS.Properties.MasterProfile.AvailabilityProfile = ""
	mockCS.Properties.MasterProfile.Count = 1

	httpmock.Activate()
	defer httpmock.DeactivateAndReset()
	httpmock.RegisterResponder("GET", fmt.Sprintf("%smetadata/endpoints?api-version=1.0", fmt.Sprintf("https://management.%s.contoso.com/", location)),
		func(req *http.Request) (*http.Response, error) {
			resp := httpmock.NewStringResponse(200, `{"galleryEndpoint":"https://galleryartifacts.hosting.testlocation.contoso.com/galleryartifacts/","graphEndpoint":"https://graph.testlocation.contoso.com/","portalEndpoint":"https://portal.testlocation.contoso.com/","authentication":{"loginEndpoint":"https://adfs.testlocation.contoso.com/adfs","audiences":["https://management.adfs.azurestack.testlocation/ce080287-be51-42e5-b99e-9de760fecae7"]}}`)
			return resp, nil
		},
	)

	mockCS.SetPropertiesDefaults(PropertiesDefaultsParams{
		IsScale:    false,
		IsUpgrade:  false,
		PkiKeySize: helpers.DefaultPkiKeySize,
	})
	for _, pool := range mockCS.Properties.AgentPoolProfiles {
		if (*pool.PlatformFaultDomainCount) != DefaultAzureStackFaultDomainCount {
			t.Fatalf("PlatformFaultDomainCount did not have the expected value, got %d, expected %d",
				(*pool.PlatformFaultDomainCount), DefaultAzureStackFaultDomainCount)
		}

		if (*pool.AcceleratedNetworkingEnabled) != DefaultAzureStackAcceleratedNetworking {
			t.Fatalf("AcceleratedNetworkingEnabled did not have the expected value, got %t, expected %t",
				(*pool.AcceleratedNetworkingEnabled), DefaultAzureStackAcceleratedNetworking)
		}

		if (*pool.AcceleratedNetworkingEnabledWindows) != DefaultAzureStackAcceleratedNetworking {
			t.Fatalf("AcceleratedNetworkingEnabledWindows did not have the expected value, got %t, expected %t",
				(*pool.AcceleratedNetworkingEnabledWindows), DefaultAzureStackAcceleratedNetworking)
		}
	}
	// Check scenario where value is already set.
	mockCS.Properties.CustomCloudProfile = &CustomCloudProfile{
		PortalURL: "https://portal.testlocation.contoso.com",
	}
	mockCS.Properties.MasterProfile.AvailabilityProfile = ""
	mockCS.Properties.MasterProfile.Count = 1
	for _, pool := range mockCS.Properties.AgentPoolProfiles {
		pool.PlatformFaultDomainCount = &oldFaultDomainCount
	}
	mockCS.Location = location

	httpmock.DeactivateAndReset()
	httpmock.Activate()
	httpmock.RegisterResponder("GET", fmt.Sprintf("%smetadata/endpoints?api-version=1.0", fmt.Sprintf("https://management.%s.contoso.com/", location)),
		func(req *http.Request) (*http.Response, error) {
			resp := httpmock.NewStringResponse(200, `{"galleryEndpoint":"https://galleryartifacts.hosting.testlocation.contoso.com/galleryartifacts/","graphEndpoint":"https://graph.testlocation.contoso.com/","portalEndpoint":"https://portal.testlocation.contoso.com/","authentication":{"loginEndpoint":"https://adfs.testlocation.contoso.com/","audiences":["https://management.adfs.azurestack.testlocation/ce080287-be51-42e5-b99e-9de760fecae7"]}}`)
			return resp, nil
		},
	)

	mockCS.SetPropertiesDefaults(PropertiesDefaultsParams{
		IsScale:    false,
		IsUpgrade:  false,
		PkiKeySize: helpers.DefaultPkiKeySize,
	})
	for _, pool := range mockCS.Properties.AgentPoolProfiles {
		if (*pool.PlatformFaultDomainCount) != oldFaultDomainCount {
			t.Fatalf("PlatformFaultDomainCount did not have the expected value, got %d, expected %d",
				(*pool.PlatformFaultDomainCount), oldFaultDomainCount)
		}
	}
}

func TestEtcdDiskSizeOnAzureStack(t *testing.T) {
	location := "testlocation"
	mockCS := getMockBaseContainerService("1.11.6")
	mockCS.Location = location
	mockCS.Properties.MasterProfile.Count = 1
	mockCS.Properties.OrchestratorProfile.OrchestratorType = Kubernetes
	mockCS.Properties.CustomCloudProfile = &CustomCloudProfile{
		PortalURL: "https://portal.testlocation.contoso.com",
	}

	httpmock.Activate()
	defer httpmock.DeactivateAndReset()
	httpmock.RegisterResponder("GET", fmt.Sprintf("%smetadata/endpoints?api-version=1.0", fmt.Sprintf("https://management.%s.contoso.com/", location)),
		func(req *http.Request) (*http.Response, error) {
			resp := httpmock.NewStringResponse(200, `{"galleryEndpoint":"https://galleryartifacts.hosting.testlocation.contoso.com/galleryartifacts/","graphEndpoint":"https://graph.testlocation.contoso.com/","portalEndpoint":"https://portal.testlocation.contoso.com/","authentication":{"loginEndpoint":"https://adfs.testlocation.contoso.com/adfs","audiences":["https://management.adfs.azurestack.testlocation/ce080287-be51-42e5-b99e-9de760fecae7"]}}`)
			return resp, nil
		},
	)

	mockCS.SetPropertiesDefaults(PropertiesDefaultsParams{
		IsScale:    false,
		IsUpgrade:  false,
		PkiKeySize: helpers.DefaultPkiKeySize,
	})
	if mockCS.Properties.OrchestratorProfile.KubernetesConfig.EtcdDiskSizeGB != DefaultEtcdDiskSize {
		t.Fatalf("EtcdDiskSizeGB did not have the expected size, got %s, expected %s",
			mockCS.Properties.OrchestratorProfile.KubernetesConfig.EtcdDiskSizeGB, DefaultEtcdDiskSize)
	}

	// Case where total node count is 5.
	mockCS = getMockBaseContainerService("1.11.6")
	mockCS.Location = location
	mockCS.Properties.OrchestratorProfile.OrchestratorType = Kubernetes
	mockCS.Properties.MasterProfile.Count = 5
	mockCS.Properties.CustomCloudProfile = &CustomCloudProfile{
		PortalURL: "https://portal.testlocation.contoso.com",
	}

	httpmock.DeactivateAndReset()
	httpmock.Activate()
	httpmock.RegisterResponder("GET", fmt.Sprintf("%smetadata/endpoints?api-version=1.0", fmt.Sprintf("https://management.%s.contoso.com/", location)),
		func(req *http.Request) (*http.Response, error) {
			resp := httpmock.NewStringResponse(200, `{"galleryEndpoint":"https://galleryartifacts.hosting.testlocation.contoso.com/galleryartifacts/","graphEndpoint":"https://graph.testlocation.contoso.com/","portalEndpoint":"https://portal.testlocation.contoso.com/","authentication":{"loginEndpoint":"https://adfs.testlocation.contoso.com/","audiences":["https://management.adfs.azurestack.testlocation/ce080287-be51-42e5-b99e-9de760fecae7"]}}`)
			return resp, nil
		},
	)

	mockCS.SetPropertiesDefaults(PropertiesDefaultsParams{
		IsScale:    false,
		IsUpgrade:  false,
		PkiKeySize: helpers.DefaultPkiKeySize,
	})
	if mockCS.Properties.OrchestratorProfile.KubernetesConfig.EtcdDiskSizeGB != DefaultEtcdDiskSizeGT3Nodes {
		t.Fatalf("EtcdDiskSizeGB did not have the expected size, got %s, expected %s",
			mockCS.Properties.OrchestratorProfile.KubernetesConfig.EtcdDiskSizeGB, DefaultEtcdDiskSizeGT3Nodes)
	}

	// Case where total node count is 11.
	mockCS = getMockBaseContainerService("1.11.6")
	mockCS.Location = location
	mockCS.Properties.OrchestratorProfile.OrchestratorType = Kubernetes
	mockCS.Properties.MasterProfile.Count = 5
	mockCS.Properties.AgentPoolProfiles[0].Count = 6
	mockCS.Properties.CustomCloudProfile = &CustomCloudProfile{
		PortalURL: "https://portal.testlocation.contoso.com",
	}

	httpmock.DeactivateAndReset()
	httpmock.Activate()
	httpmock.RegisterResponder("GET", fmt.Sprintf("%smetadata/endpoints?api-version=1.0", fmt.Sprintf("https://management.%s.contoso.com/", location)),
		func(req *http.Request) (*http.Response, error) {
			resp := httpmock.NewStringResponse(200, `{"galleryEndpoint":"https://galleryartifacts.hosting.testlocation.contoso.com/galleryartifacts/","graphEndpoint":"https://graph.testlocation.contoso.com/","portalEndpoint":"https://portal.testlocation.contoso.com/","authentication":{"loginEndpoint":"https://adfs.testlocation.contoso.com/","audiences":["https://management.adfs.azurestack.testlocation/ce080287-be51-42e5-b99e-9de760fecae7"]}}`)
			return resp, nil
		},
	)

	mockCS.SetPropertiesDefaults(PropertiesDefaultsParams{
		IsScale:    false,
		IsUpgrade:  false,
		PkiKeySize: helpers.DefaultPkiKeySize,
	})
	if mockCS.Properties.OrchestratorProfile.KubernetesConfig.EtcdDiskSizeGB != MaxAzureStackManagedDiskSize {
		t.Fatalf("EtcdDiskSizeGB did not have the expected size, got %s, expected %s",
			mockCS.Properties.OrchestratorProfile.KubernetesConfig.EtcdDiskSizeGB, MaxAzureStackManagedDiskSize)
	}

	// Case where total node count is 21.
	mockCS = getMockBaseContainerService("1.11.6")
	mockCS.Location = location
	mockCS.Properties.OrchestratorProfile.OrchestratorType = Kubernetes
	mockCS.Properties.MasterProfile.Count = 5
	mockCS.Properties.AgentPoolProfiles[0].Count = 16
	mockCS.Properties.CustomCloudProfile = &CustomCloudProfile{
		PortalURL: "https://portal.testlocation.contoso.com",
	}

	httpmock.DeactivateAndReset()
	httpmock.Activate()
	httpmock.RegisterResponder("GET", fmt.Sprintf("%smetadata/endpoints?api-version=1.0", fmt.Sprintf("https://management.%s.contoso.com/", location)),
		func(req *http.Request) (*http.Response, error) {
			resp := httpmock.NewStringResponse(200, `{"galleryEndpoint":"https://galleryartifacts.hosting.testlocation.contoso.com/galleryartifacts/","graphEndpoint":"https://graph.testlocation.contoso.com/","portalEndpoint":"https://portal.testlocation.contoso.com/","authentication":{"loginEndpoint":"https://adfs.testlocation.contoso.com/","audiences":["https://management.adfs.azurestack.testlocation/ce080287-be51-42e5-b99e-9de760fecae7"]}}`)
			return resp, nil
		},
	)

	mockCS.SetPropertiesDefaults(PropertiesDefaultsParams{
		IsScale:    false,
		IsUpgrade:  false,
		PkiKeySize: helpers.DefaultPkiKeySize,
	})
	if mockCS.Properties.OrchestratorProfile.KubernetesConfig.EtcdDiskSizeGB != MaxAzureStackManagedDiskSize {
		t.Fatalf("EtcdDiskSizeGB did not have the expected size, got %s, expected %s",
			mockCS.Properties.OrchestratorProfile.KubernetesConfig.EtcdDiskSizeGB, MaxAzureStackManagedDiskSize)
	}

	// Case where total node count is 55 but EtcdDiskSizeGB size is passed
	mockCS = getMockBaseContainerService("1.11.6")
	mockCS.Location = location
	mockCS.Properties.OrchestratorProfile.OrchestratorType = Kubernetes
	mockCS.Properties.MasterProfile.Count = 5
	mockCS.Properties.AgentPoolProfiles[0].Count = 50
	customEtcdDiskSize := "512"
	mockCS.Properties.OrchestratorProfile.KubernetesConfig.EtcdDiskSizeGB = customEtcdDiskSize
	mockCS.Properties.CustomCloudProfile = &CustomCloudProfile{
		PortalURL: "https://portal.testlocation.contoso.com",
	}

	httpmock.DeactivateAndReset()
	httpmock.Activate()
	httpmock.RegisterResponder("GET", fmt.Sprintf("%smetadata/endpoints?api-version=1.0", fmt.Sprintf("https://management.%s.contoso.com/", location)),
		func(req *http.Request) (*http.Response, error) {
			resp := httpmock.NewStringResponse(200, `{"galleryEndpoint":"https://galleryartifacts.hosting.testlocation.contoso.com/galleryartifacts/","graphEndpoint":"https://graph.testlocation.contoso.com/","portalEndpoint":"https://portal.testlocation.contoso.com/","authentication":{"loginEndpoint":"https://adfs.testlocation.contoso.com/","audiences":["https://management.adfs.azurestack.testlocation/ce080287-be51-42e5-b99e-9de760fecae7"]}}`)
			return resp, nil
		},
	)

	mockCS.SetPropertiesDefaults(PropertiesDefaultsParams{
		IsScale:    false,
		IsUpgrade:  false,
		PkiKeySize: helpers.DefaultPkiKeySize,
	})
	if mockCS.Properties.OrchestratorProfile.KubernetesConfig.EtcdDiskSizeGB != customEtcdDiskSize {
		t.Fatalf("EtcdDiskSizeGB did not have the expected size, got %s, expected %s",
			mockCS.Properties.OrchestratorProfile.KubernetesConfig.EtcdDiskSizeGB, customEtcdDiskSize)
	}
}
func TestPreserveNodesProperties(t *testing.T) {
	mockCS := getMockBaseContainerService("1.10.8")
	mockCS.SetPropertiesDefaults(PropertiesDefaultsParams{
		IsScale:    false,
		IsUpgrade:  false,
		PkiKeySize: helpers.DefaultPkiKeySize,
	})
	if !to.Bool(mockCS.Properties.AgentPoolProfiles[0].PreserveNodesProperties) {
		t.Errorf("expected preserveNodesProperties to be %t instead got %t", true, to.Bool(mockCS.Properties.AgentPoolProfiles[0].PreserveNodesProperties))
	}
}

func TestUbuntu1804Flags(t *testing.T) {
	// Validate --resolv-conf is missing with 16.04 distro and present with 18.04
	cs := CreateMockContainerService("testcluster", "1.10.13", 3, 2, false)
	cs.Properties.MasterProfile.Distro = AKSUbuntu1604
	cs.Properties.AgentPoolProfiles[0].Distro = AKSUbuntu1804
	cs.Properties.AgentPoolProfiles[0].OSType = Linux
	cs.SetPropertiesDefaults(PropertiesDefaultsParams{
		IsScale:    false,
		IsUpgrade:  false,
		PkiKeySize: helpers.DefaultPkiKeySize,
	})
	km := cs.Properties.MasterProfile.KubernetesConfig.KubeletConfig
	if _, ok := km["--resolv-conf"]; ok {
		t.Fatalf("got unexpected '--resolv-conf' kubelet config value '%s' with Ubuntu 16.04 ",
			km["--resolv-conf"])
	}
	ka := cs.Properties.AgentPoolProfiles[0].KubernetesConfig.KubeletConfig
	if ka["--resolv-conf"] != "/run/systemd/resolve/resolv.conf" {
		t.Fatalf("got unexpected '--resolv-conf' kubelet config value %s with Ubuntu 18.04, the expected value is %s",
			ka["--resolv-conf"], "/run/systemd/resolve/resolv.conf")
	}

	cs = CreateMockContainerService("testcluster", "1.10.13", 3, 2, false)
	cs.Properties.MasterProfile.Distro = Ubuntu1804
	cs.Properties.AgentPoolProfiles[0].Distro = Ubuntu
	cs.Properties.AgentPoolProfiles[0].OSType = Linux
	cs.SetPropertiesDefaults(PropertiesDefaultsParams{
		IsScale:    false,
		IsUpgrade:  false,
		PkiKeySize: helpers.DefaultPkiKeySize,
	})
	km = cs.Properties.MasterProfile.KubernetesConfig.KubeletConfig
	if km["--resolv-conf"] != "/run/systemd/resolve/resolv.conf" {
		t.Fatalf("got unexpected '--resolv-conf' kubelet config value %s with Ubuntu 18.04, the expected value is %s",
			km["--resolv-conf"], "/run/systemd/resolve/resolv.conf")
	}
	ka = cs.Properties.AgentPoolProfiles[0].KubernetesConfig.KubeletConfig
	if _, ok := ka["--resolv-conf"]; ok {
		t.Fatalf("got unexpected '--resolv-conf' kubelet config value '%s' with Ubuntu 16.04 ",
			ka["--resolv-conf"])
	}

	cs = CreateMockContainerService("testcluster", "1.10.13", 3, 2, false)
	cs.Properties.MasterProfile.Distro = Ubuntu
	cs.Properties.AgentPoolProfiles[0].Distro = ""
	cs.Properties.AgentPoolProfiles[0].OSType = Windows
	cs.SetPropertiesDefaults(PropertiesDefaultsParams{
		IsScale:    false,
		IsUpgrade:  false,
		PkiKeySize: helpers.DefaultPkiKeySize,
	})
	km = cs.Properties.MasterProfile.KubernetesConfig.KubeletConfig
	if _, ok := km["--resolv-conf"]; ok {
		t.Fatalf("got unexpected '--resolv-conf' kubelet config value '%s' with Ubuntu 16.04 ",
			km["--resolv-conf"])
	}
	ka = cs.Properties.AgentPoolProfiles[0].KubernetesConfig.KubeletConfig
	if ka["--resolv-conf"] != "\"\"\"\"" {
		t.Fatalf("got unexpected '--resolv-conf' kubelet config value %s with Windows, the expected value is %s",
			ka["--resolv-conf"], "\"\"\"\"")
	}
}

func getMockBaseContainerService(orchestratorVersion string) ContainerService {
	mockAPIProperties := getMockAPIProperties(orchestratorVersion)
	return ContainerService{
		Properties: &mockAPIProperties,
	}
}

func getMockAPIProperties(orchestratorVersion string) Properties {
	return Properties{
		ProvisioningState: "",
		OrchestratorProfile: &OrchestratorProfile{
			OrchestratorVersion: orchestratorVersion,
			KubernetesConfig:    &KubernetesConfig{},
		},
		MasterProfile: &MasterProfile{},
		AgentPoolProfiles: []*AgentPoolProfile{
			{},
			{},
			{},
			{},
		}}
}

func getKubernetesConfigWithFeatureGates(featureGates string) *KubernetesConfig {
	return &KubernetesConfig{
		KubeletConfig: map[string]string{"--feature-gates": featureGates},
	}
}

func TestDefaultEnablePodSecurityPolicy(t *testing.T) {
	cases := []struct {
		name     string
		cs       ContainerService
		expected bool
	}{
		{
			name: "default",
			cs: ContainerService{
				Properties: &Properties{
					OrchestratorProfile: &OrchestratorProfile{
						OrchestratorType:    Kubernetes,
						OrchestratorVersion: "1.14.0",
					},
					MasterProfile: &MasterProfile{},
				},
			},
			expected: false,
		},
		{
			name: "default",
			cs: ContainerService{
				Properties: &Properties{
					OrchestratorProfile: &OrchestratorProfile{
						OrchestratorType:    Kubernetes,
						OrchestratorVersion: "1.15.0-alpha.1",
					},
					MasterProfile: &MasterProfile{},
				},
			},
			expected: true,
		},
		{
			name: "default",
			cs: ContainerService{
				Properties: &Properties{
					OrchestratorProfile: &OrchestratorProfile{
						OrchestratorType:    Kubernetes,
						OrchestratorVersion: "1.15.0-beta.1",
					},
					MasterProfile: &MasterProfile{},
				},
			},
			expected: true,
		},
		{
			name: "default",
			cs: ContainerService{
				Properties: &Properties{
					OrchestratorProfile: &OrchestratorProfile{
						OrchestratorType:    Kubernetes,
						OrchestratorVersion: "1.15.0",
					},
					MasterProfile: &MasterProfile{},
				},
			},
			expected: true,
		},
	}

	for _, c := range cases {
		c := c
		t.Run(c.name, func(t *testing.T) {
			t.Parallel()
			c.cs.setOrchestratorDefaults(false, false)
			if to.Bool(c.cs.Properties.OrchestratorProfile.KubernetesConfig.EnablePodSecurityPolicy) != c.expected {
				t.Errorf("expected  %t, but got %t", c.expected, to.Bool(c.cs.Properties.OrchestratorProfile.KubernetesConfig.EnablePodSecurityPolicy))
			}
		})
	}
}

func TestDefaultLoadBalancerSKU(t *testing.T) {
	cases := []struct {
		name     string
		cs       ContainerService
		expected string
	}{
		{
			name: "default",
			cs: ContainerService{
				Properties: &Properties{
					OrchestratorProfile: &OrchestratorProfile{
						OrchestratorType:    Kubernetes,
						OrchestratorVersion: "1.14.0",
					},
					MasterProfile: &MasterProfile{},
				},
			},
			expected: BasicLoadBalancerSku,
		},
		{
			name: "basic",
			cs: ContainerService{
				Properties: &Properties{
					OrchestratorProfile: &OrchestratorProfile{
						OrchestratorType:    Kubernetes,
						OrchestratorVersion: "1.14.0",
						KubernetesConfig: &KubernetesConfig{
							LoadBalancerSku: "basic",
						},
					},
					MasterProfile: &MasterProfile{},
				},
			},
			expected: BasicLoadBalancerSku,
		},
		{
			name: "default",
			cs: ContainerService{
				Properties: &Properties{
					OrchestratorProfile: &OrchestratorProfile{
						OrchestratorType:    Kubernetes,
						OrchestratorVersion: "1.14.0",
						KubernetesConfig: &KubernetesConfig{
							LoadBalancerSku: BasicLoadBalancerSku,
						},
					},
					MasterProfile: &MasterProfile{},
				},
			},
			expected: BasicLoadBalancerSku,
		},
		{
			name: "default",
			cs: ContainerService{
				Properties: &Properties{
					OrchestratorProfile: &OrchestratorProfile{
						OrchestratorType:    Kubernetes,
						OrchestratorVersion: "1.14.0",
						KubernetesConfig: &KubernetesConfig{
							LoadBalancerSku: "standard",
						},
					},
					MasterProfile: &MasterProfile{},
				},
			},
			expected: StandardLoadBalancerSku,
		},
		{
			name: "default",
			cs: ContainerService{
				Properties: &Properties{
					OrchestratorProfile: &OrchestratorProfile{
						OrchestratorType:    Kubernetes,
						OrchestratorVersion: "1.14.0",
						KubernetesConfig: &KubernetesConfig{
							LoadBalancerSku: StandardLoadBalancerSku,
						},
					},
					MasterProfile: &MasterProfile{},
				},
			},
			expected: StandardLoadBalancerSku,
		},
	}

	for _, c := range cases {
		c := c
		t.Run(c.name, func(t *testing.T) {
			t.Parallel()
			c.cs.setOrchestratorDefaults(false, false)
			if c.cs.Properties.OrchestratorProfile.KubernetesConfig.LoadBalancerSku != c.expected {
				t.Errorf("expected %s, but got %s", c.expected, c.cs.Properties.OrchestratorProfile.KubernetesConfig.LoadBalancerSku)
			}
		})
	}
}

func TestEnableRBAC(t *testing.T) {
	cases := []struct {
		name      string
		cs        ContainerService
		isUpgrade bool
		isScale   bool
		expected  bool
	}{
		{
			name: "default",
			cs: ContainerService{
				Properties: &Properties{
					OrchestratorProfile: &OrchestratorProfile{
						OrchestratorType: Kubernetes,
					},
					MasterProfile: &MasterProfile{},
				},
			},
			expected: true,
		},
		{
			name: "1.14 disabled",
			cs: ContainerService{
				Properties: &Properties{
					OrchestratorProfile: &OrchestratorProfile{
						OrchestratorType:    Kubernetes,
						OrchestratorVersion: common.GetLatestPatchVersion("1.14", common.GetAllSupportedKubernetesVersions(false, false)),
						KubernetesConfig: &KubernetesConfig{
							EnableRbac: to.BoolPtr(false),
						},
					},
					MasterProfile: &MasterProfile{},
				},
			},
			expected: false,
		},
		{
			name: "1.14 disabled upgrade",
			cs: ContainerService{
				Properties: &Properties{
					OrchestratorProfile: &OrchestratorProfile{
						OrchestratorType:    Kubernetes,
						OrchestratorVersion: common.GetLatestPatchVersion("1.14", common.GetAllSupportedKubernetesVersions(false, false)),
						KubernetesConfig: &KubernetesConfig{
							EnableRbac: to.BoolPtr(false),
						},
					},
					MasterProfile: &MasterProfile{},
				},
			},
			isUpgrade: true,
			expected:  false,
		},
		{
			name: "1.15",
			cs: ContainerService{
				Properties: &Properties{
					OrchestratorProfile: &OrchestratorProfile{
						OrchestratorType:    Kubernetes,
						OrchestratorVersion: common.GetLatestPatchVersion("1.15", common.GetAllSupportedKubernetesVersions(false, false)),
					},
					MasterProfile: &MasterProfile{},
				},
			},
			expected: true,
		},
		{
			name: "1.15 upgrade",
			cs: ContainerService{
				Properties: &Properties{
					OrchestratorProfile: &OrchestratorProfile{
						OrchestratorType:    Kubernetes,
						OrchestratorVersion: common.GetLatestPatchVersion("1.15", common.GetAllSupportedKubernetesVersions(false, false)),
					},
					MasterProfile: &MasterProfile{},
				},
			},
			isUpgrade: true,
			expected:  true,
		},
		{
			name: "1.15 upgrade false--> true override",
			cs: ContainerService{
				Properties: &Properties{
					OrchestratorProfile: &OrchestratorProfile{
						OrchestratorType:    Kubernetes,
						OrchestratorVersion: common.GetLatestPatchVersion("1.15", common.GetAllSupportedKubernetesVersions(false, false)),
						KubernetesConfig: &KubernetesConfig{
							EnableRbac: to.BoolPtr(false),
						},
					},
					MasterProfile: &MasterProfile{},
				},
			},
			isUpgrade: true,
			expected:  true,
		},
		{
			name: "1.16 upgrade false--> true override",
			cs: ContainerService{
				Properties: &Properties{
					OrchestratorProfile: &OrchestratorProfile{
						OrchestratorType:    Kubernetes,
						OrchestratorVersion: common.GetLatestPatchVersion("1.16", common.GetAllSupportedKubernetesVersions(false, false)),
						KubernetesConfig: &KubernetesConfig{
							EnableRbac: to.BoolPtr(false),
						},
					},
					MasterProfile: &MasterProfile{},
				},
			},
			isUpgrade: true,
			expected:  true,
		},
		{
			name: "1.15 upgrade no false--> true override in AKS scenario",
			cs: ContainerService{
				Properties: &Properties{
					OrchestratorProfile: &OrchestratorProfile{
						OrchestratorType:    Kubernetes,
						OrchestratorVersion: common.GetLatestPatchVersion("1.15", common.GetAllSupportedKubernetesVersions(false, false)),
						KubernetesConfig: &KubernetesConfig{
							EnableRbac: to.BoolPtr(false),
						},
					},
					HostedMasterProfile: &HostedMasterProfile{
						FQDN: "foo",
					},
				},
			},
			isUpgrade: true,
			expected:  false,
		},
	}

	for _, c := range cases {
		c := c
		t.Run(c.name, func(t *testing.T) {
			t.Parallel()
			c.cs.setOrchestratorDefaults(c.isUpgrade, c.isScale)
			if to.Bool(c.cs.Properties.OrchestratorProfile.KubernetesConfig.EnableRbac) != c.expected {
				t.Errorf("expected %t, but got %t", c.expected, to.Bool(c.cs.Properties.OrchestratorProfile.KubernetesConfig.EnableRbac))
			}
		})
	}
}

func TestDefaultTelemetry(t *testing.T) {
	// Test that the AzureTelemetryPID is set to DefaultAzureStackDeployTelemetryPID  by default
	mockCSDefaultSpec := getMockBaseContainerService("1.11.6")
	mockCSPDefaultSpec := GetMockPropertiesWithCustomCloudProfile("azurestackcloud", true, true, false)
	mockCSDefaultSpec.Properties.CustomCloudProfile = mockCSPDefaultSpec.CustomCloudProfile
	mockCSDefaultSpec.SetPropertiesDefaults(PropertiesDefaultsParams{
		IsScale:    false,
		IsUpgrade:  false,
		PkiKeySize: helpers.DefaultPkiKeySize,
	})

	actualEnv := AzureCloudSpecEnvMap[AzureStackCloud]
	expectedEnv := AzureCloudSpecEnvMap[AzurePublicCloud]
	expectedEnv.EndpointConfig.ResourceManagerVMDNSSuffix = mockCSPDefaultSpec.CustomCloudProfile.Environment.ResourceManagerVMDNSSuffix
	expectedEnv.CloudName = AzureStackCloud
	expectedEnv.KubernetesSpecConfig.AzureTelemetryPID = DefaultAzureStackDeployTelemetryPID
	if diff := cmp.Diff(actualEnv, expectedEnv); diff != "" {
		t.Errorf("setCustomCloudProfileDefaults(): did not set AzureTelemetryPID as DefaultAzureStackDeployTelemetryPID. %s", diff)
	}

	// Test that the AzureTelemetryPID is set to DefaultAzureStackScaleTelemetryPID by in Scale scenario
	mockCSScaleSpec := getMockBaseContainerService("1.11.6")
	mockCSPScaleSpec := GetMockPropertiesWithCustomCloudProfile("azurestackcloud", true, true, false)
	mockCSScaleSpec.Properties.CustomCloudProfile = mockCSPScaleSpec.CustomCloudProfile
	mockCSScaleSpec.SetPropertiesDefaults(PropertiesDefaultsParams{
		IsScale:    true,
		IsUpgrade:  false,
		PkiKeySize: helpers.DefaultPkiKeySize,
	})

	actualScaleEnv := AzureCloudSpecEnvMap[AzureStackCloud]
	expectedScaleEnv := AzureCloudSpecEnvMap[AzurePublicCloud]
	expectedScaleEnv.EndpointConfig.ResourceManagerVMDNSSuffix = mockCSPDefaultSpec.CustomCloudProfile.Environment.ResourceManagerVMDNSSuffix
	expectedScaleEnv.CloudName = AzureStackCloud
	expectedScaleEnv.KubernetesSpecConfig.AzureTelemetryPID = DefaultAzureStackScaleTelemetryPID
	if diff := cmp.Diff(actualScaleEnv, expectedScaleEnv); diff != "" {
		t.Errorf("setCustomCloudProfileDefaults(): did not set AzureTelemetryPID as DefaultAzureStackDeployTelemetryPID. %s", diff)
	}

	// Test that the AzureTelemetryPID is set to DefaultAzureStackUpgradeTelemetryPID in Upgrade scenario
	mockCSSUpgradeSpec := getMockBaseContainerService("1.11.6")
	mockCSPSUpgradeSpec := GetMockPropertiesWithCustomCloudProfile("azurestackcloud", true, true, false)
	mockCSSUpgradeSpec.Properties.CustomCloudProfile = mockCSPSUpgradeSpec.CustomCloudProfile
	mockCSSUpgradeSpec.SetPropertiesDefaults(PropertiesDefaultsParams{
		IsScale:    false,
		IsUpgrade:  true,
		PkiKeySize: helpers.DefaultPkiKeySize,
	})

	actualSUpgradeEnv := AzureCloudSpecEnvMap[AzureStackCloud]
	expectedSUpgradeEnv := AzureCloudSpecEnvMap[AzurePublicCloud]
	expectedSUpgradeEnv.EndpointConfig.ResourceManagerVMDNSSuffix = mockCSPDefaultSpec.CustomCloudProfile.Environment.ResourceManagerVMDNSSuffix
	expectedSUpgradeEnv.CloudName = AzureStackCloud
	expectedSUpgradeEnv.KubernetesSpecConfig.AzureTelemetryPID = DefaultAzureStackUpgradeTelemetryPID
	if diff := cmp.Diff(actualSUpgradeEnv, expectedSUpgradeEnv); diff != "" {
		t.Errorf("setCustomCloudProfileDefaults(): did not set AzureTelemetryPID as DefaultAzureStackUpgradeTelemetryPID. %s", diff)
	}
}

func TestDefaultCloudProviderDisableOutboundSNAT(t *testing.T) {
	cases := []struct {
		name     string
		cs       ContainerService
		expected bool
	}{
		{
			name: "default",
			cs: ContainerService{
				Properties: &Properties{
					OrchestratorProfile: &OrchestratorProfile{
						OrchestratorType:    Kubernetes,
						OrchestratorVersion: "1.14.0",
					},
					MasterProfile: &MasterProfile{},
				},
			},
			expected: false,
		},
		{
			name: "basic LB",
			cs: ContainerService{
				Properties: &Properties{
					OrchestratorProfile: &OrchestratorProfile{
						OrchestratorType:    Kubernetes,
						OrchestratorVersion: "1.14.0",
						KubernetesConfig: &KubernetesConfig{
							LoadBalancerSku: BasicLoadBalancerSku,
						},
					},
					MasterProfile: &MasterProfile{},
				},
			},
			expected: false,
		},
		{
			name: "basic LB w/ true",
			cs: ContainerService{
				Properties: &Properties{
					OrchestratorProfile: &OrchestratorProfile{
						OrchestratorType:    Kubernetes,
						OrchestratorVersion: "1.14.0",
						KubernetesConfig: &KubernetesConfig{
							LoadBalancerSku:                  BasicLoadBalancerSku,
							CloudProviderDisableOutboundSNAT: to.BoolPtr(true),
						},
					},
					MasterProfile: &MasterProfile{},
				},
			},
			expected: false,
		},
		{
			name: "basic LB w/ false",
			cs: ContainerService{
				Properties: &Properties{
					OrchestratorProfile: &OrchestratorProfile{
						OrchestratorType:    Kubernetes,
						OrchestratorVersion: "1.14.0",
						KubernetesConfig: &KubernetesConfig{
							LoadBalancerSku:                  BasicLoadBalancerSku,
							CloudProviderDisableOutboundSNAT: to.BoolPtr(false),
						},
					},
					MasterProfile: &MasterProfile{},
				},
			},
			expected: false,
		},
		{
			name: "standard LB w/ true",
			cs: ContainerService{
				Properties: &Properties{
					OrchestratorProfile: &OrchestratorProfile{
						OrchestratorType:    Kubernetes,
						OrchestratorVersion: "1.14.0",
						KubernetesConfig: &KubernetesConfig{
							LoadBalancerSku:                  StandardLoadBalancerSku,
							CloudProviderDisableOutboundSNAT: to.BoolPtr(true),
						},
					},
					MasterProfile: &MasterProfile{},
				},
			},
			expected: true,
		},
		{
			name: "standard LB w/ false",
			cs: ContainerService{
				Properties: &Properties{
					OrchestratorProfile: &OrchestratorProfile{
						OrchestratorType:    Kubernetes,
						OrchestratorVersion: "1.14.0",
						KubernetesConfig: &KubernetesConfig{
							LoadBalancerSku:                  StandardLoadBalancerSku,
							CloudProviderDisableOutboundSNAT: to.BoolPtr(false),
						},
					},
					MasterProfile: &MasterProfile{},
				},
			},
			expected: false,
		},
	}

	for _, c := range cases {
		c := c
		t.Run(c.name, func(t *testing.T) {
			t.Parallel()
			c.cs.setOrchestratorDefaults(false, false)
			if to.Bool(c.cs.Properties.OrchestratorProfile.KubernetesConfig.CloudProviderDisableOutboundSNAT) != c.expected {
				t.Errorf("expected %t, but got %t", c.expected, to.Bool(c.cs.Properties.OrchestratorProfile.KubernetesConfig.CloudProviderDisableOutboundSNAT))
			}
		})
	}
}

func TestImageReference(t *testing.T) {
	cases := []struct {
		name                      string
		cs                        ContainerService
		isUpgrade                 bool
		isScale                   bool
		expectedMasterProfile     MasterProfile
		expectedAgentPoolProfiles []AgentPoolProfile
	}{
		{
			name: "default",
			cs: ContainerService{
				Properties: &Properties{
					OrchestratorProfile: &OrchestratorProfile{
						OrchestratorType: Kubernetes,
					},
					MasterProfile: &MasterProfile{},
					AgentPoolProfiles: []*AgentPoolProfile{
						{},
					},
				},
			},
			expectedMasterProfile: MasterProfile{
				Distro:   AKSUbuntu1604,
				ImageRef: nil,
			},
			expectedAgentPoolProfiles: []AgentPoolProfile{
				{
					Distro:   AKSUbuntu1604,
					ImageRef: nil,
				},
			},
		},
		{
			name: "image references",
			cs: ContainerService{
				Properties: &Properties{
					OrchestratorProfile: &OrchestratorProfile{
						OrchestratorType: Kubernetes,
					},
					MasterProfile: &MasterProfile{
						ImageRef: &ImageReference{
							Name:           "name",
							ResourceGroup:  "resource-group",
							SubscriptionID: "sub-id",
							Gallery:        "gallery",
							Version:        "version",
						},
					},
					AgentPoolProfiles: []*AgentPoolProfile{
						{
							ImageRef: &ImageReference{
								Name:           "name",
								ResourceGroup:  "resource-group",
								SubscriptionID: "sub-id",
								Gallery:        "gallery",
								Version:        "version",
							},
						},
					},
				},
			},
			expectedMasterProfile: MasterProfile{
				Distro: "",
				ImageRef: &ImageReference{
					Name:           "name",
					ResourceGroup:  "resource-group",
					SubscriptionID: "sub-id",
					Gallery:        "gallery",
					Version:        "version",
				},
			},
			expectedAgentPoolProfiles: []AgentPoolProfile{
				{
					Distro: "",
					ImageRef: &ImageReference{
						Name:           "name",
						ResourceGroup:  "resource-group",
						SubscriptionID: "sub-id",
						Gallery:        "gallery",
						Version:        "version",
					},
				},
			},
		},
		{
			name: "mixed",
			cs: ContainerService{
				Properties: &Properties{
					OrchestratorProfile: &OrchestratorProfile{
						OrchestratorType: Kubernetes,
					},
					MasterProfile: &MasterProfile{},
					AgentPoolProfiles: []*AgentPoolProfile{
						{
							ImageRef: &ImageReference{
								Name:           "name",
								ResourceGroup:  "resource-group",
								SubscriptionID: "sub-id",
								Gallery:        "gallery",
								Version:        "version",
							},
						},
						{},
					},
				},
			},
			expectedMasterProfile: MasterProfile{
				Distro:   AKSUbuntu1604,
				ImageRef: nil,
			},
			expectedAgentPoolProfiles: []AgentPoolProfile{
				{
					Distro: "",
					ImageRef: &ImageReference{
						Name:           "name",
						ResourceGroup:  "resource-group",
						SubscriptionID: "sub-id",
						Gallery:        "gallery",
						Version:        "version",
					},
				},
				{
					Distro:   AKSUbuntu1604,
					ImageRef: nil,
				},
			},
		},
	}

	for _, c := range cases {
		c := c
		t.Run(c.name, func(t *testing.T) {
			t.Parallel()
			c.cs.SetPropertiesDefaults(PropertiesDefaultsParams{
				IsUpgrade:  c.isUpgrade,
				IsScale:    c.isScale,
				PkiKeySize: helpers.DefaultPkiKeySize,
			})
			if c.cs.Properties.MasterProfile.Distro != c.expectedMasterProfile.Distro {
				t.Errorf("expected %s, but got %s", c.expectedMasterProfile.Distro, c.cs.Properties.MasterProfile.Distro)
			}
			if c.expectedMasterProfile.ImageRef == nil {
				if c.cs.Properties.MasterProfile.ImageRef != nil {
					t.Errorf("expected nil, but got an ImageRef")
				}
			} else {
				if c.cs.Properties.MasterProfile.ImageRef == nil {
					t.Errorf("got unexpected nil MasterProfile.ImageRef")
				}
				if c.cs.Properties.MasterProfile.ImageRef.Name != c.expectedMasterProfile.ImageRef.Name {
					t.Errorf("expected %s, but got %s", c.expectedMasterProfile.ImageRef.Name, c.cs.Properties.MasterProfile.ImageRef.Name)
				}
				if c.cs.Properties.MasterProfile.ImageRef.ResourceGroup != c.expectedMasterProfile.ImageRef.ResourceGroup {
					t.Errorf("expected %s, but got %s", c.expectedMasterProfile.ImageRef.ResourceGroup, c.cs.Properties.MasterProfile.ImageRef.ResourceGroup)
				}
				if c.cs.Properties.MasterProfile.ImageRef.SubscriptionID != c.expectedMasterProfile.ImageRef.SubscriptionID {
					t.Errorf("expected %s, but got %s", c.expectedMasterProfile.ImageRef.SubscriptionID, c.cs.Properties.MasterProfile.ImageRef.SubscriptionID)
				}
				if c.cs.Properties.MasterProfile.ImageRef.Gallery != c.expectedMasterProfile.ImageRef.Gallery {
					t.Errorf("expected %s, but got %s", c.expectedMasterProfile.ImageRef.Gallery, c.cs.Properties.MasterProfile.ImageRef.Gallery)
				}
				if c.cs.Properties.MasterProfile.ImageRef.Version != c.expectedMasterProfile.ImageRef.Version {
					t.Errorf("expected %s, but got %s", c.expectedMasterProfile.ImageRef.Version, c.cs.Properties.MasterProfile.ImageRef.Version)
				}
			}
			for i, profile := range c.cs.Properties.AgentPoolProfiles {
				if profile.Distro != c.expectedAgentPoolProfiles[i].Distro {
					t.Errorf("expected %s, but got %s", c.expectedAgentPoolProfiles[i].Distro, profile.Distro)
				}
				if c.expectedAgentPoolProfiles[i].ImageRef == nil {
					if profile.ImageRef != nil {
						t.Errorf("expected nil, but got an ImageRef")
					}
				} else {
					if profile.ImageRef == nil {
						t.Errorf("got unexpected nil MasterProfile.ImageRef")
					}
					if profile.ImageRef.Name != c.expectedAgentPoolProfiles[i].ImageRef.Name {
						t.Errorf("expected %s, but got %s", c.expectedAgentPoolProfiles[i].ImageRef.Name, profile.ImageRef.Name)
					}
					if profile.ImageRef.ResourceGroup != c.expectedAgentPoolProfiles[i].ImageRef.ResourceGroup {
						t.Errorf("expected %s, but got %s", c.expectedAgentPoolProfiles[i].ImageRef.ResourceGroup, profile.ImageRef.ResourceGroup)
					}
					if profile.ImageRef.SubscriptionID != c.expectedAgentPoolProfiles[i].ImageRef.SubscriptionID {
						t.Errorf("expected %s, but got %s", c.expectedAgentPoolProfiles[i].ImageRef.SubscriptionID, profile.ImageRef.SubscriptionID)
					}
					if profile.ImageRef.Gallery != c.expectedAgentPoolProfiles[i].ImageRef.Gallery {
						t.Errorf("expected %s, but got %s", c.expectedAgentPoolProfiles[i].ImageRef.Gallery, profile.ImageRef.Gallery)
					}
					if profile.ImageRef.Version != c.expectedAgentPoolProfiles[i].ImageRef.Version {
						t.Errorf("expected %s, but got %s", c.expectedAgentPoolProfiles[i].ImageRef.Version, profile.ImageRef.Version)
					}
				}
			}
		})
	}
}

func TestCustomHyperkubeDistro(t *testing.T) {
	cases := []struct {
		name                      string
		cs                        ContainerService
		isUpgrade                 bool
		isScale                   bool
		expectedMasterProfile     MasterProfile
		expectedAgentPoolProfiles []AgentPoolProfile
	}{
		{
			name: "default",
			cs: ContainerService{
				Properties: &Properties{
					OrchestratorProfile: &OrchestratorProfile{
						OrchestratorType: Kubernetes,
					},
					MasterProfile: &MasterProfile{},
					AgentPoolProfiles: []*AgentPoolProfile{
						{},
					},
				},
			},
			expectedMasterProfile: MasterProfile{
				Distro:   AKSUbuntu1604,
				ImageRef: nil,
			},
			expectedAgentPoolProfiles: []AgentPoolProfile{
				{
					Distro:   AKSUbuntu1604,
					ImageRef: nil,
				},
			},
		},
		{
			name: "custom hyperkube",
			cs: ContainerService{
				Properties: &Properties{
					OrchestratorProfile: &OrchestratorProfile{
						OrchestratorType: Kubernetes,
						KubernetesConfig: &KubernetesConfig{
							CustomHyperkubeImage: "myimage",
						},
					},
					MasterProfile: &MasterProfile{},
					AgentPoolProfiles: []*AgentPoolProfile{
						{},
					},
				},
			},
			expectedMasterProfile: MasterProfile{
				Distro: Ubuntu,
			},
			expectedAgentPoolProfiles: []AgentPoolProfile{
				{
					Distro: Ubuntu,
				},
			},
		},
		{
			name: "custom hyperkube w/ distro",
			cs: ContainerService{
				Properties: &Properties{
					OrchestratorProfile: &OrchestratorProfile{
						OrchestratorType: Kubernetes,
						KubernetesConfig: &KubernetesConfig{
							CustomHyperkubeImage: "myimage",
						},
					},
					MasterProfile: &MasterProfile{
						Distro: Ubuntu1804,
					},
					AgentPoolProfiles: []*AgentPoolProfile{
						{
							Distro: Ubuntu1804,
						},
					},
				},
			},
			expectedMasterProfile: MasterProfile{
				Distro: Ubuntu1804,
			},
			expectedAgentPoolProfiles: []AgentPoolProfile{
				{
					Distro: Ubuntu1804,
				},
			},
		},
		{
			name: "custom hyperkube w/ mixed distro config",
			cs: ContainerService{
				Properties: &Properties{
					OrchestratorProfile: &OrchestratorProfile{
						OrchestratorType: Kubernetes,
						KubernetesConfig: &KubernetesConfig{
							CustomHyperkubeImage: "myimage",
						},
					},
					MasterProfile: &MasterProfile{},
					AgentPoolProfiles: []*AgentPoolProfile{
						{
							Name:   "pool1",
							Distro: Ubuntu1804,
						},
						{
							Name: "pool2",
						},
					},
				},
			},
			expectedMasterProfile: MasterProfile{
				Distro: Ubuntu,
			},
			expectedAgentPoolProfiles: []AgentPoolProfile{
				{
					Distro: Ubuntu1804,
				},
				{
					Distro: Ubuntu,
				},
			},
		},
	}

	for _, c := range cases {
		c := c
		t.Run(c.name, func(t *testing.T) {
			t.Parallel()
			c.cs.SetPropertiesDefaults(PropertiesDefaultsParams{
				IsUpgrade:  c.isUpgrade,
				IsScale:    c.isScale,
				PkiKeySize: helpers.DefaultPkiKeySize,
			})
			if c.cs.Properties.MasterProfile.Distro != c.expectedMasterProfile.Distro {
				t.Errorf("expected %s, but got %s", c.expectedMasterProfile.Distro, c.cs.Properties.MasterProfile.Distro)
			}
			for i, profile := range c.cs.Properties.AgentPoolProfiles {
				if profile.Distro != c.expectedAgentPoolProfiles[i].Distro {
					t.Errorf("expected %s, but got %s", c.expectedAgentPoolProfiles[i].Distro, profile.Distro)
				}
			}
		})
	}
}<|MERGE_RESOLUTION|>--- conflicted
+++ resolved
@@ -205,13 +205,8 @@
 		DashboardAddonName:                 "k8s.gcr.io/kubernetes-dashboard-amd64:v1.10.1",
 		ReschedulerAddonName:               "k8s.gcr.io/rescheduler:v0.4.0",
 		MetricsServerAddonName:             "k8s.gcr.io/metrics-server-amd64:v0.2.1",
-<<<<<<< HEAD
-		NVIDIADevicePluginAddonName:        "nvidia/k8s-device-plugin:1.10",
+		NVIDIADevicePluginAddonName:        "nvidia/k8s-device-plugin:1.11",
 		ContainerMonitoringAddonName:       "mcr.microsoft.com/azuremonitor/containerinsights/ciprod:ciprod11012019",
-=======
-		NVIDIADevicePluginAddonName:        "nvidia/k8s-device-plugin:1.11",
-		ContainerMonitoringAddonName:       "mcr.microsoft.com/azuremonitor/containerinsights/ciprod:ciprod10182019",
->>>>>>> 08addacc
 		IPMASQAgentAddonName:               "k8s.gcr.io/ip-masq-agent-amd64:v2.5.0",
 		AzureCNINetworkMonitoringAddonName: "mcr.microsoft.com/containernetworking/networkmonitor:v0.0.6",
 		DNSAutoscalerAddonName:             "k8s.gcr.io/cluster-proportional-autoscaler-amd64:1.1.1",
