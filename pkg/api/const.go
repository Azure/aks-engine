--- conflicted
+++ resolved
@@ -220,13 +220,10 @@
 	// DefaultMaximumLoadBalancerRuleCount determines the default value of maximum allowed loadBalancer rule count according to
 	// https://docs.microsoft.com/en-us/azure/azure-subscription-service-limits#load-balancer.
 	DefaultMaximumLoadBalancerRuleCount = 250
-<<<<<<< HEAD
+	// DefaultEnableAutomaticUpdates determines the aks-engine provided default for enabling automatic updates
+	DefaultEnableAutomaticUpdates = true
 	// DefaultPreserveNodesProperties determines the aks-engine provided default for preserving nodes properties
 	DefaultPreserveNodesProperties = true
-=======
-	// DefaultEnableAutomaticUpdates determines the aks-engine provided default for enabling automatic updates
-	DefaultEnableAutomaticUpdates = true
->>>>>>> 3101db87
 )
 
 const (
