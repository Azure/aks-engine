// Copyright (c) Microsoft Corporation. All rights reserved.
// Licensed under the MIT license.

package api

import (
	"net/url"
	"testing"

	"github.com/Azure/go-autorest/autorest/to"

	"github.com/Azure/aks-engine/pkg/api/vlabs"
	"github.com/Azure/go-autorest/autorest/azure"
	"github.com/google/go-cmp/cmp"
)

const ValidSSHPublicKey = "ssh-rsa AAAAB3NzaC1yc2EAAAABJQAAAQEApD8+lRvLtUcyfO8N2Cwq0zY9DG1Un9d+tcmU3HgnAzBr6UR/dDT5M07NV7DN1lmu/0dt6Ay/ItjF9xK//nwVJL3ezEX32yhLKkCKFMB1LcANNzlhT++SB5tlRBx65CTL8z9FORe4UCWVJNafxu3as/BshQSrSaYt3hjSeYuzTpwd4+4xQutzbTXEUBDUr01zEfjjzfUu0HDrg1IFae62hnLm3ajG6b432IIdUhFUmgjZDljUt5bI3OEz5IWPsNOOlVTuo6fqU8lJHClAtAlZEZkyv0VotidC7ZSCfV153rRsEk9IWscwL2PQIQnCw7YyEYEffDeLjBwkH6MIdJ6OgQ== rsa-key-20170510"

func TestConvertCloudProfileToVLabs(t *testing.T) {
	const (
		name                         = "AzureStackCloud"
		managementPortalURL          = "https://management.local.azurestack.external/"
		publishSettingsURL           = "https://management.local.azurestack.external/publishsettings/index"
		serviceManagementEndpoint    = "https://management.azurestackci15.onmicrosoft.com/36f71706-54df-4305-9847-5b038a4cf189"
		resourceManagerEndpoint      = "https://management.local.azurestack.external/"
		activeDirectoryEndpoint      = "https://login.windows.net/"
		galleryEndpoint              = "https://portal.local.azurestack.external=30015/"
		keyVaultEndpoint             = "https://vault.azurestack.external/"
		graphEndpoint                = "https://graph.windows.net/"
		serviceBusEndpoint           = "https://servicebus.azurestack.external/"
		batchManagementEndpoint      = "https://batch.azurestack.external/"
		storageEndpointSuffix        = "core.azurestack.external"
		sqlDatabaseDNSSuffix         = "database.azurestack.external"
		trafficManagerDNSSuffix      = "trafficmanager.cn"
		keyVaultDNSSuffix            = "vault.azurestack.external"
		serviceBusEndpointSuffix     = "servicebus.azurestack.external"
		serviceManagementVMDNSSuffix = "chinacloudapp.cn"
		resourceManagerVMDNSSuffix   = "cloudapp.azurestack.external"
		containerRegistryDNSSuffix   = "azurecr.io"
		tokenAudience                = "https://management.azurestack.external/"
	)

	cs := &ContainerService{
		Properties: &Properties{
			CustomCloudProfile: &CustomCloudProfile{
				IdentitySystem:       AzureADIdentitySystem,
				AuthenticationMethod: ClientSecretAuthMethod,
				Environment: &azure.Environment{
					Name:                         name,
					ManagementPortalURL:          managementPortalURL,
					PublishSettingsURL:           publishSettingsURL,
					ServiceManagementEndpoint:    serviceManagementEndpoint,
					ResourceManagerEndpoint:      resourceManagerEndpoint,
					ActiveDirectoryEndpoint:      activeDirectoryEndpoint,
					GalleryEndpoint:              galleryEndpoint,
					KeyVaultEndpoint:             keyVaultEndpoint,
					GraphEndpoint:                graphEndpoint,
					ServiceBusEndpoint:           serviceBusEndpoint,
					BatchManagementEndpoint:      batchManagementEndpoint,
					StorageEndpointSuffix:        storageEndpointSuffix,
					SQLDatabaseDNSSuffix:         sqlDatabaseDNSSuffix,
					TrafficManagerDNSSuffix:      trafficManagerDNSSuffix,
					KeyVaultDNSSuffix:            keyVaultDNSSuffix,
					ServiceBusEndpointSuffix:     serviceBusEndpointSuffix,
					ServiceManagementVMDNSSuffix: serviceManagementVMDNSSuffix,
					ResourceManagerVMDNSSuffix:   resourceManagerVMDNSSuffix,
					ContainerRegistryDNSSuffix:   containerRegistryDNSSuffix,
					TokenAudience:                tokenAudience,
				},
			},
		},
	}

	vlabscs := ConvertContainerServiceToVLabs(cs)

	if vlabscs.Properties.CustomCloudProfile.AuthenticationMethod != ClientSecretAuthMethod {
		t.Errorf("incorrect AuthenticationMethod, expect: '%s', actual: '%s'", ClientSecretAuthMethod, vlabscs.Properties.CustomCloudProfile.AuthenticationMethod)
	}
	if vlabscs.Properties.CustomCloudProfile.IdentitySystem != AzureADIdentitySystem {
		t.Errorf("incorrect IdentitySystem, expect: '%s', actual: '%s'", AzureADIdentitySystem, vlabscs.Properties.CustomCloudProfile.IdentitySystem)
	}
	if vlabscs.Properties.CustomCloudProfile.Environment.Name != name {
		t.Errorf("incorrect Name, expect: '%s', actual: '%s'", name, vlabscs.Properties.CustomCloudProfile.Environment.Name)
	}
	if vlabscs.Properties.CustomCloudProfile.Environment.ManagementPortalURL != managementPortalURL {
		t.Errorf("incorrect ManagementPortalURL, expect: '%s', actual: '%s'", managementPortalURL, vlabscs.Properties.CustomCloudProfile.Environment.ManagementPortalURL)
	}
	if vlabscs.Properties.CustomCloudProfile.Environment.PublishSettingsURL != publishSettingsURL {
		t.Errorf("incorrect PublishSettingsURL, expect: '%s', actual: '%s'", publishSettingsURL, vlabscs.Properties.CustomCloudProfile.Environment.PublishSettingsURL)
	}
	if vlabscs.Properties.CustomCloudProfile.Environment.ServiceManagementEndpoint != serviceManagementEndpoint {
		t.Errorf("incorrect ServiceManagementEndpoint, expect: '%s', actual: '%s'", serviceManagementEndpoint, vlabscs.Properties.CustomCloudProfile.Environment.ServiceManagementEndpoint)
	}
	if vlabscs.Properties.CustomCloudProfile.Environment.ResourceManagerEndpoint != resourceManagerEndpoint {
		t.Errorf("incorrect ResourceManagerEndpoint, expect: '%s', actual: '%s'", resourceManagerEndpoint, vlabscs.Properties.CustomCloudProfile.Environment.ResourceManagerEndpoint)
	}
	if vlabscs.Properties.CustomCloudProfile.Environment.ActiveDirectoryEndpoint != activeDirectoryEndpoint {
		t.Errorf("incorrect ActiveDirectoryEndpoint, expect: '%s', actual: '%s'", activeDirectoryEndpoint, vlabscs.Properties.CustomCloudProfile.Environment.ActiveDirectoryEndpoint)
	}
	if vlabscs.Properties.CustomCloudProfile.Environment.GalleryEndpoint != galleryEndpoint {
		t.Errorf("incorrect GalleryEndpoint, expect: '%s', actual: '%s'", galleryEndpoint, vlabscs.Properties.CustomCloudProfile.Environment.GalleryEndpoint)
	}
	if vlabscs.Properties.CustomCloudProfile.Environment.KeyVaultEndpoint != keyVaultEndpoint {
		t.Errorf("incorrect KeyVaultEndpoint, expect: '%s', actual: '%s'", keyVaultEndpoint, vlabscs.Properties.CustomCloudProfile.Environment.KeyVaultEndpoint)
	}
	if vlabscs.Properties.CustomCloudProfile.Environment.GraphEndpoint != graphEndpoint {
		t.Errorf("incorrect GraphEndpoint, expect: '%s', actual: '%s'", graphEndpoint, vlabscs.Properties.CustomCloudProfile.Environment.GraphEndpoint)
	}
	if vlabscs.Properties.CustomCloudProfile.Environment.ServiceBusEndpoint != serviceBusEndpoint {
		t.Errorf("incorrect ServiceBusEndpoint, expect: '%s', actual: '%s'", serviceBusEndpoint, vlabscs.Properties.CustomCloudProfile.Environment.ServiceBusEndpoint)
	}
	if vlabscs.Properties.CustomCloudProfile.Environment.BatchManagementEndpoint != batchManagementEndpoint {
		t.Errorf("incorrect BatchManagementEndpoint, expect: '%s', actual: '%s'", batchManagementEndpoint, vlabscs.Properties.CustomCloudProfile.Environment.BatchManagementEndpoint)
	}
	if vlabscs.Properties.CustomCloudProfile.Environment.StorageEndpointSuffix != storageEndpointSuffix {
		t.Errorf("incorrect StorageEndpointSuffix, expect: '%s', actual: '%s'", storageEndpointSuffix, vlabscs.Properties.CustomCloudProfile.Environment.StorageEndpointSuffix)
	}
	if vlabscs.Properties.CustomCloudProfile.Environment.SQLDatabaseDNSSuffix != sqlDatabaseDNSSuffix {
		t.Errorf("incorrect SQLDatabaseDNSSuffix, expect: '%s', actual: '%s'", sqlDatabaseDNSSuffix, vlabscs.Properties.CustomCloudProfile.Environment.SQLDatabaseDNSSuffix)
	}
	if vlabscs.Properties.CustomCloudProfile.Environment.TrafficManagerDNSSuffix != trafficManagerDNSSuffix {
		t.Errorf("incorrect TrafficManagerDNSSuffix, expect: '%s', actual: '%s'", trafficManagerDNSSuffix, vlabscs.Properties.CustomCloudProfile.Environment.TrafficManagerDNSSuffix)
	}
	if vlabscs.Properties.CustomCloudProfile.Environment.KeyVaultDNSSuffix != keyVaultDNSSuffix {
		t.Errorf("incorrect KeyVaultDNSSuffix, expect: '%s', actual: '%s'", keyVaultDNSSuffix, vlabscs.Properties.CustomCloudProfile.Environment.KeyVaultDNSSuffix)
	}
	if vlabscs.Properties.CustomCloudProfile.Environment.ServiceBusEndpointSuffix != serviceBusEndpointSuffix {
		t.Errorf("incorrect ServiceBusEndpointSuffix, expect: '%s', actual: '%s'", serviceBusEndpointSuffix, vlabscs.Properties.CustomCloudProfile.Environment.ServiceBusEndpointSuffix)
	}
	if vlabscs.Properties.CustomCloudProfile.Environment.ServiceManagementVMDNSSuffix != serviceManagementVMDNSSuffix {
		t.Errorf("incorrect ServiceManagementVMDNSSuffix, expect: '%s', actual: '%s'", serviceManagementVMDNSSuffix, vlabscs.Properties.CustomCloudProfile.Environment.ServiceManagementVMDNSSuffix)
	}
	if vlabscs.Properties.CustomCloudProfile.Environment.ResourceManagerVMDNSSuffix != resourceManagerVMDNSSuffix {
		t.Errorf("incorrect ResourceManagerVMDNSSuffix, expect: '%s', actual: '%s'", resourceManagerVMDNSSuffix, vlabscs.Properties.CustomCloudProfile.Environment.ResourceManagerVMDNSSuffix)
	}
	if vlabscs.Properties.CustomCloudProfile.Environment.ContainerRegistryDNSSuffix != containerRegistryDNSSuffix {
		t.Errorf("incorrect ContainerRegistryDNSSuffix, expect: '%s', actual: '%s'", containerRegistryDNSSuffix, vlabscs.Properties.CustomCloudProfile.Environment.ContainerRegistryDNSSuffix)
	}
	if vlabscs.Properties.CustomCloudProfile.Environment.TokenAudience != tokenAudience {
		t.Errorf("incorrect TokenAudience, expect: '%s', actual: '%s'", tokenAudience, vlabscs.Properties.CustomCloudProfile.Environment.TokenAudience)
	}
}

func TestConvertAzureEnvironmentSpecConfigToVLabs(t *testing.T) {
	//Mock AzureEnvironmentSpecConfig
	cs := &ContainerService{
		Properties: &Properties{
			CustomCloudProfile: &CustomCloudProfile{
				IdentitySystem:       ADFSIdentitySystem,
				AuthenticationMethod: ClientCertificateAuthMethod,
				AzureEnvironmentSpecConfig: &AzureEnvironmentSpecConfig{
					CloudName: "AzureStackCloud",
					//DockerSpecConfig specify the docker engine download repo
					DockerSpecConfig: DockerSpecConfig{
						DockerEngineRepo:         "DockerEngineRepo",
						DockerComposeDownloadURL: "DockerComposeDownloadURL",
					},
					//KubernetesSpecConfig - Due to Chinese firewall issue, the default containers from google is blocked, use the Chinese local mirror instead
					KubernetesSpecConfig: KubernetesSpecConfig{
						KubernetesImageBase:              "KubernetesImageBase",
						TillerImageBase:                  "TillerImageBase",
						ACIConnectorImageBase:            "ACIConnectorImageBase",
						NVIDIAImageBase:                  "NVIDIAImageBase",
						AzureCNIImageBase:                "AzureCNIImageBase",
						CalicoImageBase:                  "CalicoImageBase",
						EtcdDownloadURLBase:              "EtcdDownloadURLBase",
						KubeBinariesSASURLBase:           "KubeBinariesSASURLBase",
						WindowsTelemetryGUID:             "WindowsTelemetryGUID",
						CNIPluginsDownloadURL:            "CNIPluginsDownloadURL",
						VnetCNILinuxPluginsDownloadURL:   "VnetCNILinuxPluginsDownloadURL",
						VnetCNIWindowsPluginsDownloadURL: "VnetCNIWindowsPluginsDownloadURL",
						ContainerdDownloadURLBase:        "ContainerdDownloadURLBase",
					},
					DCOSSpecConfig: DCOSSpecConfig{
						DCOS188BootstrapDownloadURL:     "DCOS188BootstrapDownloadURL",
						DCOS190BootstrapDownloadURL:     "DCOS190BootstrapDownloadURL",
						DCOS198BootstrapDownloadURL:     "DCOS198BootstrapDownloadURL",
						DCOS110BootstrapDownloadURL:     "DCOS110BootstrapDownloadURL",
						DCOS111BootstrapDownloadURL:     "DCOS111BootstrapDownloadURL",
						DCOSWindowsBootstrapDownloadURL: "DCOSWindowsBootstrapDownloadURL",
						DcosRepositoryURL:               "DcosRepositoryURL",
						DcosClusterPackageListID:        "DcosClusterPackageListID",
						DcosProviderPackageID:           "DcosProviderPackageID",
					},
					EndpointConfig: AzureEndpointConfig{
						ResourceManagerVMDNSSuffix: "ResourceManagerVMDNSSuffix",
					},
					OSImageConfig: map[Distro]AzureOSImageConfig{
						Distro("Test"): {
							ImageOffer:     "ImageOffer",
							ImageSku:       "ImageSku",
							ImagePublisher: "ImagePublisher",
							ImageVersion:   "ImageVersion",
						},
						AKSUbuntu1604: AKSUbuntu1604OSImageConfig,
					},
				},
			},
		},
	}
	vlabscs := ConvertContainerServiceToVLabs(cs)
	if vlabscs.Properties.CustomCloudProfile.AuthenticationMethod != ClientCertificateAuthMethod {
		t.Errorf("incorrect AuthenticationMethod, expect: '%s', actual: '%s'", ClientCertificateAuthMethod, vlabscs.Properties.CustomCloudProfile.AuthenticationMethod)
	}
	if vlabscs.Properties.CustomCloudProfile.IdentitySystem != ADFSIdentitySystem {
		t.Errorf("incorrect IdentitySystem, expect: '%s', actual: '%s'", ADFSIdentitySystem, vlabscs.Properties.CustomCloudProfile.IdentitySystem)
	}
	csSpec := cs.Properties.CustomCloudProfile.AzureEnvironmentSpecConfig
	vlabscsSpec := vlabscs.Properties.CustomCloudProfile.AzureEnvironmentSpecConfig

	if vlabscsSpec.CloudName != csSpec.CloudName {
		t.Errorf("incorrect CloudName, expect: '%s', actual: '%s'", csSpec.CloudName, vlabscsSpec.CloudName)
	}

	//KubernetesSpecConfig
	if vlabscsSpec.KubernetesSpecConfig.KubernetesImageBase != csSpec.KubernetesSpecConfig.KubernetesImageBase {
		t.Errorf("incorrect KubernetesImageBase, expect: '%s', actual: '%s'", csSpec.KubernetesSpecConfig.KubernetesImageBase, vlabscsSpec.KubernetesSpecConfig.KubernetesImageBase)
	}
	if vlabscsSpec.KubernetesSpecConfig.TillerImageBase != csSpec.KubernetesSpecConfig.TillerImageBase {
		t.Errorf("incorrect TillerImageBase, expect: '%s', actual: '%s'", csSpec.KubernetesSpecConfig.TillerImageBase, vlabscsSpec.KubernetesSpecConfig.TillerImageBase)
	}
	if vlabscsSpec.KubernetesSpecConfig.ACIConnectorImageBase != csSpec.KubernetesSpecConfig.ACIConnectorImageBase {
		t.Errorf("incorrect ACIConnectorImageBase, expect: '%s', actual: '%s'", csSpec.KubernetesSpecConfig.ACIConnectorImageBase, vlabscsSpec.KubernetesSpecConfig.ACIConnectorImageBase)
	}
	if vlabscsSpec.KubernetesSpecConfig.NVIDIAImageBase != csSpec.KubernetesSpecConfig.NVIDIAImageBase {
		t.Errorf("incorrect NVIDIAImageBase, expect: '%s', actual: '%s'", csSpec.KubernetesSpecConfig.NVIDIAImageBase, vlabscsSpec.KubernetesSpecConfig.NVIDIAImageBase)
	}
	if vlabscsSpec.KubernetesSpecConfig.AzureCNIImageBase != csSpec.KubernetesSpecConfig.AzureCNIImageBase {
		t.Errorf("incorrect AzureCNIImageBase, expect: '%s', actual: '%s'", csSpec.KubernetesSpecConfig.AzureCNIImageBase, vlabscsSpec.KubernetesSpecConfig.AzureCNIImageBase)
	}
	if vlabscsSpec.KubernetesSpecConfig.EtcdDownloadURLBase != csSpec.KubernetesSpecConfig.EtcdDownloadURLBase {
		t.Errorf("incorrect EtcdDownloadURLBase, expect: '%s', actual: '%s'", csSpec.KubernetesSpecConfig.EtcdDownloadURLBase, vlabscsSpec.KubernetesSpecConfig.EtcdDownloadURLBase)
	}
	if vlabscsSpec.KubernetesSpecConfig.KubeBinariesSASURLBase != csSpec.KubernetesSpecConfig.KubeBinariesSASURLBase {
		t.Errorf("incorrect KubeBinariesSASURLBase, expect: '%s', actual: '%s'", csSpec.KubernetesSpecConfig.KubeBinariesSASURLBase, vlabscsSpec.KubernetesSpecConfig.KubeBinariesSASURLBase)
	}
	if vlabscsSpec.KubernetesSpecConfig.WindowsTelemetryGUID != csSpec.KubernetesSpecConfig.WindowsTelemetryGUID {
		t.Errorf("incorrect WindowsTelemetryGUID, expect: '%s', actual: '%s'", csSpec.KubernetesSpecConfig.WindowsTelemetryGUID, vlabscsSpec.KubernetesSpecConfig.WindowsTelemetryGUID)
	}
	if vlabscsSpec.KubernetesSpecConfig.CNIPluginsDownloadURL != csSpec.KubernetesSpecConfig.CNIPluginsDownloadURL {
		t.Errorf("incorrect CNIPluginsDownloadURL, expect: '%s', actual: '%s'", csSpec.KubernetesSpecConfig.CNIPluginsDownloadURL, vlabscsSpec.KubernetesSpecConfig.CNIPluginsDownloadURL)
	}
	if vlabscsSpec.KubernetesSpecConfig.VnetCNILinuxPluginsDownloadURL != csSpec.KubernetesSpecConfig.VnetCNILinuxPluginsDownloadURL {
		t.Errorf("incorrect VnetCNILinuxPluginsDownloadURL, expect: '%s', actual: '%s'", csSpec.KubernetesSpecConfig.VnetCNILinuxPluginsDownloadURL, vlabscsSpec.KubernetesSpecConfig.VnetCNILinuxPluginsDownloadURL)
	}
	if vlabscsSpec.KubernetesSpecConfig.VnetCNIWindowsPluginsDownloadURL != csSpec.KubernetesSpecConfig.VnetCNIWindowsPluginsDownloadURL {
		t.Errorf("incorrect VnetCNIWindowsPluginsDownloadURL, expect: '%s', actual: '%s'", csSpec.KubernetesSpecConfig.VnetCNIWindowsPluginsDownloadURL, vlabscsSpec.KubernetesSpecConfig.VnetCNIWindowsPluginsDownloadURL)
	}
	if vlabscsSpec.KubernetesSpecConfig.ContainerdDownloadURLBase != csSpec.KubernetesSpecConfig.ContainerdDownloadURLBase {
		t.Errorf("incorrect ContainerdDownloadURLBase, expect: '%s', actual: '%s'", csSpec.KubernetesSpecConfig.ContainerdDownloadURLBase, vlabscsSpec.KubernetesSpecConfig.ContainerdDownloadURLBase)
	}

	//DockerSpecConfig
	if vlabscsSpec.DockerSpecConfig.DockerComposeDownloadURL != csSpec.DockerSpecConfig.DockerComposeDownloadURL {
		t.Errorf("incorrect DockerComposeDownloadURL, expect: '%s', actual: '%s'", csSpec.DockerSpecConfig.DockerComposeDownloadURL, vlabscsSpec.DockerSpecConfig.DockerComposeDownloadURL)
	}
	if vlabscsSpec.DockerSpecConfig.DockerEngineRepo != csSpec.DockerSpecConfig.DockerEngineRepo {
		t.Errorf("incorrect DockerEngineRepo, expect: '%s', actual: '%s'", csSpec.DockerSpecConfig.DockerEngineRepo, vlabscsSpec.DockerSpecConfig.DockerEngineRepo)
	}

	//DCOSSpecConfig
	if vlabscsSpec.DCOSSpecConfig.DCOS188BootstrapDownloadURL != csSpec.DCOSSpecConfig.DCOS188BootstrapDownloadURL {
		t.Errorf("incorrect DCOS188BootstrapDownloadURL, expect: '%s', actual: '%s'", csSpec.DCOSSpecConfig.DCOS188BootstrapDownloadURL, vlabscsSpec.DCOSSpecConfig.DCOS188BootstrapDownloadURL)
	}
	if vlabscsSpec.DCOSSpecConfig.DCOS190BootstrapDownloadURL != csSpec.DCOSSpecConfig.DCOS190BootstrapDownloadURL {
		t.Errorf("incorrect DCOS190BootstrapDownloadURL, expect: '%s', actual: '%s'", csSpec.DCOSSpecConfig.DCOS190BootstrapDownloadURL, vlabscsSpec.DCOSSpecConfig.DCOS190BootstrapDownloadURL)
	}
	if vlabscsSpec.DCOSSpecConfig.DCOS198BootstrapDownloadURL != csSpec.DCOSSpecConfig.DCOS198BootstrapDownloadURL {
		t.Errorf("incorrect DCOS198BootstrapDownloadURL, expect: '%s', actual: '%s'", csSpec.DCOSSpecConfig.DCOS198BootstrapDownloadURL, vlabscsSpec.DCOSSpecConfig.DCOS198BootstrapDownloadURL)
	}
	if vlabscsSpec.DCOSSpecConfig.DCOS110BootstrapDownloadURL != csSpec.DCOSSpecConfig.DCOS110BootstrapDownloadURL {
		t.Errorf("incorrect DCOS110BootstrapDownloadURL, expect: '%s', actual: '%s'", csSpec.DCOSSpecConfig.DCOS110BootstrapDownloadURL, vlabscsSpec.DCOSSpecConfig.DCOS110BootstrapDownloadURL)
	}
	if vlabscsSpec.DCOSSpecConfig.DCOS111BootstrapDownloadURL != csSpec.DCOSSpecConfig.DCOS111BootstrapDownloadURL {
		t.Errorf("incorrect DCOS111BootstrapDownloadURL, expect: '%s', actual: '%s'", csSpec.DCOSSpecConfig.DCOS111BootstrapDownloadURL, vlabscsSpec.DCOSSpecConfig.DCOS111BootstrapDownloadURL)
	}
	if vlabscsSpec.DCOSSpecConfig.DCOSWindowsBootstrapDownloadURL != csSpec.DCOSSpecConfig.DCOSWindowsBootstrapDownloadURL {
		t.Errorf("incorrect DCOSWindowsBootstrapDownloadURL, expect: '%s', actual: '%s'", csSpec.DCOSSpecConfig.DCOSWindowsBootstrapDownloadURL, vlabscsSpec.DCOSSpecConfig.DCOSWindowsBootstrapDownloadURL)
	}
	if vlabscsSpec.DCOSSpecConfig.DcosRepositoryURL != csSpec.DCOSSpecConfig.DcosRepositoryURL {
		t.Errorf("incorrect DcosRepositoryURL, expect: '%s', actual: '%s'", csSpec.DCOSSpecConfig.DcosRepositoryURL, vlabscsSpec.DCOSSpecConfig.DcosRepositoryURL)
	}
	if vlabscsSpec.DCOSSpecConfig.DcosClusterPackageListID != csSpec.DCOSSpecConfig.DcosClusterPackageListID {
		t.Errorf("incorrect DcosClusterPackageListID, expect: '%s', actual: '%s'", csSpec.DCOSSpecConfig.DcosClusterPackageListID, vlabscsSpec.DCOSSpecConfig.DcosClusterPackageListID)
	}
	if vlabscsSpec.DCOSSpecConfig.DcosProviderPackageID != csSpec.DCOSSpecConfig.DcosProviderPackageID {
		t.Errorf("incorrect DcosProviderPackageID, expect: '%s', actual: '%s'", csSpec.DCOSSpecConfig.DcosProviderPackageID, vlabscsSpec.DCOSSpecConfig.DcosProviderPackageID)
	}

	//EndpointConfig
	if vlabscsSpec.EndpointConfig.ResourceManagerVMDNSSuffix != csSpec.EndpointConfig.ResourceManagerVMDNSSuffix {
		t.Errorf("incorrect ResourceManagerVMDNSSuffix, expect: '%s', actual: '%s'", csSpec.EndpointConfig.ResourceManagerVMDNSSuffix, vlabscsSpec.EndpointConfig.ResourceManagerVMDNSSuffix)
	}

	//OSImageConfig
	for k, v := range csSpec.OSImageConfig {
		if actualValue, ok := vlabscsSpec.OSImageConfig[vlabs.Distro(string(k))]; ok {
			if v.ImageOffer != actualValue.ImageOffer {
				t.Errorf("incorrect ImageOffer for '%s', expect: '%s', actual: '%s'", string(k), v.ImageOffer, actualValue.ImageOffer)
			}
			if v.ImagePublisher != actualValue.ImagePublisher {
				t.Errorf("incorrect ImagePublisher for '%s', expect: '%s', actual: '%s'", string(k), v.ImagePublisher, actualValue.ImagePublisher)
			}
			if v.ImageSku != actualValue.ImageSku {
				t.Errorf("incorrect ImageSku for '%s', expect: '%s', actual: '%s'", string(k), v.ImageSku, actualValue.ImageSku)
			}
			if v.ImageVersion != actualValue.ImageVersion {
				t.Errorf("incorrect ImageVersion for '%s', expect: '%s', actual: '%s'", string(k), v.ImageVersion, actualValue.ImageVersion)
			}
		} else {
			t.Errorf("incorrect OSImageConfig: '%s' is missing", string(k))
		}
	}
}

func TestConvertContainerServiceToV20160330(t *testing.T) {
	cs := getDefaultContainerService()
	v20160330cs := ConvertContainerServiceToV20160330(cs)
	if v20160330cs == nil {
		t.Errorf("expected the converted containerService struct to be non-nil")
	}
}

func TestConvertContainerServiceToV20160930(t *testing.T) {
	cs := getDefaultContainerService()
	v20160930cs := ConvertContainerServiceToV20160930(cs)
	if v20160930cs == nil {
		t.Errorf("expected the converted containerService struct to be non-nil")
	}
}

func TestConvertContainerServiceToV20170131(t *testing.T) {
	cs := getDefaultContainerService()
	v20170131cs := ConvertContainerServiceToV20170131(cs)
	if v20170131cs == nil {
		t.Errorf("expected the converted containerService struct to be non-nil")
	}
}

func TestConvertContainerServiceToV20170701(t *testing.T) {
	cs := getDefaultContainerService()
	v20170701cs := ConvertContainerServiceToV20170701(cs)
	if v20170701cs == nil {
		t.Errorf("expected the converted containerService struct to be non-nil")
	}
}

func TestConvertContainerServiceToVLabs(t *testing.T) {
	cs := getDefaultContainerService()
	vlabsCS := ConvertContainerServiceToVLabs(cs)
	if vlabsCS == nil {
		t.Errorf("expected the converted containerService struct to be non-nil")
	}
}

func getDefaultContainerService() *ContainerService {
	u, _ := url.Parse("http://foobar.com/search")
	return &ContainerService{
		ID:       "sampleID",
		Location: "westus2",
		Name:     "sampleCS",
		Plan: &ResourcePurchasePlan{
			Name:          "sampleRPP",
			Product:       "sampleProduct",
			PromotionCode: "sampleCode",
			Publisher:     "samplePublisher",
		},
		Tags: map[string]string{
			"foo": "bar",
		},
		Type: "sampleType",
		Properties: &Properties{
			WindowsProfile: &WindowsProfile{
				AdminUsername: "sampleAdminUsername",
				AdminPassword: "sampleAdminPassword",
			},
			DiagnosticsProfile: &DiagnosticsProfile{
				VMDiagnostics: &VMDiagnostics{
					Enabled:    true,
					StorageURL: u,
				},
			},
			LinuxProfile: &LinuxProfile{
				AdminUsername: "azureuser",
				SSH: struct {
					PublicKeys []PublicKey `json:"publicKeys"`
				}{
					PublicKeys: []PublicKey{
						{
							KeyData: ValidSSHPublicKey,
						},
					},
				},
				Secrets: []KeyVaultSecrets{
					{
						SourceVault: &KeyVaultID{
							ID: "sampleKeyVaultID",
						},
						VaultCertificates: []KeyVaultCertificate{
							{
								CertificateURL:   "FooCertURL",
								CertificateStore: "BarCertStore",
							},
						},
					},
				},
				CustomNodesDNS: &CustomNodesDNS{
					DNSServer: "SampleDNSServer",
				},
				CustomSearchDomain: &CustomSearchDomain{
					Name:          "FooCustomSearchDomain",
					RealmUser:     "sampleRealmUser",
					RealmPassword: "sampleRealmPassword",
				},
			},
			ServicePrincipalProfile: &ServicePrincipalProfile{
				ClientID: "fooClientID",
				Secret:   "fooSecret",
				ObjectID: "fooObjectID",
				KeyvaultSecretRef: &KeyvaultSecretRef{
					VaultID:       "fooVaultID",
					SecretName:    "fooSecretName",
					SecretVersion: "fooSecretVersion",
				},
			},
			ExtensionProfiles: []*ExtensionProfile{
				{
					Name:                "fooExtension",
					Version:             "fooVersion",
					ExtensionParameters: "fooExtensionParameters",
					ExtensionParametersKeyVaultRef: &KeyvaultSecretRef{
						VaultID:       "fooVaultID",
						SecretName:    "fooSecretName",
						SecretVersion: "fooSecretVersion",
					},
					RootURL:  "fooRootURL",
					Script:   "fooSsript",
					URLQuery: "fooURL",
				},
			},
			JumpboxProfile: &JumpboxProfile{
				OSType:    "Linux",
				DNSPrefix: "blueorange",
				FQDN:      "blueorange.westus2.com",
			},
			CertificateProfile: &CertificateProfile{
				CaCertificate:         "SampleCACert",
				CaPrivateKey:          "SampleCAPrivateKey",
				APIServerCertificate:  "SampleAPIServerCert",
				APIServerPrivateKey:   "SampleAPIServerPrivateKey",
				ClientCertificate:     "SampleClientCert",
				ClientPrivateKey:      "SampleClientPrivateKey",
				KubeConfigCertificate: "SampleKubeConfigCert",
				KubeConfigPrivateKey:  "SampleKubeConfigPrivateKey",
				EtcdClientCertificate: "SampleEtcdClientCert",
				EtcdClientPrivateKey:  "SampleEtcdClientPrivateKey",
				EtcdServerCertificate: "SampleEtcdServerCert",
				EtcdServerPrivateKey:  "SampleEtcdServerPrivateKey",
			},
			FeatureFlags: &FeatureFlags{
				EnableCSERunInBackground: true,
				BlockOutboundInternet:    false,
				EnableTelemetry:          false,
			},
			AADProfile: &AADProfile{
				ClientAppID:     "SampleClientAppID",
				ServerAppID:     "ServerAppID",
				ServerAppSecret: "ServerAppSecret",
				TenantID:        "SampleTenantID",
				AdminGroupID:    "SampleAdminGroupID",
				Authenticator:   Webhook,
			},
			CustomProfile: &CustomProfile{
				Orchestrator: "Kubernetes",
			},
			OrchestratorProfile: &OrchestratorProfile{
				OrchestratorType:    "Kubernetes",
				OrchestratorVersion: "1.11.6",
				DcosConfig: &DcosConfig{
					DcosBootstrapURL:         "SampleDcosBootstrapURL",
					DcosWindowsBootstrapURL:  "SampleWindowsDcosBootstrapURL",
					Registry:                 "SampleRegistry",
					RegistryPass:             "SampleRegistryPass",
					RegistryUser:             "SampleRegistryUser",
					DcosClusterPackageListID: "SampleDcosClusterPackageListID",
					DcosProviderPackageID:    "SampleDcosProviderPackageID",
					BootstrapProfile: &BootstrapProfile{
						VMSize:       "Standard_Ds1_v1",
						OSDiskSizeGB: 256,
						OAuthEnabled: true,
						StaticIP:     "172.0.0.1",
						Subnet:       "255.255.255.0",
					},
				},
				KubernetesConfig: &KubernetesConfig{},
			},
			MasterProfile: &MasterProfile{
				Count:     1,
				DNSPrefix: "blueorange",
				SubjectAltNames: []string{
					"fooSubjectAltName",
				},
				CustomFiles: &[]CustomFile{
					{
						Source: "sampleCustomFileSource",
						Dest:   "sampleCustomFileDest",
					},
				},
				VMSize:                   "Standard_DS1_v1",
				OSDiskSizeGB:             256,
				VnetSubnetID:             "sampleVnetSubnetID",
				Subnet:                   "sampleSubnet",
				VnetCidr:                 "10.240.0.0/8",
				AgentVnetSubnetID:        "sampleAgentVnetSubnetID",
				FirstConsecutiveStaticIP: "10.240.0.0",
				IPAddressCount:           5,
				StorageProfile:           StorageAccount,
				HTTPSourceAddressPrefix:  "fooHTTPSourceAddressPrefix",
				OAuthEnabled:             true,
				PreprovisionExtension: &Extension{
					Name:        "sampleExtension",
					SingleOrAll: "single",
					Template:    "{{foobar}}",
				},
				Extensions: []Extension{
					{
						Name:        "sampleExtension",
						SingleOrAll: "single",
						Template:    "{{foobar}}",
					},
				},
				Distro: Ubuntu,
				ImageRef: &ImageReference{
					Name:          "FooImageRef",
					ResourceGroup: "FooImageRefResourceGroup",
				},
				KubernetesConfig: &KubernetesConfig{
					KubernetesImageBase:             "quay.io",
					ClusterSubnet:                   "fooClusterSubnet",
					NetworkPolicy:                   "calico",
					NetworkPlugin:                   "azure-cni",
					ContainerRuntime:                "docker",
					MaxPods:                         3,
					DockerBridgeSubnet:              "sampleDockerSubnet",
					DNSServiceIP:                    "172.0.0.1",
					ServiceCIDR:                     "172.0.0.1/16",
					UseManagedIdentity:              true,
					UserAssignedID:                  "fooUserAssigneID",
					UserAssignedClientID:            "fooUserAssigneClientID",
					MobyVersion:                     "3.0.0",
					CustomHyperkubeImage:            "",
					ContainerdVersion:               "1.2.4",
					CustomCcmImage:                  "sampleCCMImage",
					UseCloudControllerManager:       to.BoolPtr(true),
					CustomWindowsPackageURL:         "https://deisartifacts.windows.net",
					WindowsNodeBinariesURL:          "https://deisartifacts.windows.net",
					UseInstanceMetadata:             to.BoolPtr(true),
					LoadBalancerSku:                 BasicLoadBalancerSku,
					ExcludeMasterFromStandardLB:     to.BoolPtr(false),
					EnableRbac:                      to.BoolPtr(true),
					EnableSecureKubelet:             to.BoolPtr(true),
					EnableAggregatedAPIs:            true,
					EnableDataEncryptionAtRest:      to.BoolPtr(true),
					EnablePodSecurityPolicy:         to.BoolPtr(true),
					EnableEncryptionWithExternalKms: to.BoolPtr(true),
					GCHighThreshold:                 85,
					GCLowThreshold:                  80,
					EtcdVersion:                     "3.0.0",
					EtcdDiskSizeGB:                  "256",
					EtcdEncryptionKey:               "sampleEncruptionKey",
					AzureCNIVersion:                 "1.0.25",
					AzureCNIURLLinux:                "https://mirror.azk8s.cn/kubernetes/azure-container-networking/linux",
					AzureCNIURLWindows:              "https://mirror.azk8s.cn/kubernetes/azure-container-networking/windows",
					KeyVaultSku:                     "Basic",
					MaximumLoadBalancerRuleCount:    3,
					ProxyMode:                       KubeProxyModeIPTables,
					PrivateAzureRegistryServer:      "sampleRegistryServerURL",
					KubeletConfig: map[string]string{
						"barKey": "bazValue",
					},
					Addons: []KubernetesAddon{
						{
							Name:    "sampleAddon",
							Enabled: to.BoolPtr(true),
							Containers: []KubernetesContainerSpec{
								{
									Name:           "sampleK8sContainer",
									Image:          "sampleK8sImage",
									MemoryRequests: "20Mi",
									CPURequests:    "10m",
								},
							},
							Config: map[string]string{
								"sampleKey": "sampleVal",
							},
						},
					},
					APIServerConfig: map[string]string{
						"sampleAPIServerKey": "sampleAPIServerVal",
					},
					ControllerManagerConfig: map[string]string{
						"sampleCMKey": "sampleCMVal",
					},
					CloudControllerManagerConfig: map[string]string{
						"sampleCCMKey": "sampleCCMVal",
					},
					SchedulerConfig: map[string]string{
						"sampleSchedulerKey": "sampleSchedulerVal",
					},
					PrivateCluster: &PrivateCluster{
						Enabled: to.BoolPtr(true),
						JumpboxProfile: &PrivateJumpboxProfile{
							Name:           "sampleJumpboxProfile",
							VMSize:         "Standard_DS1_v2",
							OSDiskSizeGB:   512,
							Username:       "userName",
							PublicKey:      ValidSSHPublicKey,
							StorageProfile: StorageAccount,
						},
					},
					PodSecurityPolicyConfig: map[string]string{
						"samplePSPConfigKey": "samplePSPConfigVal",
					},
				},
			},
			AgentPoolProfiles: []*AgentPoolProfile{
				{
					Name:      "sampleAgent",
					Count:     2,
					VMSize:    "sampleVM",
					DNSPrefix: "blueorange",
					FQDN:      "blueorange.westus2.com",
					OSType:    "Linux",
					Subnet:    "sampleSubnet",
				},
				{
					Name:      "sampleAgent-public",
					Count:     2,
					VMSize:    "sampleVM",
					DNSPrefix: "blueorange",
					FQDN:      "blueorange.westus2.com",
					OSType:    "Linux",
					Subnet:    "sampleSubnet",
					ImageRef: &ImageReference{
						Name:           "testImage",
						ResourceGroup:  "testRg",
						SubscriptionID: "testSub",
						Gallery:        "testGallery",
						Version:        "0.0.1",
					},
				},
			},
		},
	}
}

func TestConvertOrchestratorVersionProfileToVLabs(t *testing.T) {
	ovpK8s := &OrchestratorVersionProfile{
		OrchestratorProfile: OrchestratorProfile{
			OrchestratorType:    Kubernetes,
			OrchestratorVersion: "1.9.11",
		},
		Upgrades: []*OrchestratorProfile{
			{
				OrchestratorType:    Kubernetes,
				OrchestratorVersion: "1.10.13",
			},
			{
				OrchestratorType:    Kubernetes,
				OrchestratorVersion: "1.11.6",
			},
		},
	}

	vlabsOvp := ConvertOrchestratorVersionProfileToVLabs(ovpK8s)

	if vlabsOvp == nil {
		t.Errorf("expected the converted orchestratorVersionProfileToVLabs struct to be non-nil")
	}
}

<<<<<<< HEAD
func TestTelemetryEnabledToVLabs(t *testing.T) {
	cs := getDefaultContainerService()
	cs.Properties.FeatureFlags.EnableTelemetry = true
	vlabsCS := ConvertContainerServiceToVLabs(cs)
	if vlabsCS == nil {
		t.Errorf("expected the converted containerService struct to be non-nil")
	}
	if !vlabsCS.Properties.FeatureFlags.EnableTelemetry {
		t.Errorf("expected the EnableTelemetry feature flag to be true")
	}
}

func TestTelemetryDefaultToVLabs(t *testing.T) {
	cs := getDefaultContainerService()
	vlabsCS := ConvertContainerServiceToVLabs(cs)
	if vlabsCS == nil {
		t.Errorf("expected the converted containerService struct to be non-nil")
	}
	if vlabsCS.Properties.FeatureFlags.EnableTelemetry {
		t.Errorf("expected the EnableTelemetry feature flag to be false")
=======
func TestConvertWindowsProfileToVlabs(t *testing.T) {
	falseVar := false

	cases := []struct {
		name     string
		w        WindowsProfile
		expected vlabs.WindowsProfile
	}{
		{
			name: "empty profile",
			w:    WindowsProfile{},
			expected: vlabs.WindowsProfile{
				Secrets: []vlabs.KeyVaultSecrets{},
			},
		},
		{
			name: "misc fields",
			w: WindowsProfile{
				AdminUsername:          "user",
				AdminPassword:          "password",
				EnableAutomaticUpdates: &falseVar,
				ImageVersion:           "17763.615.1907121548",
				SSHEnabled:             false,
				WindowsPublisher:       "MicrosoftWindowsServer",
				WindowsOffer:           "WindowsServer",
				WindowsSku:             "2019-Datacenter-Core-smalldisk",
				WindowsDockerVersion:   "18.09",
			},
			expected: vlabs.WindowsProfile{
				AdminUsername:          "user",
				AdminPassword:          "password",
				EnableAutomaticUpdates: &falseVar,
				ImageVersion:           "17763.615.1907121548",
				SSHEnabled:             false,
				WindowsPublisher:       "MicrosoftWindowsServer",
				WindowsOffer:           "WindowsServer",
				WindowsSku:             "2019-Datacenter-Core-smalldisk",
				WindowsDockerVersion:   "18.09",
				Secrets:                []vlabs.KeyVaultSecrets{},
			},
		},
		{
			name: "image reference",
			w: WindowsProfile{
				ImageRef: &ImageReference{
					Gallery:        "gallery",
					Name:           "name",
					ResourceGroup:  "rg",
					SubscriptionID: "dc6bd10c-110c-4134-88c5-4d5a039129c4",
					Version:        "1.25.6",
				},
			},
			expected: vlabs.WindowsProfile{
				ImageRef: &vlabs.ImageReference{
					Gallery:        "gallery",
					Name:           "name",
					ResourceGroup:  "rg",
					SubscriptionID: "dc6bd10c-110c-4134-88c5-4d5a039129c4",
					Version:        "1.25.6",
				},
				Secrets: []vlabs.KeyVaultSecrets{},
			},
		},
	}

	for _, c := range cases {
		t.Run(c.name, func(t *testing.T) {
			t.Parallel()

			actual := vlabs.WindowsProfile{}
			convertWindowsProfileToVLabs(&c.w, &actual)

			diff := cmp.Diff(actual, c.expected)

			if diff != "" {
				t.Errorf("unexpected diff testing convertWindowsProfileToVLabs: %s", diff)
			}
		})
>>>>>>> 874fb9e4
	}
}<|MERGE_RESOLUTION|>--- conflicted
+++ resolved
@@ -679,7 +679,6 @@
 	}
 }
 
-<<<<<<< HEAD
 func TestTelemetryEnabledToVLabs(t *testing.T) {
 	cs := getDefaultContainerService()
 	cs.Properties.FeatureFlags.EnableTelemetry = true
@@ -700,7 +699,9 @@
 	}
 	if vlabsCS.Properties.FeatureFlags.EnableTelemetry {
 		t.Errorf("expected the EnableTelemetry feature flag to be false")
-=======
+	}
+}
+
 func TestConvertWindowsProfileToVlabs(t *testing.T) {
 	falseVar := false
 
@@ -779,6 +780,5 @@
 				t.Errorf("unexpected diff testing convertWindowsProfileToVLabs: %s", diff)
 			}
 		})
->>>>>>> 874fb9e4
 	}
 }