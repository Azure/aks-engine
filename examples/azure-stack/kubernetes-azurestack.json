{
    "apiVersion": "vlabs",
    "location": "",
    "properties": {
        "orchestratorProfile": {
<<<<<<< HEAD
            "orchestratorRelease": "1.21.5",
            "orchestratorVersion": "1.21.5",
=======
            "orchestratorRelease": "1.19",
            "orchestratorVersion": "1.19.15",
>>>>>>> 13ebce7c
            "kubernetesConfig": {
                "cloudProviderBackoff": true,
                "cloudProviderBackoffRetries": 1,
                "cloudProviderBackoffDuration": 30,
                "cloudProviderRateLimit": true,
                "cloudProviderRateLimitQPS": 100,
                "cloudProviderRateLimitBucket": 150,
                "cloudProviderRateLimitQPSWrite": 25,
                "cloudProviderRateLimitBucketWrite": 30,
                "useInstanceMetadata": false,
                "networkPlugin": "kubenet",
                "kubeletConfig": {
                    "--node-status-update-frequency": "1m"
                },
                "controllerManagerConfig": {
                    "--node-monitor-grace-period": "5m",
                    "--pod-eviction-timeout": "5m",
                    "--route-reconciliation-period": "1m"
                },
                "useCloudControllerManager": true,
                "addons": [
                    {
                      "name": "azuredisk-csi-driver",
                      "enabled": true
                    }
                ]
            }
        },
        "customCloudProfile": {
            "portalURL": "",
            "identitySystem": ""
        },
        "featureFlags": {
            "enableTelemetry": true
        },
        "masterProfile": {
            "dnsPrefix": "",
            "distro": "aks-ubuntu-18.04",
            "count": 3,
            "vmSize": "Standard_DS2_v2"
        },
        "agentPoolProfiles": [
            {
                "name": "linuxpool",
                "count": 3,
                "vmSize": "Standard_D2_v2",
                "distro": "aks-ubuntu-18.04",
                "availabilityProfile": "AvailabilitySet",
                "AcceleratedNetworkingEnabled": false
            }
        ],
        "linuxProfile": {
            "adminUsername": "azureuser",
            "ssh": {
                "publicKeys": [
                    {
                        "keyData": ""
                    }
                ]
            }
        },
        "servicePrincipalProfile": {
            "clientId": "",
            "secret": ""
        }
    }
}<|MERGE_RESOLUTION|>--- conflicted
+++ resolved
@@ -3,13 +3,8 @@
     "location": "",
     "properties": {
         "orchestratorProfile": {
-<<<<<<< HEAD
-            "orchestratorRelease": "1.21.5",
-            "orchestratorVersion": "1.21.5",
-=======
             "orchestratorRelease": "1.19",
             "orchestratorVersion": "1.19.15",
->>>>>>> 13ebce7c
             "kubernetesConfig": {
                 "cloudProviderBackoff": true,
                 "cloudProviderBackoffRetries": 1,
