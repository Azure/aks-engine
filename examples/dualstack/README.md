--- conflicted
+++ resolved
@@ -111,24 +111,11 @@
 
 ## Limitations
 
-<<<<<<< HEAD
-- Dual stack clusters are supported only with kubenet and azurecni.
-  - Dual stack cluster with azurecni are only supported with `bridge` network mode.
-- Dual stack clusters are supported on Windows from version 2004 (kernel version 10.0.19041.610) and Kubernetes version 1.19
-  - https://kubernetes.io/docs/setup/production-environment/windows/intro-windows-in-kubernetes/#ipv4-ipv6-dual-stack
-- Dual stack clusters are supported with 
-  - ipvs kube-proxy mode (Kubernetes version 1.16+)
-  - iptables kube-proxy mode (Kubernetes version 1.18+).
-- API model enables Azure Standard LB for dual stack clusters. Azure Basic LBs have a limitation of only 1 IPv6 frontend configurations while Standard LB supports up to 600 IPv6 frontend configurations.
-=======
 - Dual-stack clusters are supported only with kubenet and azurecni.
   - Dual-stack cluster with azurecni are only supported with `bridge` network mode.
-- Dual-stack clusters are supported only with Linux.
-- Dual-stack clusters with Windows is not supported at this time because it requires
-  - Kubernetes version 1.19+ and
-  - [backport to 2004 to support dual-stack containers](https://github.com/Azure/aks-engine/issues/3568).
+- Dual-stack clusters are supported on Windows from version 2004 (kernel version 10.0.19041.610) and Kubernetes version 1.19
+  - https://kubernetes.io/docs/setup/production-environment/windows/intro-windows-in-kubernetes/#ipv4-ipv6-dual-stack
 - Dual-stack clusters are supported with
   - `ipvs` kube-proxy mode (Kubernetes version 1.16+)
   - `iptables` kube-proxy mode (Kubernetes version 1.18+).
-- API model enables Azure Standard LB for dual-stack clusters. Azure Basic LBs have a limitation of only 1 IPv6 frontend configurations while Standard LB supports up to 600 IPv6 frontend configurations.
->>>>>>> 3f99be19
+- API model enables Azure Standard LB for dual-stack clusters. Azure Basic LBs have a limitation of only 1 IPv6 frontend configurations while Standard LB supports up to 600 IPv6 frontend configurations.