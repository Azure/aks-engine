--- conflicted
+++ resolved
@@ -159,11 +159,7 @@
 pullContainerImage "docker" "busybox"
 
 # TODO: fetch supported k8s versions from an aks-engine command instead of hardcoding them here
-<<<<<<< HEAD
-K8S_VERSIONS="1.9.10 1.9.11 1.10.8 1.10.9 1.11.5 1.11.6 1.12.2 1.12.4 1.13.1"
-=======
-K8S_VERSIONS="1.7.15 1.7.16 1.8.14 1.8.15 1.9.10 1.9.11 1.10.9 1.10.12 1.11.5 1.11.6 1.12.2 1.12.4 1.13.1"
->>>>>>> a63cad26
+K8S_VERSIONS="1.9.10 1.9.11 1.10.9 1.10.12 1.11.5 1.11.6 1.12.2 1.12.4 1.13.1"
 
 for KUBERNETES_VERSION in ${K8S_VERSIONS}; do
     HYPERKUBE_URL="k8s.gcr.io/hyperkube-amd64:v${KUBERNETES_VERSION}"
