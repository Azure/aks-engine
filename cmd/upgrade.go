// Copyright (c) Microsoft Corporation. All rights reserved.
// Licensed under the MIT license.

package cmd

import (
	"context"
	"fmt"
	"io/ioutil"
	"os"
	"path/filepath"
<<<<<<< HEAD
	"strings"
=======

	"regexp"
>>>>>>> 18b54a23
	"time"

	"github.com/Azure/aks-engine/pkg/api"
	"github.com/Azure/aks-engine/pkg/api/common"
	"github.com/Azure/aks-engine/pkg/armhelpers"
	"github.com/Azure/aks-engine/pkg/armhelpers/utils"
	"github.com/Azure/aks-engine/pkg/engine"
	"github.com/Azure/aks-engine/pkg/helpers"
	"github.com/Azure/aks-engine/pkg/i18n"
	"github.com/Azure/aks-engine/pkg/operations/kubernetesupgrade"
	"github.com/Azure/go-autorest/autorest/to"
	"github.com/leonelquinteros/gotext"
	"github.com/pkg/errors"

	log "github.com/sirupsen/logrus"
	"github.com/spf13/cobra"
)

const (
	upgradeName             = "upgrade"
	upgradeShortDescription = "Upgrade an existing Kubernetes cluster"
	upgradeLongDescription  = "Upgrade an existing Kubernetes cluster, one minor version at a time"
)

type upgradeCmd struct {
	authProvider

	// user input
<<<<<<< HEAD
	resourceGroupName           string
	apiModelPath                string
	deploymentDirectory         string
	upgradeVersion              string
	location                    string
	kubeconfigPath              string
	timeoutInMinutes            int
	cordonDrainTimeoutInMinutes int
	force                       bool
	controlPlaneOnly            bool
	agentPoolToUpgrade          string
=======
	resourceGroupName                        string
	apiModelPath                             string
	deploymentDirectory                      string
	upgradeVersion                           string
	location                                 string
	kubeconfigPath                           string
	timeoutInMinutes                         int
	cordonDrainTimeoutInMinutes              int
	force                                    bool
	controlPlaneOnly                         bool
	disableClusterInitComponentDuringUpgrade bool
>>>>>>> 18b54a23

	// derived
	containerService    *api.ContainerService
	apiVersion          string
	client              armhelpers.AKSEngineClient
	locale              *gotext.Locale
	nameSuffix          string
	agentPoolsToUpgrade map[string]bool
	timeout             *time.Duration
	cordonDrainTimeout  *time.Duration
}

func newUpgradeCmd() *cobra.Command {
	uc := upgradeCmd{
		authProvider: &authArgs{},
	}

	upgradeCmd := &cobra.Command{
		Use:   upgradeName,
		Short: upgradeShortDescription,
		Long:  upgradeLongDescription,
		RunE:  uc.run,
	}

	f := upgradeCmd.Flags()
	f.StringVarP(&uc.location, "location", "l", "", "location the cluster is deployed in (required)")
	f.StringVarP(&uc.resourceGroupName, "resource-group", "g", "", "the resource group where the cluster is deployed (required)")
	f.StringVarP(&uc.apiModelPath, "api-model", "m", "", "path to the generated apimodel.json file")
	f.StringVar(&uc.deploymentDirectory, "deployment-dir", "", "the location of the output from `generate`")
	f.StringVarP(&uc.upgradeVersion, "upgrade-version", "k", "", "desired kubernetes version (required)")
	f.StringVarP(&uc.kubeconfigPath, "kubeconfig", "b", "", "the path of the kubeconfig file")
	f.IntVar(&uc.timeoutInMinutes, "vm-timeout", -1, "how long to wait for each vm to be upgraded in minutes")
	f.IntVar(&uc.cordonDrainTimeoutInMinutes, "cordon-drain-timeout", -1, "how long to wait for each vm to be cordoned in minutes")
	f.BoolVarP(&uc.force, "force", "f", false, "force upgrading the cluster to desired version. Allows same version upgrades and downgrades.")
	f.BoolVarP(&uc.controlPlaneOnly, "control-plane-only", "", false, "upgrade control plane VMs only, do not upgrade node pools (not allowed together with --node-pool)")
	f.StringVar(&uc.agentPoolToUpgrade, "node-pool", "", "node pool to upgrade (not allowed together with --control-plane-only)")
	addAuthFlags(uc.getAuthArgs(), f)

	f.MarkDeprecated("deployment-dir", "deployment-dir is no longer required for scale or upgrade. Please use --api-model.")

	return upgradeCmd
}

func (uc *upgradeCmd) validate(cmd *cobra.Command) error {
	var err error

	uc.locale, err = i18n.LoadTranslations()
	if err != nil {
		return errors.Wrap(err, "error loading translation files")
	}

	if uc.resourceGroupName == "" {
		cmd.Usage()
		return errors.New("--resource-group must be specified")
	}

	if uc.location == "" {
		cmd.Usage()
		return errors.New("--location must be specified")
	}
	uc.location = helpers.NormalizeAzureRegion(uc.location)

	if uc.timeoutInMinutes != -1 {
		timeout := time.Duration(uc.timeoutInMinutes) * time.Minute
		uc.timeout = &timeout
	}

	if uc.cordonDrainTimeoutInMinutes != -1 {
		cordonDrainTimeout := time.Duration(uc.cordonDrainTimeoutInMinutes) * time.Minute
		uc.cordonDrainTimeout = &cordonDrainTimeout
	}

	if uc.upgradeVersion == "" {
		cmd.Usage()
		return errors.New("--upgrade-version must be specified")
	}

	if uc.apiModelPath == "" && uc.deploymentDirectory == "" {
		cmd.Usage()
		return errors.New("--api-model must be specified")
	}

	if uc.apiModelPath != "" && uc.deploymentDirectory != "" {
		cmd.Usage()
		return errors.New("ambiguous, please specify only one of --api-model and --deployment-dir")
	}

	if uc.controlPlaneOnly && uc.agentPoolToUpgrade != "" {
		return errors.New("flags --control-plane-only and --node-pool are not allowed together")
	}

	return nil
}

func (uc *upgradeCmd) loadCluster() error {
	var err error

	ctx, cancel := context.WithTimeout(context.Background(), armhelpers.DefaultARMOperationTimeout)
	defer cancel()

	// Load apimodel from the directory.
	if uc.apiModelPath == "" {
		uc.apiModelPath = filepath.Join(uc.deploymentDirectory, apiModelFilename)
	}

	if _, err = os.Stat(uc.apiModelPath); os.IsNotExist(err) {
		return errors.Errorf("specified api model does not exist (%s)", uc.apiModelPath)
	}

	apiloader := &api.Apiloader{
		Translator: &i18n.Translator{
			Locale: uc.locale,
		},
	}

	// Load the container service.
	uc.containerService, uc.apiVersion, err = apiloader.LoadContainerServiceFromFile(uc.apiModelPath, true, true, nil)
	if err != nil {
		return errors.Wrap(err, "error parsing the api model")
	}

	// The cluster-init component is a cluster create-only feature, temporarily disable if enabled
	if i := api.GetComponentsIndexByName(uc.containerService.Properties.OrchestratorProfile.KubernetesConfig.Components, common.ClusterInitComponentName); i > -1 {
		if uc.containerService.Properties.OrchestratorProfile.KubernetesConfig.Components[i].IsEnabled() {
			uc.disableClusterInitComponentDuringUpgrade = true
			uc.containerService.Properties.OrchestratorProfile.KubernetesConfig.Components[i].Enabled = to.BoolPtr(false)
		}
	}

	if uc.containerService.Properties.IsCustomCloudProfile() {
		writeCustomCloudProfile(uc.containerService)
		if err = uc.containerService.Properties.SetCustomCloudSpec(api.AzureCustomCloudSpecParams{
			IsUpgrade: true,
			IsScale:   false,
		}); err != nil {
			return errors.Wrap(err, "error parsing the api model")
		}
	}

	if err = uc.getAuthArgs().validateAuthArgs(); err != nil {
		return err
	}

	if uc.client, err = uc.getAuthArgs().getClient(); err != nil {
		return errors.Wrap(err, "failed to get client")
	}

	_, err = uc.client.EnsureResourceGroup(ctx, uc.resourceGroupName, uc.location, nil)
	if err != nil {
		return errors.Wrap(err, "error ensuring resource group")
	}

	err = uc.initialize()
	if err != nil {
		return errors.Wrap(err, "error validating the api model")
	}
	return nil
}

func (uc *upgradeCmd) validateTargetVersion() error {
	cpVersion := uc.containerService.Properties.OrchestratorProfile.OrchestratorVersion
	if uc.isSinglePoolUpgrade() {
		// Make sure node pool is upgraded to the control plane version
		// Is it OK for --force to be able to bypass this validation?
		if !strings.EqualFold(uc.upgradeVersion, cpVersion) {
			return errors.Errorf("upgrading individual node pools requires a target version equal to the control plane version (%s)", cpVersion)
		}
		if !common.AllKubernetesSupportedVersions[cpVersion] {
			return errors.Errorf("upgrading to version %s is not supported, use 'aks-engine get-versions' to see a list of available upgrades", uc.upgradeVersion)
		}
		return nil
	}

	// Get available upgrades for container service.
	orchestratorInfo, err := api.GetOrchestratorVersionProfile(uc.containerService.Properties.OrchestratorProfile, uc.containerService.Properties.HasWindows())
	if err != nil {
		return errors.Wrap(err, "error getting list of available upgrades")
	}

	found := false
	for _, up := range orchestratorInfo.Upgrades {
		if up.OrchestratorVersion == uc.upgradeVersion {
			found = true
			break
		}
	}
	if !found {
		return errors.Errorf("upgrading from Kubernetes version %s to version %s is not supported. To see a list of available upgrades, use 'aks-engine get-versions --version %s'", cpVersion, uc.upgradeVersion, cpVersion)
	}
	return nil
}

func (uc *upgradeCmd) computeAgentPoolsToUpgrade() error {
	uc.agentPoolsToUpgrade = make(map[string]bool)
	uc.agentPoolsToUpgrade[kubernetesupgrade.MasterPoolName] = !uc.isSinglePoolUpgrade()
	for _, agentPool := range uc.containerService.Properties.AgentPoolProfiles {
		if !uc.isSinglePoolUpgrade() {
			uc.agentPoolsToUpgrade[agentPool.Name] = true
		} else if strings.EqualFold(uc.agentPoolToUpgrade, agentPool.Name) {
			uc.agentPoolsToUpgrade[agentPool.Name] = true
		} else {
			uc.agentPoolsToUpgrade[agentPool.Name] = false
		}
	}
	if _, found := uc.agentPoolsToUpgrade[uc.agentPoolToUpgrade]; !found && uc.isSinglePoolUpgrade() {
		return errors.Errorf("node pool %s is not part of the cluster", uc.agentPoolToUpgrade)
	}
	return nil
}

func (uc *upgradeCmd) initialize() error {
	if uc.containerService.Location == "" {
		uc.containerService.Location = uc.location
	} else if uc.containerService.Location != uc.location {
		return errors.New("--location does not match api model location")
	}

	if !uc.force {
		err := uc.validateTargetVersion()
		if err != nil {
			return errors.Wrap(err, "Invalid upgrade target version. Consider using --force if you really want to proceed")
		}
	}
	uc.containerService.Properties.OrchestratorProfile.OrchestratorVersion = uc.upgradeVersion

	//allows to identify VMs in the resource group that belong to this cluster.
	uc.nameSuffix = uc.containerService.Properties.GetClusterID()
	log.Infoln(fmt.Sprintf("Upgrading cluster with name suffix: %s", uc.nameSuffix))

	if err := uc.computeAgentPoolsToUpgrade(); err != nil {
		return errors.Wrap(err, "computing agent pools to upgrade")
	}
	return nil
}

func (uc *upgradeCmd) run(cmd *cobra.Command, args []string) error {
	err := uc.validate(cmd)
	if err != nil {
		return errors.Wrap(err, "validating upgrade command")
	}

	err = uc.loadCluster()
	if err != nil {
		return errors.Wrap(err, "loading existing cluster")
	}

	upgradeCluster := kubernetesupgrade.UpgradeCluster{
		Translator: &i18n.Translator{
			Locale: uc.locale,
		},
		Logger:             log.NewEntry(log.New()),
		Client:             uc.client,
		StepTimeout:        uc.timeout,
		CordonDrainTimeout: uc.cordonDrainTimeout,
	}

	upgradeCluster.ClusterTopology = kubernetesupgrade.ClusterTopology{}
	upgradeCluster.SubscriptionID = uc.getAuthArgs().SubscriptionID.String()
	upgradeCluster.ResourceGroup = uc.resourceGroupName
	upgradeCluster.DataModel = uc.containerService
	upgradeCluster.NameSuffix = uc.nameSuffix
	upgradeCluster.AgentPoolsToUpgrade = uc.agentPoolsToUpgrade
	upgradeCluster.Force = uc.force
	upgradeCluster.ControlPlaneOnly = uc.controlPlaneOnly

	var kubeConfig string
	if uc.kubeconfigPath != "" {
		var path string
		var content []byte
		path, err = filepath.Abs(uc.kubeconfigPath)
		if err != nil {
			return errors.Wrap(err, "reading --kubeconfig")
		}
		content, err = ioutil.ReadFile(path)
		if err != nil {
			return errors.Wrap(err, "reading --kubeconfig")
		}
		kubeConfig = string(content)
	} else {
		kubeConfig, err = engine.GenerateKubeConfig(uc.containerService.Properties, uc.location)
		if err != nil {
			return errors.Wrap(err, "generating kubeconfig")
		}
	}

	upgradeCluster.IsVMSSToBeUpgraded = isVMSSNameInAgentPoolsArray

	if err = upgradeCluster.UpgradeCluster(uc.client, kubeConfig, BuildTag); err != nil {
		return errors.Wrap(err, "upgrading cluster")
	}

	// Save the new apimodel to reflect the cluster's state.
	// Restore the original cluster-init component enabled value, if it was disabled during upgrade
	if uc.disableClusterInitComponentDuringUpgrade {
		if i := api.GetComponentsIndexByName(uc.containerService.Properties.OrchestratorProfile.KubernetesConfig.Components, common.ClusterInitComponentName); i > -1 {
			uc.containerService.Properties.OrchestratorProfile.KubernetesConfig.Components[i].Enabled = to.BoolPtr(true)
		}
	}
	apiloader := &api.Apiloader{
		Translator: &i18n.Translator{
			Locale: uc.locale,
		},
	}
	b, err := apiloader.SerializeContainerService(uc.containerService, uc.apiVersion)
	if err != nil {
		return err
	}

	f := helpers.FileSaver{
		Translator: &i18n.Translator{
			Locale: uc.locale,
		},
	}
	dir, file := filepath.Split(uc.apiModelPath)
	return f.SaveFile(dir, file, b)
}

<<<<<<< HEAD
func isVMSSNameInAgentPoolsArray(vmss string, cs *api.ContainerService, targetPools map[string]bool) bool {
	for _, pool := range cs.Properties.AgentPoolProfiles {
		if pool.AvailabilityProfile == api.VirtualMachineScaleSets {
			if poolName, _, _ := utils.VmssNameParts(vmss); targetPools[poolName] {
				return true
=======
// isVMSSNameInAgentPoolsArray is a helper func to filter out any VMSS in the cluster resource group
// that are not participating in the aks-engine-created Kubernetes cluster
func isVMSSNameInAgentPoolsArray(vmss string, cs *api.ContainerService) bool {
	for _, pool := range cs.Properties.AgentPoolProfiles {
		if pool.AvailabilityProfile == api.VirtualMachineScaleSets {
			if pool.OSType == api.Windows {
				re := regexp.MustCompile(`^[0-9]{4}k8s[0]+`)
				if re.FindString(vmss) != "" {
					return true
				}
			} else {
				if poolName, _, _ := utils.VmssNameParts(vmss); poolName == pool.Name {
					return true
				}
>>>>>>> 18b54a23
			}
		}
	}
	return false
}

func (uc *upgradeCmd) isSinglePoolUpgrade() bool {
	return uc.agentPoolToUpgrade != ""
}<|MERGE_RESOLUTION|>--- conflicted
+++ resolved
@@ -9,12 +9,8 @@
 	"io/ioutil"
 	"os"
 	"path/filepath"
-<<<<<<< HEAD
+	"regexp"
 	"strings"
-=======
-
-	"regexp"
->>>>>>> 18b54a23
 	"time"
 
 	"github.com/Azure/aks-engine/pkg/api"
@@ -43,19 +39,6 @@
 	authProvider
 
 	// user input
-<<<<<<< HEAD
-	resourceGroupName           string
-	apiModelPath                string
-	deploymentDirectory         string
-	upgradeVersion              string
-	location                    string
-	kubeconfigPath              string
-	timeoutInMinutes            int
-	cordonDrainTimeoutInMinutes int
-	force                       bool
-	controlPlaneOnly            bool
-	agentPoolToUpgrade          string
-=======
 	resourceGroupName                        string
 	apiModelPath                             string
 	deploymentDirectory                      string
@@ -67,7 +50,7 @@
 	force                                    bool
 	controlPlaneOnly                         bool
 	disableClusterInitComponentDuringUpgrade bool
->>>>>>> 18b54a23
+	agentPoolToUpgrade                       string
 
 	// derived
 	containerService    *api.ContainerService
@@ -385,28 +368,20 @@
 	return f.SaveFile(dir, file, b)
 }
 
-<<<<<<< HEAD
-func isVMSSNameInAgentPoolsArray(vmss string, cs *api.ContainerService, targetPools map[string]bool) bool {
-	for _, pool := range cs.Properties.AgentPoolProfiles {
-		if pool.AvailabilityProfile == api.VirtualMachineScaleSets {
-			if poolName, _, _ := utils.VmssNameParts(vmss); targetPools[poolName] {
-				return true
-=======
 // isVMSSNameInAgentPoolsArray is a helper func to filter out any VMSS in the cluster resource group
 // that are not participating in the aks-engine-created Kubernetes cluster
-func isVMSSNameInAgentPoolsArray(vmss string, cs *api.ContainerService) bool {
+func isVMSSNameInAgentPoolsArray(vmss string, cs *api.ContainerService, targetPools map[string]bool) bool {
 	for _, pool := range cs.Properties.AgentPoolProfiles {
 		if pool.AvailabilityProfile == api.VirtualMachineScaleSets {
 			if pool.OSType == api.Windows {
 				re := regexp.MustCompile(`^[0-9]{4}k8s[0]+`)
 				if re.FindString(vmss) != "" {
-					return true
+					return targetPools[pool.Name]
 				}
 			} else {
 				if poolName, _, _ := utils.VmssNameParts(vmss); poolName == pool.Name {
-					return true
+					return targetPools[pool.Name]
 				}
->>>>>>> 18b54a23
 			}
 		}
 	}
