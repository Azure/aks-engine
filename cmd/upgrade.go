// Copyright (c) Microsoft Corporation. All rights reserved.
// Licensed under the MIT license.

package cmd

import (
	"context"
	"fmt"
	"os"
	"path"
	"time"

	"github.com/Azure/aks-engine/pkg/api"
	"github.com/Azure/aks-engine/pkg/armhelpers"
	"github.com/Azure/aks-engine/pkg/engine"
	"github.com/Azure/aks-engine/pkg/helpers"
	"github.com/Azure/aks-engine/pkg/i18n"
	"github.com/Azure/aks-engine/pkg/operations/kubernetesupgrade"
	"github.com/leonelquinteros/gotext"
	"github.com/pkg/errors"

	log "github.com/sirupsen/logrus"
	"github.com/spf13/cobra"
)

const (
	upgradeName             = "upgrade"
	upgradeShortDescription = "Upgrade an existing Kubernetes cluster"
	upgradeLongDescription  = "Upgrade an existing Kubernetes cluster, one minor version at a time"
)

type upgradeCmd struct {
	authProvider

	// user input
	resourceGroupName   string
	deploymentDirectory string
	upgradeVersion      string
	location            string
	timeoutInMinutes    int
	force               bool

	// derived
	containerService    *api.ContainerService
	apiVersion          string
	client              armhelpers.AKSEngineClient
	locale              *gotext.Locale
	nameSuffix          string
	agentPoolsToUpgrade map[string]bool
	timeout             *time.Duration
}

func newUpgradeCmd() *cobra.Command {
	uc := upgradeCmd{
		authProvider: &authArgs{},
	}

	upgradeCmd := &cobra.Command{
		Use:   upgradeName,
		Short: upgradeShortDescription,
		Long:  upgradeLongDescription,
		RunE:  uc.run,
	}

	f := upgradeCmd.Flags()
	f.StringVarP(&uc.location, "location", "l", "", "location the cluster is deployed in (required)")
	f.StringVarP(&uc.resourceGroupName, "resource-group", "g", "", "the resource group where the cluster is deployed (required)")
	f.StringVar(&uc.deploymentDirectory, "deployment-dir", "", "the location of the output from `generate` (required)")
	f.StringVarP(&uc.upgradeVersion, "upgrade-version", "k", "", "desired kubernetes version (required)")
	f.IntVar(&uc.timeoutInMinutes, "vm-timeout", -1, "how long to wait for each vm to be upgraded in minutes")
	f.BoolVarP(&uc.force, "force", "f", false, "force upgrading the cluster to desired version. Allows same version upgrades and downgrades.")
	addAuthFlags(uc.getAuthArgs(), f)

	return upgradeCmd
}

func (uc *upgradeCmd) validate(cmd *cobra.Command) error {
	var err error

	uc.locale, err = i18n.LoadTranslations()
	if err != nil {
		return errors.Wrap(err, "error loading translation files")
	}

	if uc.resourceGroupName == "" {
		cmd.Usage()
		return errors.New("--resource-group must be specified")
	}

	if uc.location == "" {
		cmd.Usage()
		return errors.New("--location must be specified")
	}
	uc.location = helpers.NormalizeAzureRegion(uc.location)

	if uc.timeoutInMinutes != -1 {
		timeout := time.Duration(uc.timeoutInMinutes) * time.Minute
		uc.timeout = &timeout
	}

	if uc.upgradeVersion == "" {
		cmd.Usage()
		return errors.New("--upgrade-version must be specified")
	}

	if uc.deploymentDirectory == "" {
		cmd.Usage()
		return errors.New("--deployment-dir must be specified")
	}
	return nil
}

func (uc *upgradeCmd) loadCluster(cmd *cobra.Command) error {
	var err error

	ctx, cancel := context.WithTimeout(context.Background(), armhelpers.DefaultARMOperationTimeout)
	defer cancel()

	// Load apimodel from the deployment directory.
	apiModelPath := path.Join(uc.deploymentDirectory, "apimodel.json")

	if _, err = os.Stat(apiModelPath); os.IsNotExist(err) {
		return errors.Errorf("specified api model does not exist (%s)", apiModelPath)
	}

	apiloader := &api.Apiloader{
		Translator: &i18n.Translator{
			Locale: uc.locale,
		},
	}

	// Load the container service.
	uc.containerService, uc.apiVersion, err = apiloader.LoadContainerServiceFromFile(apiModelPath, true, true, nil)
	if err != nil {
		return errors.Wrap(err, "error parsing the api model")
	}

<<<<<<< HEAD
	err = uc.initialize()
=======
	if uc.containerService.Properties.IsAzureStackCloud() {
		writeCustomCloudProfile(uc.containerService)
		api.AzureCloudSpecEnvMap[api.AzureStackCloud] = *uc.containerService.Properties.CustomCloudProfile.AzureEnvironmentSpecConfig
	}

	if err = uc.getAuthArgs().validateAuthArgs(); err != nil {
		return err
	}

	if uc.client, err = uc.getAuthArgs().getClient(); err != nil {
		return errors.Wrap(err, "failed to get client")
	}

	_, err = uc.client.EnsureResourceGroup(ctx, uc.resourceGroupName, uc.location, nil)
	if err != nil {
		return errors.Wrap(err, "error ensuring resource group")
	}

	templatePath := path.Join(uc.deploymentDirectory, "azuredeploy.json")
	armTemplateHandle, err := os.Open(templatePath)
	if err != nil {
		return errors.Wrap(err, "error reading ARM file")
	}
	defer armTemplateHandle.Close()
	err = uc.initializeFromLocalState(armTemplateHandle)
>>>>>>> 06a89897
	if err != nil {
		return errors.Wrap(err, "error validating the api model")
	}
	return nil
}

func (uc *upgradeCmd) validateTargetVersion() error {
	// Get available upgrades for container service.
	orchestratorInfo, err := api.GetOrchestratorVersionProfile(uc.containerService.Properties.OrchestratorProfile, uc.containerService.Properties.HasWindows())
	if err != nil {
		return errors.Wrap(err, "error getting list of available upgrades")
	}

	found := false
	for _, up := range orchestratorInfo.Upgrades {
		if up.OrchestratorVersion == uc.upgradeVersion {
			found = true
			break
		}
	}
	if !found {
		return errors.Errorf("upgrading from Kubernetes version %s to version %s is not supported. To see a list of available upgrades, use 'aks-engine get-versions --version %s'", uc.containerService.Properties.OrchestratorProfile.OrchestratorVersion, uc.upgradeVersion, uc.containerService.Properties.OrchestratorProfile.OrchestratorVersion)
	}
	return nil
}

func (uc *upgradeCmd) initialize() error {
	if uc.containerService.Location == "" {
		uc.containerService.Location = uc.location
	} else if uc.containerService.Location != uc.location {
		return errors.New("--location does not match api model location")
	}

	if !uc.force {
		err := uc.validateTargetVersion()
		if err != nil {
			return errors.Wrap(err, "Invalid upgrade target version. Consider using --force if you really want to proceed")
		}
	}
	uc.containerService.Properties.OrchestratorProfile.OrchestratorVersion = uc.upgradeVersion

	//allows to identify VMs in the resource group that belong to this cluster.
	uc.nameSuffix = uc.containerService.Properties.GetClusterID()

	log.Infoln(fmt.Sprintf("Upgrading cluster with name suffix: %s", uc.nameSuffix))

	uc.agentPoolsToUpgrade = make(map[string]bool)
	uc.agentPoolsToUpgrade[kubernetesupgrade.MasterPoolName] = true
	for _, agentPool := range uc.containerService.Properties.AgentPoolProfiles {
		uc.agentPoolsToUpgrade[agentPool.Name] = true
	}
	return nil
}

func (uc *upgradeCmd) run(cmd *cobra.Command, args []string) error {
	err := uc.validate(cmd)
	if err != nil {
		return errors.Wrap(err, "validating upgrade command")
	}

	err = uc.loadCluster(cmd)
	if err != nil {
		return errors.Wrap(err, "loading existing cluster")
	}

	upgradeCluster := kubernetesupgrade.UpgradeCluster{
		Translator: &i18n.Translator{
			Locale: uc.locale,
		},
		Logger:      log.NewEntry(log.New()),
		Client:      uc.client,
		StepTimeout: uc.timeout,
	}

	upgradeCluster.ClusterTopology = kubernetesupgrade.ClusterTopology{}
	upgradeCluster.SubscriptionID = uc.getAuthArgs().SubscriptionID.String()
	upgradeCluster.ResourceGroup = uc.resourceGroupName
	upgradeCluster.DataModel = uc.containerService
	upgradeCluster.NameSuffix = uc.nameSuffix
	upgradeCluster.AgentPoolsToUpgrade = uc.agentPoolsToUpgrade
	upgradeCluster.Force = uc.force

	kubeConfig, err := engine.GenerateKubeConfig(uc.containerService.Properties, uc.location)
	if err != nil {
		return errors.Wrap(err, "generating kubeconfig")
	}

	if err = upgradeCluster.UpgradeCluster(uc.client, kubeConfig, BuildTag); err != nil {
		return errors.Wrap(err, "upgrading cluster")
	}

	// Save the new apimodel to reflect the cluster's state.
	apiloader := &api.Apiloader{
		Translator: &i18n.Translator{
			Locale: uc.locale,
		},
	}
	b, err := apiloader.SerializeContainerService(uc.containerService, uc.apiVersion)
	if err != nil {
		return err
	}

	f := helpers.FileSaver{
		Translator: &i18n.Translator{
			Locale: uc.locale,
		},
	}

	return f.SaveFile(uc.deploymentDirectory, "apimodel.json", b)
}<|MERGE_RESOLUTION|>--- conflicted
+++ resolved
@@ -135,9 +135,6 @@
 		return errors.Wrap(err, "error parsing the api model")
 	}
 
-<<<<<<< HEAD
-	err = uc.initialize()
-=======
 	if uc.containerService.Properties.IsAzureStackCloud() {
 		writeCustomCloudProfile(uc.containerService)
 		api.AzureCloudSpecEnvMap[api.AzureStackCloud] = *uc.containerService.Properties.CustomCloudProfile.AzureEnvironmentSpecConfig
@@ -156,14 +153,7 @@
 		return errors.Wrap(err, "error ensuring resource group")
 	}
 
-	templatePath := path.Join(uc.deploymentDirectory, "azuredeploy.json")
-	armTemplateHandle, err := os.Open(templatePath)
-	if err != nil {
-		return errors.Wrap(err, "error reading ARM file")
-	}
-	defer armTemplateHandle.Close()
-	err = uc.initializeFromLocalState(armTemplateHandle)
->>>>>>> 06a89897
+	err = uc.initialize()
 	if err != nil {
 		return errors.Wrap(err, "error validating the api model")
 	}
