// Copyright (c) Microsoft Corporation. All rights reserved.
// Licensed under the MIT license.

package cmd

import (
	"fmt"
	"os"
	"path"
	"strconv"
	"strings"
	"testing"

	"github.com/google/uuid"
	"github.com/pkg/errors"
	"github.com/spf13/cobra"

	"github.com/Azure/aks-engine/pkg/api"
	"github.com/Azure/aks-engine/pkg/armhelpers"
)

const ExampleAPIModel = `{
  "apiVersion": "vlabs",
  "properties": {
		"orchestratorProfile": { "orchestratorType": "Kubernetes", "kubernetesConfig": { "useManagedIdentity": %s, "etcdVersion" : "2.3.8" } },
    "masterProfile": { "count": 1, "dnsPrefix": "", "vmSize": "Standard_D2_v2" },
    "agentPoolProfiles": [ { "name": "linuxpool1", "count": 2, "vmSize": "Standard_D2_v2", "availabilityProfile": "AvailabilitySet" } ],
    "windowsProfile": { "adminUsername": "azureuser", "adminPassword": "replacepassword1234$" },
    "linuxProfile": { "adminUsername": "azureuser", "ssh": { "publicKeys": [ { "keyData": "" } ] }
    },
    "servicePrincipalProfile": { "clientId": "%s", "secret": "%s" }
  }
}
`

const ExampleAPIModelWithDNSPrefix = `{
	"apiVersion": "vlabs",
	"properties": {
		  "orchestratorProfile": { "orchestratorType": "Kubernetes", "kubernetesConfig": { "useManagedIdentity": %s, "etcdVersion" : "2.3.8" } },
	  "masterProfile": { "count": 1, "dnsPrefix": "mytestcluster", "vmSize": "Standard_D2_v2" },
	  "agentPoolProfiles": [ { "name": "linuxpool1", "count": 2, "vmSize": "Standard_D2_v2", "availabilityProfile": "AvailabilitySet" } ],
	  "windowsProfile": { "adminUsername": "azureuser", "adminPassword": "replacepassword1234$" },
	  "linuxProfile": { "adminUsername": "azureuser", "ssh": { "publicKeys": [ { "keyData": "" } ] }
	  },
	  "servicePrincipalProfile": { "clientId": "%s", "secret": "%s" }
	}
  }
  `

const ExampleAPIModelWithoutDNSPrefix = `{
	"apiVersion": "vlabs",
	"properties": {
		  "orchestratorProfile": { "orchestratorType": "Kubernetes", "kubernetesConfig": { "useManagedIdentity": %s, "etcdVersion" : "2.3.8" } },
	  "masterProfile": { "count": 1, "vmSize": "Standard_D2_v2" },
	  "agentPoolProfiles": [ { "name": "linuxpool1", "count": 2, "vmSize": "Standard_D2_v2", "availabilityProfile": "AvailabilitySet" } ],
	  "windowsProfile": { "adminUsername": "azureuser", "adminPassword": "replacepassword1234$" },
	  "linuxProfile": { "adminUsername": "azureuser", "ssh": { "publicKeys": [ { "keyData": "" } ] }
	  },
	  "servicePrincipalProfile": { "clientId": "%s", "secret": "%s" }
	}
  }
  `

const ExampleAPIModelWithoutServicePrincipalProfile = `{
	"apiVersion": "vlabs",
	"properties": {
		  "orchestratorProfile": { "orchestratorType": "Kubernetes", "kubernetesConfig": { "useManagedIdentity": %s, "etcdVersion" : "2.3.8" } },
	  "masterProfile": { "count": 1, "dnsPrefix": "mytestcluster", "vmSize": "Standard_D2_v2" },
	  "agentPoolProfiles": [ { "name": "linuxpool1", "count": 2, "vmSize": "Standard_D2_v2", "availabilityProfile": "AvailabilitySet" } ],
	  "windowsProfile": { "adminUsername": "azureuser", "adminPassword": "replacepassword1234$" },
	  "linuxProfile": { "adminUsername": "azureuser", "ssh": { "publicKeys": [ { "keyData": "" } ] }
	  }
	}
  }
  `
const ExampleAPIModelWithContainerMonitoringAddonWithNoConfig = `{
	"apiVersion": "vlabs",
	"properties": {
		  "orchestratorProfile": { "orchestratorType": "Kubernetes", "kubernetesConfig": { "addons":[{"name": "container-monitoring","enabled": true }]}},
	  "masterProfile": { "count": 1, "dnsPrefix": "mytestcluster", "vmSize": "Standard_D2_v2" },
	  "agentPoolProfiles": [ { "name": "linuxpool1", "count": 2, "vmSize": "Standard_D2_v2", "availabilityProfile": "AvailabilitySet" } ],
	  "windowsProfile": { "adminUsername": "azureuser", "adminPassword": "replacepassword1234$" },
	  "linuxProfile": { "adminUsername": "azureuser", "ssh": { "publicKeys": [ { "keyData": "" } ] }
	  }
	}
  }
  `

const ExampleAPIModelWithContainerMonitoringAddonWithExistingWorkspaceConfig = `{
	"apiVersion": "vlabs",
	"properties": {
		  "orchestratorProfile": { "orchestratorType": "Kubernetes", "kubernetesConfig": { "addons":[{"name": "container-monitoring","enabled": true, "config":{"logAnalyticsWorkspaceResourceId": "/subscriptions/00000000-0000-0000-0000-000000000000/resourceGroups/test-workspace-rg/providers/Microsoft.OperationalInsights/workspaces/test-workspace"} }]}},
	  "masterProfile": { "count": 1, "dnsPrefix": "mytestcluster", "vmSize": "Standard_D2_v2" },
	  "agentPoolProfiles": [ { "name": "linuxpool1", "count": 2, "vmSize": "Standard_D2_v2", "availabilityProfile": "AvailabilitySet" } ],
	  "windowsProfile": { "adminUsername": "azureuser", "adminPassword": "replacepassword1234$" },
	  "linuxProfile": { "adminUsername": "azureuser", "ssh": { "publicKeys": [ { "keyData": "" } ] }
	  }
	}
  }
  `
const ExampleAPIModelWithContainerMonitoringAddonWithWorkspaceGUIDAndKeyConfig = `{
	"apiVersion": "vlabs",
	"properties": {
		  "orchestratorProfile": { "orchestratorType": "Kubernetes", "kubernetesConfig": { "addons":[{"name": "container-monitoring","enabled": true, "config":{"workspaceGuid": "MDAwMDAwMDAtMDAwMC0wMDAwLTAwMDAtMDAwMDAwMDAwMDAw", "workspaceKey": "NEQrdnlkNS9qU2NCbXNBd1pPRi8wR09CUTVrdUZRYzlKVmFXK0hsbko1OGN5ZVBKY3dUcGtzK3JWbXZnY1hHbW15dWpMRE5FVlBpVDhwQjI3NGE5WWc9PQ=="} }]}},
	  "masterProfile": { "count": 1, "dnsPrefix": "mytestcluster", "vmSize": "Standard_D2_v2" },
	  "agentPoolProfiles": [ { "name": "linuxpool1", "count": 2, "vmSize": "Standard_D2_v2", "availabilityProfile": "AvailabilitySet" } ],
	  "windowsProfile": { "adminUsername": "azureuser", "adminPassword": "replacepassword1234$" },
	  "linuxProfile": { "adminUsername": "azureuser", "ssh": { "publicKeys": [ { "keyData": "" } ] }
	  }
	}
  }
  `

func getExampleAPIModel(useManagedIdentity bool, clientID, clientSecret string) string {
	return getAPIModel(ExampleAPIModel, useManagedIdentity, clientID, clientSecret)
}

func getAPIModel(baseAPIModel string, useManagedIdentity bool, clientID, clientSecret string) string {
	return fmt.Sprintf(
		baseAPIModel,
		strconv.FormatBool(useManagedIdentity),
		clientID,
		clientSecret)
}

func getAPIModelWithoutServicePrincipalProfile(useManagedIdentity bool) string {
	return fmt.Sprintf(
		ExampleAPIModelWithoutServicePrincipalProfile,
		strconv.FormatBool(useManagedIdentity))
}

func TestNewDeployCmd(t *testing.T) {
	t.Parallel()

	command := newDeployCmd()
	if command.Use != deployName || command.Short != deployShortDescription || command.Long != deployLongDescription {
		t.Fatalf("deploy command should have use %s equal %s, short %s equal %s and long %s equal to %s", command.Use, deployName, command.Short, deployShortDescription, command.Long, versionLongDescription)
	}

	expectedFlags := []string{"api-model", "dns-prefix", "auto-suffix", "output-directory", "ca-private-key-path", "resource-group", "location", "force-overwrite"}
	for _, f := range expectedFlags {
		if command.Flags().Lookup(f) == nil {
			t.Fatalf("deploy command should have flag %s", f)
		}
	}

	command.SetArgs([]string{})
	if err := command.Execute(); err == nil {
		t.Fatalf("expected an error when calling deploy with no arguments")
	}
}

func TestValidate(t *testing.T) {
	r := &cobra.Command{}
	cases := []struct {
		dcFactory   func(string) (deployCmd, []string)
		expectedErr error
		args        []string
		name        string
	}{
		{
			dcFactory: func(_ string) (deployCmd, []string) {
				return deployCmd{
					apimodelPath:      "",
					dnsPrefix:         "test",
					outputDirectory:   "output/test",
					forceOverwrite:    false,
					caCertificatePath: "test",
					caPrivateKeyPath:  "test",
					location:          "west europe",
				}, []string{}
			},
			expectedErr: nil,
			name:        "ValidWithNoAPIModelPath",
		},
		{
			dcFactory: func(_ string) (deployCmd, []string) {
				return deployCmd{
					apimodelPath:      "",
					dnsPrefix:         "test",
					outputDirectory:   "output/test",
					caCertificatePath: "test",
					caPrivateKeyPath:  "test",
				}, []string{"wrong/path"}
			},
			expectedErr: errors.New("specified api model does not exist (wrong/path)"),
			name:        "InvalidWithWrongPath",
		},
		{
			dcFactory: func(_ string) (deployCmd, []string) {
				return deployCmd{
					apimodelPath:      "",
					dnsPrefix:         "test",
					outputDirectory:   "output/test",
					caCertificatePath: "test",
					caPrivateKeyPath:  "test",
				}, []string{"test/apimodel.json", "some_random_stuff"}
			},
			expectedErr: errors.New("too many arguments were provided to 'deploy'"),
			name:        "InvalidWithTooManyArguments",
		},
		{
			dcFactory: func(apimodelPath string) (deployCmd, []string) {
				return deployCmd{
					apimodelPath:      "",
					dnsPrefix:         "test",
					outputDirectory:   "output/test",
					caCertificatePath: "test",
					caPrivateKeyPath:  "test",
				}, []string{apimodelPath}
			},
			expectedErr: errors.New("--location must be specified"),
			name:        "InvalidWithNoLocationSpecified",
		},
		{
			dcFactory: func(apimodelPath string) (deployCmd, []string) {
				return deployCmd{
					apimodelPath:      "",
					dnsPrefix:         "test",
					outputDirectory:   "output/test",
					caCertificatePath: "test",
					caPrivateKeyPath:  "test",
					location:          "west europe",
				}, []string{apimodelPath}
			},
			expectedErr: nil,
			name:        "ValidWithAPIModelAsArg",
		},
		{
			dcFactory: func(apimodelPath string) (deployCmd, []string) {
				return deployCmd{
					apimodelPath:      apimodelPath,
					dnsPrefix:         "test",
					outputDirectory:   "output/test",
					caCertificatePath: "test",
					caPrivateKeyPath:  "test",
					location:          "canadaeast",
				}, []string{}
			},
			expectedErr: nil,
			name:        "ValidWithAPIModelInParams",
		},
	}

	for _, c := range cases {
		tc := c
		t.Run(tc.name, func(t *testing.T) {
			t.Parallel()

			fileName, del := makeTmpFile(t, "apimodel-unit-test.json")
			defer del()
			dc, args := tc.dcFactory(fileName)
			err := dc.validateArgs(r, args)
			if err != nil && tc.expectedErr != nil {
				if err.Error() != tc.expectedErr.Error() {
					t.Fatalf("expected validate deploy command to return error %s, but instead got %s", tc.expectedErr.Error(), err.Error())
				}
			} else {
				if tc.expectedErr != nil {
					t.Fatalf("expected validate deploy command to return error %s, but instead got no error", tc.expectedErr.Error())
				} else if err != nil {
					t.Fatalf("expected validate deploy command to return no error, but instead got %s", err.Error())
				}
			}
		})
	}
}

func TestAutofillApimodelWithoutManagedIdentityCreatesCreds(t *testing.T) {
	t.Parallel()

	testAutodeployCredentialHandling(t, false, "", "")
}

func TestAutofillApimodelWithManagedIdentitySkipsCreds(t *testing.T) {
	t.Parallel()

	testAutodeployCredentialHandling(t, true, "", "")
}

func TestAutofillApimodelAllowsPrespecifiedCreds(t *testing.T) {
	t.Parallel()

	testAutodeployCredentialHandling(t, false, "clientID", "clientSecret")
}

func TestAutoSufixWithDnsPrefixInApiModel(t *testing.T) {
	t.Parallel()

	apiloader := &api.Apiloader{
		Translator: nil,
	}

	apimodel := getAPIModel(ExampleAPIModelWithDNSPrefix, false, "clientID", "clientSecret")
	cs, ver, err := apiloader.DeserializeContainerService([]byte(apimodel), false, false, nil)
	if err != nil {
		t.Fatalf("unexpected error deserializing the example apimodel: %s", err)
	}

	outDir, del := makeTmpDir(t)
	defer del()

	deployCmd := &deployCmd{
		apimodelPath:     "./this/is/unused.json",
		outputDirectory:  outDir,
		forceOverwrite:   true,
		location:         "westus",
		autoSuffix:       true,
		containerService: cs,
		apiVersion:       ver,

		client: &armhelpers.MockAKSEngineClient{},
		authProvider: &mockAuthProvider{
			authArgs: &authArgs{},
		},
	}

	err = autofillApimodel(deployCmd)
	if err != nil {
		t.Fatalf("unexpected error autofilling the example apimodel: %s", err)
	}

	if deployCmd.containerService.Properties.MasterProfile.DNSPrefix == "mytestcluster" {
		t.Fatalf("expected %s-{timestampsuffix} but got %s", "mytestcluster", deployCmd.containerService.Properties.MasterProfile.DNSPrefix)
	}

}

func TestAPIModelWithoutServicePrincipalProfileAndClientIdAndSecretInCmd(t *testing.T) {
	t.Parallel()

	apiloader := &api.Apiloader{
		Translator: nil,
	}

	apimodel := getAPIModelWithoutServicePrincipalProfile(false)
	TestClientIDInCmd, err := uuid.Parse("DEC923E3-1EF1-4745-9516-37906D56DEC4")
	if err != nil {
		t.Fatalf("Invalid ClientID in Test: %s", err)
	}

	TestClientSecretInCmd := "DEC923E3-1EF1-4745-9516-37906D56DEC4"

	cs, ver, err := apiloader.DeserializeContainerService([]byte(apimodel), false, false, nil)
	if err != nil {
		t.Fatalf("unexpected error deserializing the example apimodel: %s", err)
	}

	outDir, del := makeTmpDir(t)
	defer del()

	deployCmd := &deployCmd{
		apimodelPath:     "./this/is/unused.json",
		outputDirectory:  outDir,
		forceOverwrite:   true,
		location:         "westus",
		containerService: cs,
		apiVersion:       ver,

		client: &armhelpers.MockAKSEngineClient{},
		authProvider: &mockAuthProvider{
			authArgs: &authArgs{},
		},
	}
	deployCmd.getAuthArgs().ClientID = TestClientIDInCmd
	deployCmd.getAuthArgs().ClientSecret = TestClientSecretInCmd

	err = autofillApimodel(deployCmd)
	if err != nil {
		t.Fatalf("unexpected error autofilling the example apimodel: %s", err)
	}

	if deployCmd.containerService.Properties.ServicePrincipalProfile == nil || deployCmd.containerService.Properties.ServicePrincipalProfile.ClientID == "" || deployCmd.containerService.Properties.ServicePrincipalProfile.Secret == "" {
		t.Fatalf("expected service principal profile to be populated from deployment command arguments")
	}

	if deployCmd.containerService.Properties.ServicePrincipalProfile.ClientID != TestClientIDInCmd.String() {
		t.Fatalf("expected service principal profile client id to be %s but got %s", TestClientIDInCmd.String(), deployCmd.containerService.Properties.ServicePrincipalProfile.ClientID)
	}

	if deployCmd.containerService.Properties.ServicePrincipalProfile.Secret != TestClientSecretInCmd {
		t.Fatalf("expected service principal profile client secret to be %s but got %s", TestClientSecretInCmd, deployCmd.containerService.Properties.ServicePrincipalProfile.Secret)
	}
}

func TestAPIModelWithEmptyServicePrincipalProfileAndClientIdAndSecretInCmd(t *testing.T) {
	t.Parallel()

	apiloader := &api.Apiloader{
		Translator: nil,
	}

	apimodel := getAPIModel(ExampleAPIModelWithDNSPrefix, false, "", "")
	TestClientIDInCmd, err := uuid.Parse("DEC923E3-1EF1-4745-9516-37906D56DEC4")
	if err != nil {
		t.Fatalf("Invalid ClientID in Test: %s", err)
	}

	TestClientSecretInCmd := "DEC923E3-1EF1-4745-9516-37906D56DEC4"

	cs, ver, err := apiloader.DeserializeContainerService([]byte(apimodel), false, false, nil)
	if err != nil {
		t.Fatalf("unexpected error deserializing the example apimodel: %s", err)
	}

	outDir, del := makeTmpDir(t)
	defer del()

	deployCmd := &deployCmd{
		apimodelPath:     "./this/is/unused.json",
		outputDirectory:  outDir,
		forceOverwrite:   true,
		location:         "westus",
		containerService: cs,
		apiVersion:       ver,

		client: &armhelpers.MockAKSEngineClient{},
		authProvider: &mockAuthProvider{
			authArgs: &authArgs{},
		},
	}
	deployCmd.getAuthArgs().ClientID = TestClientIDInCmd
	deployCmd.getAuthArgs().ClientSecret = TestClientSecretInCmd
	err = autofillApimodel(deployCmd)
	if err != nil {
		t.Fatalf("unexpected error autofilling the example apimodel: %s", err)
	}

	if deployCmd.containerService.Properties.ServicePrincipalProfile == nil || deployCmd.containerService.Properties.ServicePrincipalProfile.ClientID == "" || deployCmd.containerService.Properties.ServicePrincipalProfile.Secret == "" {
		t.Fatalf("expected service principal profile to be populated from deployment command arguments")
	}

	if deployCmd.containerService.Properties.ServicePrincipalProfile.ClientID != TestClientIDInCmd.String() {
		t.Fatalf("expected service principal profile client id to be %s but got %s", TestClientIDInCmd.String(), deployCmd.containerService.Properties.ServicePrincipalProfile.ClientID)
	}

	if deployCmd.containerService.Properties.ServicePrincipalProfile.Secret != TestClientSecretInCmd {
		t.Fatalf("expected service principal profile client secret to be %s but got %s", TestClientSecretInCmd, deployCmd.containerService.Properties.ServicePrincipalProfile.Secret)
	}
}

func TestAPIModelWithoutServicePrincipalProfileAndWithoutClientIdAndSecretInCmd(t *testing.T) {
	t.Parallel()

	apiloader := &api.Apiloader{
		Translator: nil,
	}

	apimodel := getAPIModelWithoutServicePrincipalProfile(false)

	cs, ver, err := apiloader.DeserializeContainerService([]byte(apimodel), false, false, nil)
	if err != nil {
		t.Fatalf("unexpected error deserializing the example apimodel: %s", err)
	}

	outDir, del := makeTmpDir(t)
	defer del()

	deployCmd := &deployCmd{
		apimodelPath:     "./this/is/unused.json",
		outputDirectory:  outDir,
		forceOverwrite:   true,
		location:         "westus",
		containerService: cs,
		apiVersion:       ver,

		client: &armhelpers.MockAKSEngineClient{},
		authProvider: &mockAuthProvider{
			authArgs: &authArgs{},
		},
	}
	err = autofillApimodel(deployCmd)
	if err != nil {
		t.Fatalf("unexpected error autofilling the example apimodel: %s", err)
	}

	if deployCmd.containerService.Properties.ServicePrincipalProfile != nil {
		t.Fatalf("expected service principal profile to be nil for unmanaged identity, where client id and secret are not supplied in api model and deployment command")
	}

}

func TestAPIModelWithEmptyServicePrincipalProfileAndWithoutClientIdAndSecretInCmd(t *testing.T) {
	t.Parallel()

	apiloader := &api.Apiloader{
		Translator: nil,
	}

	apimodel := getAPIModel(ExampleAPIModelWithDNSPrefix, false, "", "")

	cs, ver, err := apiloader.DeserializeContainerService([]byte(apimodel), false, false, nil)
	if err != nil {
		t.Fatalf("unexpected error deserializing the example apimodel: %s", err)
	}

	outDir, del := makeTmpDir(t)
	defer del()

	deployCmd := &deployCmd{
		apimodelPath:     "./this/is/unused.json",
		outputDirectory:  outDir,
		forceOverwrite:   true,
		location:         "westus",
		containerService: cs,
		apiVersion:       ver,

		client: &armhelpers.MockAKSEngineClient{},
		authProvider: &mockAuthProvider{
			authArgs: &authArgs{},
		},
	}
	err = autofillApimodel(deployCmd)
	if err != nil {
		t.Fatalf("unexpected error autofilling the example apimodel: %s", err)
	}

	if deployCmd.containerService.Properties.ServicePrincipalProfile == nil {
		t.Fatalf("expected service principal profile to be Empty and not nil for unmanaged identity, where client id and secret are not supplied in api model and deployment command")
	}

	// mockclient returns "app-id" for ClientID when empty
	if deployCmd.containerService.Properties.ServicePrincipalProfile.ClientID != "app-id" {
		t.Fatalf("expected service principal profile client id to be empty but got %s", deployCmd.containerService.Properties.ServicePrincipalProfile.ClientID)
	}

	// mockcliet returns "client-secret" when empty
	if deployCmd.containerService.Properties.ServicePrincipalProfile.Secret != "client-secret" {
		t.Fatalf("expected service principal profile client secret to be empty but got %s", deployCmd.containerService.Properties.ServicePrincipalProfile.Secret)
	}

}

func testAutodeployCredentialHandling(t *testing.T, useManagedIdentity bool, clientID, clientSecret string) {
	apiloader := &api.Apiloader{
		Translator: nil,
	}

	apimodel := getExampleAPIModel(useManagedIdentity, clientID, clientSecret)
	cs, ver, err := apiloader.DeserializeContainerService([]byte(apimodel), false, false, nil)
	if err != nil {
		t.Fatalf("unexpected error deserializing the example apimodel: %s", err)
	}

	outDir, del := makeTmpDir(t)
	defer del()

	// deserialization happens in validate(), but we are testing just the default
	// setting that occurs in autofillApimodel (which is called from validate)
	// Thus, it assumes that containerService/apiVersion are already populated
	deployCmd := &deployCmd{
		apimodelPath:    "./this/is/unused.json",
		dnsPrefix:       "dnsPrefix1",
		outputDirectory: outDir,
		forceOverwrite:  true,
		location:        "westus",

		containerService: cs,
		apiVersion:       ver,

		client: &armhelpers.MockAKSEngineClient{},
		authProvider: &mockAuthProvider{
			authArgs: &authArgs{},
		},
	}

	err = autofillApimodel(deployCmd)
	if err != nil {
		t.Fatalf("unexpected error autofilling the example apimodel: %s", err)
	}

	err = deployCmd.validateAPIModelAsVLabs()
	if err != nil {
		t.Fatalf("unexpected error validating apimodel after populating defaults: %s", err)
	}

	if useManagedIdentity {
		if cs.Properties.ServicePrincipalProfile != nil &&
			(cs.Properties.ServicePrincipalProfile.ClientID != "" || cs.Properties.ServicePrincipalProfile.Secret != "") {
			t.Fatalf("Unexpected credentials were populated even though MSI was active.")
		}
	} else {
		if cs.Properties.ServicePrincipalProfile == nil ||
			cs.Properties.ServicePrincipalProfile.ClientID == "" || cs.Properties.ServicePrincipalProfile.Secret == "" {
			t.Fatalf("Credentials were missing even though MSI was not active.")
		}
	}
}

func TestDeployCmdMergeAPIModel(t *testing.T) {
	t.Parallel()

	d := &deployCmd{}
	d.apimodelPath = "../pkg/engine/testdata/simple/kubernetes.json"
	err := d.mergeAPIModel()
	if err != nil {
		t.Fatalf("unexpected error calling mergeAPIModel with no --set flag defined: %s", err.Error())
	}

	d = &deployCmd{}
	d.apimodelPath = "../pkg/engine/testdata/simple/kubernetes.json"
	d.set = []string{"masterProfile.count=3,linuxProfile.adminUsername=testuser"}
	err = d.mergeAPIModel()
	if err != nil {
		t.Fatalf("unexpected error calling mergeAPIModel with one --set flag: %s", err.Error())
	}

	d = &deployCmd{}
	d.apimodelPath = "../pkg/engine/testdata/simple/kubernetes.json"
	d.set = []string{"masterProfile.count=3", "linuxProfile.adminUsername=testuser"}
	err = d.mergeAPIModel()
	if err != nil {
		t.Fatalf("unexpected error calling mergeAPIModel with multiple --set flags: %s", err.Error())
	}

	d = &deployCmd{}
	d.apimodelPath = "../pkg/engine/testdata/simple/kubernetes.json"
	d.set = []string{"agentPoolProfiles[0].count=1"}
	err = d.mergeAPIModel()
	if err != nil {
		t.Fatalf("unexpected error calling mergeAPIModel with one --set flag to override an array property: %s", err.Error())
	}
}

func TestDeployCmdRun(t *testing.T) {
	t.Parallel()

	outdir, del := makeTmpDir(t)
	defer del()

	d := &deployCmd{
		client: &armhelpers.MockAKSEngineClient{},
		authProvider: &mockAuthProvider{
			authArgs:      &authArgs{},
			getClientMock: &armhelpers.MockAKSEngineClient{},
		},
		apimodelPath:    "../pkg/engine/testdata/simple/kubernetes.json",
		outputDirectory: outdir,
		forceOverwrite:  true,
		location:        "westus",
	}

	r := &cobra.Command{}
	f := r.Flags()

	addAuthFlags(d.getAuthArgs(), f)

	fakeRawSubscriptionID := "6dc93fae-9a76-421f-bbe5-cc6460ea81cb"
	fakeSubscriptionID, err := uuid.Parse(fakeRawSubscriptionID)
	fakeClientID := "b829b379-ca1f-4f1d-91a2-0d26b244680d"
	fakeClientSecret := "0se43bie-3zs5-303e-aav5-dcf231vb82ds"
	if err != nil {
		t.Fatalf("Invalid SubscriptionId in Test: %s", err)
	}

	d.getAuthArgs().SubscriptionID = fakeSubscriptionID
	d.getAuthArgs().rawSubscriptionID = fakeRawSubscriptionID
	d.getAuthArgs().rawClientID = fakeClientID
	d.getAuthArgs().ClientSecret = fakeClientSecret

	err = d.loadAPIModel()
	if err != nil {
		t.Fatalf("Failed to call LoadAPIModel: %s", err)
	}

	err = d.run()
	if err != nil {
		t.Fatalf("Failed to call LoadAPIModel: %s", err)
	}
}

func TestLoadApiModelOnAzureStack(t *testing.T) {
	t.Parallel()

	outdir, del := makeTmpDir(t)
	defer del()

	d := &deployCmd{
		client: &armhelpers.MockAKSEngineClient{},
		authProvider: &mockAuthProvider{
			authArgs:      &authArgs{},
			getClientMock: &armhelpers.MockAKSEngineClient{},
		},
		apimodelPath:    "../pkg/engine/testdata/azurestack/kubernetes.json",
		outputDirectory: outdir,
		forceOverwrite:  true,
		location:        "westus",
	}

	r := &cobra.Command{}
	f := r.Flags()

	addAuthFlags(d.getAuthArgs(), f)

	d.location = "local"
	fakeRawSubscriptionID := "6dc93fae-9a76-421f-bbe5-cc6460ea81cb"
	fakeSubscriptionID, err := uuid.Parse(fakeRawSubscriptionID)
	fakeClientID := "b829b379-ca1f-4f1d-91a2-0d26b244680d"
	fakeClientSecret := "0se43bie-3zs5-303e-aav5-dcf231vb82ds"
	if err != nil {
		t.Fatalf("Invalid SubscriptionId in Test: %s", err)
	}

	d.getAuthArgs().IdentitySystem = "adfs"
	d.getAuthArgs().SubscriptionID = fakeSubscriptionID
	d.getAuthArgs().rawSubscriptionID = fakeRawSubscriptionID
	d.getAuthArgs().rawClientID = fakeClientID
	d.getAuthArgs().ClientSecret = fakeClientSecret
	err = d.loadAPIModel()
	if err != nil {
		t.Fatalf("Failed to call LoadAPIModel: %s", err)
	}

	if d.getAuthArgs().IdentitySystem != d.containerService.Properties.CustomCloudProfile.IdentitySystem {
		t.Fatal("Failed to set cli Identity system as default ")
	}
}

func TestOutputDirectoryWithDNSPrefix(t *testing.T) {
	t.Parallel()

	apiloader := &api.Apiloader{
		Translator: nil,
	}

	apimodel := getAPIModel(ExampleAPIModelWithoutDNSPrefix, false, "clientID", "clientSecret")
	cs, ver, err := apiloader.DeserializeContainerService([]byte(apimodel), false, false, nil)
	if err != nil {
		t.Fatalf("unexpected error deserializing the example apimodel: %s", err)
	}

	d := &deployCmd{
		apimodelPath:     "./this/is/unused.json",
		outputDirectory:  "",
		dnsPrefix:        "dnsPrefix1",
		forceOverwrite:   true,
		location:         "westus",
		containerService: cs,
		apiVersion:       ver,
		client:           &armhelpers.MockAKSEngineClient{},
		authProvider: &mockAuthProvider{
			authArgs: &authArgs{},
		},
	}

	err = autofillApimodel(d)
	if err != nil {
		t.Fatalf("unexpected error autofilling the example apimodel: %s", err)
	}

	defer os.RemoveAll("_output")

	if d.outputDirectory != path.Join("_output", d.dnsPrefix) {
		t.Fatalf("Calculated output directory should be %s, actual value %s", path.Join("_output", d.dnsPrefix), d.outputDirectory)
	}
}

func TestAPIModelWithContainerMonitoringAddonWithNoConfigInCmd(t *testing.T) {
	t.Parallel()

	apiloader := &api.Apiloader{
		Translator: nil,
	}

	apimodel := ExampleAPIModelWithContainerMonitoringAddonWithNoConfig
	cs, ver, err := apiloader.DeserializeContainerService([]byte(apimodel), false, false, nil)
	if err != nil {
		t.Fatalf("unexpected error deserializing the example apimodel: %s", err)
	}

	outDir, del := makeTmpDir(t)
	defer del()

	deployCmd := &deployCmd{
		apimodelPath:     "./this/is/unused.json",
		outputDirectory:  outDir,
		forceOverwrite:   true,
		location:         "westus",
		containerService: cs,
		apiVersion:       ver,

		client: &armhelpers.MockAKSEngineClient{},
		authProvider: &mockAuthProvider{
			authArgs: &authArgs{},
		},
	}
	err = autofillApimodel(deployCmd)
	if err != nil {
		t.Fatalf("unexpected error autofilling the example apimodel: %s", err)
	}

	k8sConfig := deployCmd.containerService.Properties.OrchestratorProfile.KubernetesConfig
	if k8sConfig == nil {
		t.Fatalf("expected valid kubernetes config")
	}

	if len(k8sConfig.Addons) != 1 {
		t.Fatalf("expected one addon")
	}

	addon := k8sConfig.Addons[0]
	expectedAddonName := "container-monitoring"
	if addon.Name != expectedAddonName {
		t.Fatalf("expected addon name: %s but got: %s", expectedAddonName, addon.Name)
	}

	expectedWorkspaceGUIDInBase64 := "MDAwMDAwMDAtMDAwMC0wMDAwLTAwMDAtMDAwMDAwMDAwMDAw"
	if addon.Config["workspaceGuid"] != expectedWorkspaceGUIDInBase64 {
		t.Fatalf("expected workspaceGuid : %s but got : %s", expectedWorkspaceGUIDInBase64, addon.Config["workspaceGuid"])
	}

	expectedWorkspaceKeyInBase64 := "NEQrdnlkNS9qU2NCbXNBd1pPRi8wR09CUTVrdUZRYzlKVmFXK0hsbko1OGN5ZVBKY3dUcGtzK3JWbXZnY1hHbW15dWpMRE5FVlBpVDhwQjI3NGE5WWc9PQ=="
	if addon.Config["workspaceKey"] != expectedWorkspaceKeyInBase64 {
		t.Fatalf("expected workspaceKey : %s but got : %s", expectedWorkspaceKeyInBase64, addon.Config["workspaceKey"])
	}

	workspaceResourceID := addon.Config["logAnalyticsWorkspaceResourceId"]
	resourceParts := strings.Split(workspaceResourceID, "/")
	if len(resourceParts) != 9 {
		t.Fatalf("invalid workspaceResourceID : %s", workspaceResourceID)
	}

	workspaceSubscriptionID := resourceParts[2]
	workspaceResourceGroup := resourceParts[4]
	workspaceProvider := resourceParts[6]
	workspaceName := resourceParts[8]
	expectedworkspaceSubscriptionID := "00000000-0000-0000-0000-000000000000"
	if workspaceSubscriptionID != expectedworkspaceSubscriptionID {
		t.Fatalf("expected workspaceSubscriptionID: %s, but found : %s", expectedworkspaceSubscriptionID, workspaceSubscriptionID)
	}

	expectedworkspaceProvider := "Microsoft.OperationalInsights"
	if workspaceProvider != expectedworkspaceProvider {
		t.Fatalf("expected log analytics workspace provider name: %s, but got: %s", expectedworkspaceProvider, workspaceProvider)
	}

	expectedworkspaceResourceGroup := "test-workspace-rg"
	if workspaceResourceGroup != "test-workspace-rg" {
		t.Fatalf("expected workspaceResourceGroup : %s, but found : %s", expectedworkspaceResourceGroup, workspaceResourceGroup)
	}

	expectedworkspaceName := "test-workspace"
	if workspaceName != expectedworkspaceName {
		t.Fatalf("expected workspaceName : %s, but found : %s", expectedworkspaceName, workspaceName)
	}

}

func TestAPIModelWithContainerMonitoringAddonWithConfigInCmd(t *testing.T) {
	t.Parallel()

	apiloader := &api.Apiloader{
		Translator: nil,
	}

	apimodel := ExampleAPIModelWithContainerMonitoringAddonWithExistingWorkspaceConfig

	cs, ver, err := apiloader.DeserializeContainerService([]byte(apimodel), false, false, nil)
	if err != nil {
		t.Fatalf("unexpected error deserializing the example apimodel: %s", err)
	}

	outDir, del := makeTmpDir(t)
	defer del()

	deployCmd := &deployCmd{
		apimodelPath:     "./this/is/unused.json",
		outputDirectory:  outDir,
		forceOverwrite:   true,
		location:         "westus",
		containerService: cs,
		apiVersion:       ver,

		client: &armhelpers.MockAKSEngineClient{},
		authProvider: &mockAuthProvider{
			authArgs: &authArgs{},
		},
	}
	err = autofillApimodel(deployCmd)
	if err != nil {
		t.Fatalf("unexpected error autofilling the example apimodel: %s", err)
	}

	k8sConfig := deployCmd.containerService.Properties.OrchestratorProfile.KubernetesConfig
	if k8sConfig == nil {
		t.Fatalf("expected valid kubernetes config")
	}

	if len(k8sConfig.Addons) != 1 {
		t.Fatalf("expected one addon")
	}

	addon := k8sConfig.Addons[0]
	expectedAddonName := "container-monitoring"
	if addon.Name != expectedAddonName {
		t.Fatalf("expected addon name: %s but got: %s", expectedAddonName, addon.Name)
	}

	expectedWorkspaceGUIDInBase64 := "MDAwMDAwMDAtMDAwMC0wMDAwLTAwMDAtMDAwMDAwMDAwMDAw"
	if addon.Config["workspaceGuid"] != expectedWorkspaceGUIDInBase64 {
		t.Fatalf("expected workspaceGuid : %s but got : %s", expectedWorkspaceGUIDInBase64, addon.Config["workspaceGuid"])
	}

	expectedWorkspaceKeyInBase64 := "NEQrdnlkNS9qU2NCbXNBd1pPRi8wR09CUTVrdUZRYzlKVmFXK0hsbko1OGN5ZVBKY3dUcGtzK3JWbXZnY1hHbW15dWpMRE5FVlBpVDhwQjI3NGE5WWc9PQ=="
	if addon.Config["workspaceKey"] != expectedWorkspaceKeyInBase64 {
		t.Fatalf("expected workspaceKey : %s but got : %s", expectedWorkspaceKeyInBase64, addon.Config["workspaceKey"])
	}

	workspaceResourceID := addon.Config["logAnalyticsWorkspaceResourceId"]
	resourceParts := strings.Split(workspaceResourceID, "/")

	if len(resourceParts) != 9 {
		t.Fatalf("invalid workspaceResourceID : %s", workspaceResourceID)
	}

	workspaceSubscriptionID := resourceParts[2]
	workspaceResourceGroup := resourceParts[4]
	workspaceProvider := resourceParts[6]
	workspaceName := resourceParts[8]
	expectedworkspaceSubscriptionID := "00000000-0000-0000-0000-000000000000"
	if workspaceSubscriptionID != expectedworkspaceSubscriptionID {
		t.Fatalf("expected workspaceSubscriptionID: %s, but found : %s", expectedworkspaceSubscriptionID, workspaceSubscriptionID)
	}

	expectedworkspaceProvider := "Microsoft.OperationalInsights"
	if workspaceProvider != expectedworkspaceProvider {
		t.Fatalf("expected log analytics workspace provider name: %s, but got: %s", expectedworkspaceProvider, workspaceProvider)
	}

	expectedworkspaceResourceGroup := "test-workspace-rg"
	if workspaceResourceGroup != "test-workspace-rg" {
		t.Fatalf("expected workspaceResourceGroup : %s, but found : %s", expectedworkspaceResourceGroup, workspaceResourceGroup)
	}

	expectedworkspaceName := "test-workspace"
	if workspaceName != expectedworkspaceName {
		t.Fatalf("expected workspaceName : %s, but found : %s", expectedworkspaceName, workspaceName)
	}
}

func TestAPIModelWithContainerMonitoringAddonWithWorkspaceGuidAndKeyConfigInCmd(t *testing.T) {
<<<<<<< HEAD
	apiloader := &api.Apiloader{
		Translator: nil,
	}

	apimodel := ExampleAPIModelWithContainerMonitoringAddonWithWorkspaceGUIDAndKeyConfig
	cs, ver, err := apiloader.DeserializeContainerService([]byte(apimodel), false, false, nil)
	if err != nil {
		t.Fatalf("unexpected error deserializing the example apimodel: %s", err)
	}

	type WorkspaceInfo struct {
		WorkspaceGUID   string
		WorkspaceKey    string
		WorkspaceDomain string
	}

	cases := []struct {
		dc               *deployCmd
		location         string
		expectedResponse WorkspaceInfo
	}{
		{
			dc: &deployCmd{
				apimodelPath:     "./this/is/unused.json",
				outputDirectory:  "_test_output",
				forceOverwrite:   true,
				location:         "westus",
				containerService: cs,
				apiVersion:       ver,

				client: &armhelpers.MockAKSEngineClient{},
				authProvider: &mockAuthProvider{
					authArgs: &authArgs{},
				},
			},
			location: "westus",
			expectedResponse: WorkspaceInfo{
				WorkspaceGUID:   "MDAwMDAwMDAtMDAwMC0wMDAwLTAwMDAtMDAwMDAwMDAwMDAw",
				WorkspaceKey:    "NEQrdnlkNS9qU2NCbXNBd1pPRi8wR09CUTVrdUZRYzlKVmFXK0hsbko1OGN5ZVBKY3dUcGtzK3JWbXZnY1hHbW15dWpMRE5FVlBpVDhwQjI3NGE5WWc9PQ==",
				WorkspaceDomain: "b3BpbnNpZ2h0cy5henVyZS5jb20=",
			},
		},
		{
			dc: &deployCmd{
				apimodelPath:     "./this/is/unused.json",
				outputDirectory:  "_test_output",
				forceOverwrite:   true,
				location:         "chinaeast2",
				containerService: cs,
				apiVersion:       ver,

				client: &armhelpers.MockAKSEngineClient{},
				authProvider: &mockAuthProvider{
					authArgs: &authArgs{},
				},
			},
			location: "chinaeast2",
			expectedResponse: WorkspaceInfo{
				WorkspaceGUID:   "MDAwMDAwMDAtMDAwMC0wMDAwLTAwMDAtMDAwMDAwMDAwMDAw",
				WorkspaceKey:    "NEQrdnlkNS9qU2NCbXNBd1pPRi8wR09CUTVrdUZRYzlKVmFXK0hsbko1OGN5ZVBKY3dUcGtzK3JWbXZnY1hHbW15dWpMRE5FVlBpVDhwQjI3NGE5WWc9PQ==",
				WorkspaceDomain: "b3BpbnNpZ2h0cy5henVyZS5jbg==",
			},
		},
		{
			dc: &deployCmd{
				apimodelPath:     "./this/is/unused.json",
				outputDirectory:  "_test_output",
				forceOverwrite:   true,
				location:         "usgovvirginia",
				containerService: cs,
				apiVersion:       ver,

				client: &armhelpers.MockAKSEngineClient{},
				authProvider: &mockAuthProvider{
					authArgs: &authArgs{},
				},
			},
			location: "usgovvirginia",
			expectedResponse: WorkspaceInfo{
				WorkspaceGUID:   "MDAwMDAwMDAtMDAwMC0wMDAwLTAwMDAtMDAwMDAwMDAwMDAw",
				WorkspaceKey:    "NEQrdnlkNS9qU2NCbXNBd1pPRi8wR09CUTVrdUZRYzlKVmFXK0hsbko1OGN5ZVBKY3dUcGtzK3JWbXZnY1hHbW15dWpMRE5FVlBpVDhwQjI3NGE5WWc9PQ==",
				WorkspaceDomain: "b3BpbnNpZ2h0cy5henVyZS51cw==",
			},
		},
		{
			dc: &deployCmd{
				apimodelPath:     "./this/is/unused.json",
				outputDirectory:  "_test_output",
				forceOverwrite:   true,
				location:         "germanynortheast",
				containerService: cs,
				apiVersion:       ver,

				client: &armhelpers.MockAKSEngineClient{},
				authProvider: &mockAuthProvider{
					authArgs: &authArgs{},
				},
			},
			location: "germanynortheast",
			expectedResponse: WorkspaceInfo{
				WorkspaceGUID:   "MDAwMDAwMDAtMDAwMC0wMDAwLTAwMDAtMDAwMDAwMDAwMDAw",
				WorkspaceKey:    "NEQrdnlkNS9qU2NCbXNBd1pPRi8wR09CUTVrdUZRYzlKVmFXK0hsbko1OGN5ZVBKY3dUcGtzK3JWbXZnY1hHbW15dWpMRE5FVlBpVDhwQjI3NGE5WWc9PQ==",
				WorkspaceDomain: "b3BpbnNpZ2h0cy5henVyZS5kZQ==",
			},
		},
	}

	for _, c := range cases {
		c.dc.containerService.Location = c.location
		err = autofillApimodel(c.dc)
		if err != nil {
			t.Fatalf("unexpected error autofilling the example apimodel: %s", err)
		}

		defer os.RemoveAll(c.dc.outputDirectory)

		k8sConfig := c.dc.containerService.Properties.OrchestratorProfile.KubernetesConfig
		if k8sConfig == nil {
			t.Fatalf("expected valid kubernetes config")
		}
		if len(k8sConfig.Addons) != 1 {
			t.Fatalf("expected one addon")
		}
		addon := k8sConfig.Addons[0]
		if addon.Name != "container-monitoring" {
			t.Fatalf("unexpected addon found : %s", addon.Name)
		}

		if addon.Config["workspaceGuid"] != c.expectedResponse.WorkspaceGUID {
			t.Fatalf("expected workspaceGuid : %s but got : %s", c.expectedResponse.WorkspaceGUID, addon.Config["workspaceGuid"])
		}

		if addon.Config["workspaceKey"] != c.expectedResponse.WorkspaceKey {
			t.Fatalf("unexpected workspaceKey : %s", addon.Config["workspaceKey"])
			t.Fatalf("expected workspaceKey : %s but got : %s", c.expectedResponse.WorkspaceKey, addon.Config["workspaceKey"])
		}

		if addon.Config["workspaceDomain"] != c.expectedResponse.WorkspaceDomain {
			t.Fatalf("unexpected workspaceDomain : %s", addon.Config["workspaceDomain"])
			t.Fatalf("expected workspaceDomain : %s but got : %s", c.expectedResponse.WorkspaceDomain, addon.Config["workspaceDomain"])
		}
=======
	type WorkspaceInfo struct {
		WorkspaceGUID   string
		WorkspaceKey    string
		WorkspaceDomain string
	}

	cases := []struct {
		dcFactory        func(string, *api.ContainerService, string) deployCmd
		location         string
		expectedResponse WorkspaceInfo
	}{
		{
			dcFactory: func(outDir string, cs *api.ContainerService, ver string) deployCmd {
				return deployCmd{
					apimodelPath:     "./this/is/unused.json",
					outputDirectory:  outDir,
					forceOverwrite:   true,
					location:         "westus",
					containerService: cs,
					apiVersion:       ver,

					client: &armhelpers.MockAKSEngineClient{},
					authProvider: &mockAuthProvider{
						authArgs: &authArgs{},
					},
				}
			},
			location: "westus",
			expectedResponse: WorkspaceInfo{
				WorkspaceGUID:   "MDAwMDAwMDAtMDAwMC0wMDAwLTAwMDAtMDAwMDAwMDAwMDAw",
				WorkspaceKey:    "NEQrdnlkNS9qU2NCbXNBd1pPRi8wR09CUTVrdUZRYzlKVmFXK0hsbko1OGN5ZVBKY3dUcGtzK3JWbXZnY1hHbW15dWpMRE5FVlBpVDhwQjI3NGE5WWc9PQ==",
				WorkspaceDomain: "b3BpbnNpZ2h0cy5henVyZS5jb20=",
			},
		},
		{
			dcFactory: func(outDir string, cs *api.ContainerService, ver string) deployCmd {
				return deployCmd{
					apimodelPath:     "./this/is/unused.json",
					outputDirectory:  outDir,
					forceOverwrite:   true,
					location:         "chinaeast2",
					containerService: cs,
					apiVersion:       ver,

					client: &armhelpers.MockAKSEngineClient{},
					authProvider: &mockAuthProvider{
						authArgs: &authArgs{},
					},
				}
			},
			location: "chinaeast2",
			expectedResponse: WorkspaceInfo{
				WorkspaceGUID:   "MDAwMDAwMDAtMDAwMC0wMDAwLTAwMDAtMDAwMDAwMDAwMDAw",
				WorkspaceKey:    "NEQrdnlkNS9qU2NCbXNBd1pPRi8wR09CUTVrdUZRYzlKVmFXK0hsbko1OGN5ZVBKY3dUcGtzK3JWbXZnY1hHbW15dWpMRE5FVlBpVDhwQjI3NGE5WWc9PQ==",
				WorkspaceDomain: "b3BpbnNpZ2h0cy5henVyZS5jbg==",
			},
		},
		{
			dcFactory: func(outDir string, cs *api.ContainerService, ver string) deployCmd {
				return deployCmd{
					apimodelPath:     "./this/is/unused.json",
					outputDirectory:  outDir,
					forceOverwrite:   true,
					location:         "usgovvirginia",
					containerService: cs,
					apiVersion:       ver,

					client: &armhelpers.MockAKSEngineClient{},
					authProvider: &mockAuthProvider{
						authArgs: &authArgs{},
					},
				}
			},
			location: "usgovvirginia",
			expectedResponse: WorkspaceInfo{
				WorkspaceGUID:   "MDAwMDAwMDAtMDAwMC0wMDAwLTAwMDAtMDAwMDAwMDAwMDAw",
				WorkspaceKey:    "NEQrdnlkNS9qU2NCbXNBd1pPRi8wR09CUTVrdUZRYzlKVmFXK0hsbko1OGN5ZVBKY3dUcGtzK3JWbXZnY1hHbW15dWpMRE5FVlBpVDhwQjI3NGE5WWc9PQ==",
				WorkspaceDomain: "b3BpbnNpZ2h0cy5henVyZS51cw==",
			},
		},
		{
			dcFactory: func(outDir string, cs *api.ContainerService, ver string) deployCmd {
				return deployCmd{
					apimodelPath:     "./this/is/unused.json",
					outputDirectory:  outDir,
					forceOverwrite:   true,
					location:         "germanynortheast",
					containerService: cs,
					apiVersion:       ver,

					client: &armhelpers.MockAKSEngineClient{},
					authProvider: &mockAuthProvider{
						authArgs: &authArgs{},
					},
				}
			},
			location: "germanynortheast",
			expectedResponse: WorkspaceInfo{
				WorkspaceGUID:   "MDAwMDAwMDAtMDAwMC0wMDAwLTAwMDAtMDAwMDAwMDAwMDAw",
				WorkspaceKey:    "NEQrdnlkNS9qU2NCbXNBd1pPRi8wR09CUTVrdUZRYzlKVmFXK0hsbko1OGN5ZVBKY3dUcGtzK3JWbXZnY1hHbW15dWpMRE5FVlBpVDhwQjI3NGE5WWc9PQ==",
				WorkspaceDomain: "b3BpbnNpZ2h0cy5henVyZS5kZQ==",
			},
		},
	}

	for _, tc := range cases {
		c := tc
		t.Run(c.location, func(t *testing.T) {
			t.Parallel()

			dir, del := makeTmpDir(t)
			defer del()

			apiloader := &api.Apiloader{
				Translator: nil,
			}

			apimodel := ExampleAPIModelWithContainerMonitoringAddonWithWorkspaceGUIDAndKeyConfig
			cs, ver, err := apiloader.DeserializeContainerService([]byte(apimodel), false, false, nil)
			if err != nil {
				t.Fatalf("unexpected error deserializing the example apimodel: %s", err)
			}

			dc := c.dcFactory(dir, cs, ver)
			dc.containerService.Location = c.location
			err = autofillApimodel(&dc)
			if err != nil {
				t.Fatalf("unexpected error autofilling the example apimodel: %s", err)
			}

			k8sConfig := dc.containerService.Properties.OrchestratorProfile.KubernetesConfig
			if k8sConfig == nil {
				t.Fatalf("expected valid kubernetes config")
			}
			if len(k8sConfig.Addons) != 1 {
				t.Fatalf("expected one addon")
			}
			addon := k8sConfig.Addons[0]
			if addon.Name != "container-monitoring" {
				t.Fatalf("unexpected addon found : %s", addon.Name)
			}

			if addon.Config["workspaceGuid"] != c.expectedResponse.WorkspaceGUID {
				t.Fatalf("expected workspaceGuid : %s but got : %s", c.expectedResponse.WorkspaceGUID, addon.Config["workspaceGuid"])
			}

			if addon.Config["workspaceKey"] != c.expectedResponse.WorkspaceKey {
				t.Fatalf("expected workspaceKey : %s but got : %s", c.expectedResponse.WorkspaceKey, addon.Config["workspaceKey"])
			}

			if addon.Config["workspaceDomain"] != c.expectedResponse.WorkspaceDomain {
				t.Fatalf("expected workspaceDomain : %s but got : %s", c.expectedResponse.WorkspaceDomain, addon.Config["workspaceDomain"])
			}
		})
>>>>>>> 08addacc
	}
}<|MERGE_RESOLUTION|>--- conflicted
+++ resolved
@@ -939,149 +939,6 @@
 }
 
 func TestAPIModelWithContainerMonitoringAddonWithWorkspaceGuidAndKeyConfigInCmd(t *testing.T) {
-<<<<<<< HEAD
-	apiloader := &api.Apiloader{
-		Translator: nil,
-	}
-
-	apimodel := ExampleAPIModelWithContainerMonitoringAddonWithWorkspaceGUIDAndKeyConfig
-	cs, ver, err := apiloader.DeserializeContainerService([]byte(apimodel), false, false, nil)
-	if err != nil {
-		t.Fatalf("unexpected error deserializing the example apimodel: %s", err)
-	}
-
-	type WorkspaceInfo struct {
-		WorkspaceGUID   string
-		WorkspaceKey    string
-		WorkspaceDomain string
-	}
-
-	cases := []struct {
-		dc               *deployCmd
-		location         string
-		expectedResponse WorkspaceInfo
-	}{
-		{
-			dc: &deployCmd{
-				apimodelPath:     "./this/is/unused.json",
-				outputDirectory:  "_test_output",
-				forceOverwrite:   true,
-				location:         "westus",
-				containerService: cs,
-				apiVersion:       ver,
-
-				client: &armhelpers.MockAKSEngineClient{},
-				authProvider: &mockAuthProvider{
-					authArgs: &authArgs{},
-				},
-			},
-			location: "westus",
-			expectedResponse: WorkspaceInfo{
-				WorkspaceGUID:   "MDAwMDAwMDAtMDAwMC0wMDAwLTAwMDAtMDAwMDAwMDAwMDAw",
-				WorkspaceKey:    "NEQrdnlkNS9qU2NCbXNBd1pPRi8wR09CUTVrdUZRYzlKVmFXK0hsbko1OGN5ZVBKY3dUcGtzK3JWbXZnY1hHbW15dWpMRE5FVlBpVDhwQjI3NGE5WWc9PQ==",
-				WorkspaceDomain: "b3BpbnNpZ2h0cy5henVyZS5jb20=",
-			},
-		},
-		{
-			dc: &deployCmd{
-				apimodelPath:     "./this/is/unused.json",
-				outputDirectory:  "_test_output",
-				forceOverwrite:   true,
-				location:         "chinaeast2",
-				containerService: cs,
-				apiVersion:       ver,
-
-				client: &armhelpers.MockAKSEngineClient{},
-				authProvider: &mockAuthProvider{
-					authArgs: &authArgs{},
-				},
-			},
-			location: "chinaeast2",
-			expectedResponse: WorkspaceInfo{
-				WorkspaceGUID:   "MDAwMDAwMDAtMDAwMC0wMDAwLTAwMDAtMDAwMDAwMDAwMDAw",
-				WorkspaceKey:    "NEQrdnlkNS9qU2NCbXNBd1pPRi8wR09CUTVrdUZRYzlKVmFXK0hsbko1OGN5ZVBKY3dUcGtzK3JWbXZnY1hHbW15dWpMRE5FVlBpVDhwQjI3NGE5WWc9PQ==",
-				WorkspaceDomain: "b3BpbnNpZ2h0cy5henVyZS5jbg==",
-			},
-		},
-		{
-			dc: &deployCmd{
-				apimodelPath:     "./this/is/unused.json",
-				outputDirectory:  "_test_output",
-				forceOverwrite:   true,
-				location:         "usgovvirginia",
-				containerService: cs,
-				apiVersion:       ver,
-
-				client: &armhelpers.MockAKSEngineClient{},
-				authProvider: &mockAuthProvider{
-					authArgs: &authArgs{},
-				},
-			},
-			location: "usgovvirginia",
-			expectedResponse: WorkspaceInfo{
-				WorkspaceGUID:   "MDAwMDAwMDAtMDAwMC0wMDAwLTAwMDAtMDAwMDAwMDAwMDAw",
-				WorkspaceKey:    "NEQrdnlkNS9qU2NCbXNBd1pPRi8wR09CUTVrdUZRYzlKVmFXK0hsbko1OGN5ZVBKY3dUcGtzK3JWbXZnY1hHbW15dWpMRE5FVlBpVDhwQjI3NGE5WWc9PQ==",
-				WorkspaceDomain: "b3BpbnNpZ2h0cy5henVyZS51cw==",
-			},
-		},
-		{
-			dc: &deployCmd{
-				apimodelPath:     "./this/is/unused.json",
-				outputDirectory:  "_test_output",
-				forceOverwrite:   true,
-				location:         "germanynortheast",
-				containerService: cs,
-				apiVersion:       ver,
-
-				client: &armhelpers.MockAKSEngineClient{},
-				authProvider: &mockAuthProvider{
-					authArgs: &authArgs{},
-				},
-			},
-			location: "germanynortheast",
-			expectedResponse: WorkspaceInfo{
-				WorkspaceGUID:   "MDAwMDAwMDAtMDAwMC0wMDAwLTAwMDAtMDAwMDAwMDAwMDAw",
-				WorkspaceKey:    "NEQrdnlkNS9qU2NCbXNBd1pPRi8wR09CUTVrdUZRYzlKVmFXK0hsbko1OGN5ZVBKY3dUcGtzK3JWbXZnY1hHbW15dWpMRE5FVlBpVDhwQjI3NGE5WWc9PQ==",
-				WorkspaceDomain: "b3BpbnNpZ2h0cy5henVyZS5kZQ==",
-			},
-		},
-	}
-
-	for _, c := range cases {
-		c.dc.containerService.Location = c.location
-		err = autofillApimodel(c.dc)
-		if err != nil {
-			t.Fatalf("unexpected error autofilling the example apimodel: %s", err)
-		}
-
-		defer os.RemoveAll(c.dc.outputDirectory)
-
-		k8sConfig := c.dc.containerService.Properties.OrchestratorProfile.KubernetesConfig
-		if k8sConfig == nil {
-			t.Fatalf("expected valid kubernetes config")
-		}
-		if len(k8sConfig.Addons) != 1 {
-			t.Fatalf("expected one addon")
-		}
-		addon := k8sConfig.Addons[0]
-		if addon.Name != "container-monitoring" {
-			t.Fatalf("unexpected addon found : %s", addon.Name)
-		}
-
-		if addon.Config["workspaceGuid"] != c.expectedResponse.WorkspaceGUID {
-			t.Fatalf("expected workspaceGuid : %s but got : %s", c.expectedResponse.WorkspaceGUID, addon.Config["workspaceGuid"])
-		}
-
-		if addon.Config["workspaceKey"] != c.expectedResponse.WorkspaceKey {
-			t.Fatalf("unexpected workspaceKey : %s", addon.Config["workspaceKey"])
-			t.Fatalf("expected workspaceKey : %s but got : %s", c.expectedResponse.WorkspaceKey, addon.Config["workspaceKey"])
-		}
-
-		if addon.Config["workspaceDomain"] != c.expectedResponse.WorkspaceDomain {
-			t.Fatalf("unexpected workspaceDomain : %s", addon.Config["workspaceDomain"])
-			t.Fatalf("expected workspaceDomain : %s but got : %s", c.expectedResponse.WorkspaceDomain, addon.Config["workspaceDomain"])
-		}
-=======
 	type WorkspaceInfo struct {
 		WorkspaceGUID   string
 		WorkspaceKey    string
@@ -1236,6 +1093,5 @@
 				t.Fatalf("expected workspaceDomain : %s but got : %s", c.expectedResponse.WorkspaceDomain, addon.Config["workspaceDomain"])
 			}
 		})
->>>>>>> 08addacc
 	}
 }